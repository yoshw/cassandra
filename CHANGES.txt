--- conflicted
+++ resolved
@@ -1,4 +1,3 @@
-<<<<<<< HEAD
 2.1.5
  * Fix deleting from an empty list (CASSANDRA-9198)
  * Update tuple and collection types that use a user-defined type when that UDT
@@ -84,10 +83,7 @@
  * Use stdout for progress and stats in sstableloader (CASSANDRA-8982)
  * Correctly identify 2i datadir from older versions (CASSANDRA-9116)
 Merged from 2.0:
-=======
-2.0.15:
  * Make sstable blacklisting work with compression (CASSANDRA-9138)
->>>>>>> 917fabe2
  * Do not attempt to rebuild indexes if no index accepts any column (CASSANDRA-9196)
  * Don't initiate snitch reconnection for dead states (CASSANDRA-7292)
  * Fix ArrayIndexOutOfBoundsException in CQLSSTableWriter (CASSANDRA-8978)
