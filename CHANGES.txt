<<<<<<< HEAD
2.0
 * Removed on-heap row cache (CASSANDRA-5348)
 * use nanotime consistently for node-local timeouts (CASSANDRA-5581)
 * Avoid unnecessary second pass on name-based queries (CASSANDRA-5577)
 * Experimental triggers (CASSANDRA-1311)
 * JEMalloc support for off-heap allocation (CASSANDRA-3997)
 * Single-pass compaction (CASSANDRA-4180)
 * Removed token range bisection (CASSANDRA-5518)
 * Removed compatibility with pre-1.2.5 sstables and network messages
   (CASSANDRA-5511)
 * removed PBSPredictor (CASSANDRA-5455)
 * CAS support (CASSANDRA-5062, 5441, 5442, 5443, 5619)
 * Leveled compaction performs size-tiered compactions in L0 
   (CASSANDRA-5371, 5439)
 * Add yaml network topology snitch for mixed ec2/other envs (CASSANDRA-5339)
 * Log when a node is down longer than the hint window (CASSANDRA-4554)
 * Optimize tombstone creation for ExpiringColumns (CASSANDRA-4917)
 * Improve LeveledScanner work estimation (CASSANDRA-5250, 5407)
 * Replace compaction lock with runWithCompactionsDisabled (CASSANDRA-3430)
 * Change Message IDs to ints (CASSANDRA-5307)
 * Move sstable level information into the Stats component, removing the
   need for a separate Manifest file (CASSANDRA-4872)
 * avoid serializing to byte[] on commitlog append (CASSANDRA-5199)
 * make index_interval configurable per columnfamily (CASSANDRA-3961, CASSANDRA-5650)
 * add default_time_to_live (CASSANDRA-3974)
 * add memtable_flush_period_in_ms (CASSANDRA-4237)
 * replace supercolumns internally by composites (CASSANDRA-3237, 5123)
 * upgrade thrift to 0.9.0 (CASSANDRA-3719)
 * drop unnecessary keyspace parameter from user-defined compaction API 
   (CASSANDRA-5139)
 * more robust solution to incomplete compactions + counters (CASSANDRA-5151)
 * Change order of directory searching for c*.in.sh (CASSANDRA-3983)
 * Add tool to reset SSTable compaction level for LCS (CASSANDRA-5271)
 * Allow custom configuration loader (CASSANDRA-5045)
 * Remove memory emergency pressure valve logic (CASSANDRA-3534)
 * Reduce request latency with eager retry (CASSANDRA-4705)
 * cqlsh: Remove ASSUME command (CASSANDRA-5331)
 * Rebuild BF when loading sstables if bloom_filter_fp_chance
   has changed since compaction (CASSANDRA-5015)
 * remove row-level bloom filters (CASSANDRA-4885)
 * Change Kernel Page Cache skipping into row preheating (disabled by default)
   (CASSANDRA-4937)
 * Improve repair by deciding on a gcBefore before sending
   out TreeRequests (CASSANDRA-4932)
 * Add an official way to disable compactions (CASSANDRA-5074)
 * Reenable ALTER TABLE DROP with new semantics (CASSANDRA-3919)
 * Add binary protocol versioning (CASSANDRA-5436)
 * Swap THshaServer for TThreadedSelectorServer (CASSANDRA-5530)
 * Add alias support to SELECT statement (CASSANDRA-5075)
 * Don't create empty RowMutations in CommitLogReplayer (CASSANDRA-5541)
 * Use range tombstones when dropping cfs/columns from schema (CASSANDRA-5579)
 * cqlsh: drop CQL2/CQL3-beta support (CASSANDRA-5585)
 * Track max/min column names in sstables to be able to optimize slice
   queries (CASSANDRA-5514, CASSANDRA-5595, CASSANDRA-5600)
 * Binary protocol: allow batching already prepared statements (CASSANDRA-4693)
 * Allow preparing timestamp, ttl and limit in CQL3 queries (CASSANDRA-4450)
 * Support native link w/o JNA in Java7 (CASSANDRA-3734)
 * Use SASL authentication in binary protocol v2 (CASSANDRA-5545)
 * Replace Thrift HsHa with LMAX Disruptor based implementation (CASSANDRA-5582)
 * cqlsh: Add row count to SELECT output (CASSANDRA-5636)
 * Include a timestamp with all read commands to determine column expiration
   (CASSANDRA-5149)
 * Streaming 2.0 (CASSANDRA-5286)
 * Conditional create/drop ks/table/index statements in CQL3 (CASSANDRA-2737)
=======
1.2.7
 * Fix ReadResponseSerializer.serializedSize() for digest reads (CASSANDRA-5476)

>>>>>>> 57eb87b5

1.2.6
 * Fix tracing when operation completes before all responses arrive (CASSANDRA-5668)
 * Fix cross-DC mutation forwarding (CASSANDRA-5632)
 * Scale hinted_handoff_throttle_in_kb to cluster size (CASSANDRA-5272)
 * (Hadoop) Add CQL3 input/output formats (CASSANDRA-4421, 5622)
 * (Hadoop) Fix InputKeyRange in CFIF (CASSANDRA-5536)
 * Fix dealing with ridiculously large max sstable sizes in LCS (CASSANDRA-5589)
 * Ignore pre-truncate hints (CASSANDRA-4655)
 * Move System.exit on OOM into a separate thread (CASSANDRA-5273)
 * Write row markers when serializing schema (CASSANDRA-5572)
 * Check only SSTables for the requested range when streaming (CASSANDRA-5569)
 * Improve batchlog replay behavior and hint ttl handling (CASSANDRA-5314)
 * Exclude localTimestamp from validation for tombstones (CASSANDRA-5398)
 * cqlsh: add custom prompt support (CASSANDRA-5539)
 * Reuse prepared statements in hot auth queries (CASSANDRA-5594)
 * cqlsh: add vertical output option (see EXPAND) (CASSANDRA-5597)
 * Add a rate limit option to stress (CASSANDRA-5004)
 * have BulkLoader ignore snapshots directories (CASSANDRA-5587) 
 * fix SnitchProperties logging context (CASSANDRA-5602)
 * Expose whether jna is enabled and memory is locked via JMX (CASSANDRA-5508)
 * cqlsh: fix COPY FROM with ReversedType (CASSANDRA-5610)
 * Allow creating CUSTOM indexes on collections (CASSANDRA-5615)
 * Evaluate now() function at execution time (CASSANDRA-5616)
 * Expose detailed read repair metrics (CASSANDRA-5618)
 * Correct blob literal + ReversedType parsing (CASSANDRA-5629)
 * Allow GPFS to prefer the internal IP like EC2MRS (CASSANDRA-5630)
 * fix help text for -tspw cassandra-cli (CASSANDRA-5643)
 * don't throw away initial causes exceptions for internode encryption issues (CASSANDRA-5644)
 * Fix message spelling errors for cql select statements (CASSANDRA-5647)
 * Suppress custom exceptions thru jmx (CASSANDRA-5652)
 * Update CREATE CUSTOM INDEX syntax (CASSANDRA-5639)
 * Fix PermissionDetails.equals() method (CASSANDRA-5655)
 * Never allow partition key ranges in CQL3 without token() (CASSANDRA-5666)
 * Gossiper incorrectly drops AppState for an upgrading node (CASSANDRA-5660)
 * Connection thrashing during multi-region ec2 during upgrade, due to messaging version (CASSANDRA-5669)
 * Avoid over reconnecting in EC2MRS (CASSANDRA-5678)
Merged from 1.1:
 * Remove buggy thrift max message length option (CASSANDRA-5529)
 * Fix NPE in Pig's widerow mode (CASSANDRA-5488)
 * Add split size parameter to Pig and disable split combination (CASSANDRA-5544)


1.2.5
 * make BytesToken.toString only return hex bytes (CASSANDRA-5566)
 * Ensure that submitBackground enqueues at least one task (CASSANDRA-5554)
 * fix 2i updates with identical values and timestamps (CASSANDRA-5540)
 * fix compaction throttling bursty-ness (CASSANDRA-4316)
 * reduce memory consumption of IndexSummary (CASSANDRA-5506)
 * remove per-row column name bloom filters (CASSANDRA-5492)
 * Include fatal errors in trace events (CASSANDRA-5447)
 * Ensure that PerRowSecondaryIndex is notified of row-level deletes
   (CASSANDRA-5445)
 * Allow empty blob literals in CQL3 (CASSANDRA-5452)
 * Fix streaming RangeTombstones at column index boundary (CASSANDRA-5418)
 * Fix preparing statements when current keyspace is not set (CASSANDRA-5468)
 * Fix SemanticVersion.isSupportedBy minor/patch handling (CASSANDRA-5496)
 * Don't provide oldCfId for post-1.1 system cfs (CASSANDRA-5490)
 * Fix primary range ignores replication strategy (CASSANDRA-5424)
 * Fix shutdown of binary protocol server (CASSANDRA-5507)
 * Fix repair -snapshot not working (CASSANDRA-5512)
 * Set isRunning flag later in binary protocol server (CASSANDRA-5467)
 * Fix use of CQL3 functions with descending clustering order (CASSANDRA-5472)
 * Disallow renaming columns one at a time for thrift table in CQL3
   (CASSANDRA-5531)
 * cqlsh: add CLUSTERING ORDER BY support to DESCRIBE (CASSANDRA-5528)
 * Add custom secondary index support to CQL3 (CASSANDRA-5484)
 * Fix repair hanging silently on unexpected error (CASSANDRA-5229)
 * Fix Ec2Snitch regression introduced by CASSANDRA-5171 (CASSANDRA-5432)
 * Add nodetool enablebackup/disablebackup (CASSANDRA-5556)
 * cqlsh: fix DESCRIBE after case insensitive USE (CASSANDRA-5567)
Merged from 1.1
 * Remove buggy thrift max message length option (CASSANDRA-5529)
 * Add retry mechanism to OTC for non-droppable_verbs (CASSANDRA-5393)
 * Use allocator information to improve memtable memory usage estimate
   (CASSANDRA-5497)
 * Fix trying to load deleted row into row cache on startup (CASSANDRA-4463)
 * fsync leveled manifest to avoid corruption (CASSANDRA-5535)
 * Fix Bound intersection computation (CASSANDRA-5551)
 * sstablescrub now respects max memory size in cassandra.in.sh (CASSANDRA-5562)


1.2.4
 * Ensure that PerRowSecondaryIndex updates see the most recent values
   (CASSANDRA-5397)
 * avoid duplicate index entries ind PrecompactedRow and 
   ParallelCompactionIterable (CASSANDRA-5395)
 * remove the index entry on oldColumn when new column is a tombstone 
   (CASSANDRA-5395)
 * Change default stream throughput from 400 to 200 mbps (CASSANDRA-5036)
 * Gossiper logs DOWN for symmetry with UP (CASSANDRA-5187)
 * Fix mixing prepared statements between keyspaces (CASSANDRA-5352)
 * Fix consistency level during bootstrap - strike 3 (CASSANDRA-5354)
 * Fix transposed arguments in AlreadyExistsException (CASSANDRA-5362)
 * Improve asynchronous hint delivery (CASSANDRA-5179)
 * Fix Guava dependency version (12.0 -> 13.0.1) for Maven (CASSANDRA-5364)
 * Validate that provided CQL3 collection value are < 64K (CASSANDRA-5355)
 * Make upgradeSSTable skip current version sstables by default (CASSANDRA-5366)
 * Optimize min/max timestamp collection (CASSANDRA-5373)
 * Invalid streamId in cql binary protocol when using invalid CL 
   (CASSANDRA-5164)
 * Fix validation for IN where clauses with collections (CASSANDRA-5376)
 * Copy resultSet on count query to avoid ConcurrentModificationException 
   (CASSANDRA-5382)
 * Correctly typecheck in CQL3 even with ReversedType (CASSANDRA-5386)
 * Fix streaming compressed files when using encryption (CASSANDRA-5391)
 * cassandra-all 1.2.0 pom missing netty dependency (CASSANDRA-5392)
 * Fix writetime/ttl functions on null values (CASSANDRA-5341)
 * Fix NPE during cql3 select with token() (CASSANDRA-5404)
 * IndexHelper.skipBloomFilters won't skip non-SHA filters (CASSANDRA-5385)
 * cqlsh: Print maps ordered by key, sort sets (CASSANDRA-5413)
 * Add null syntax support in CQL3 for inserts (CASSANDRA-3783)
 * Allow unauthenticated set_keyspace() calls (CASSANDRA-5423)
 * Fix potential incremental backups race (CASSANDRA-5410)
 * Fix prepared BATCH statements with batch-level timestamps (CASSANDRA-5415)
 * Allow overriding superuser setup delay (CASSANDRA-5430)
 * cassandra-shuffle with JMX usernames and passwords (CASSANDRA-5431)
Merged from 1.1:
 * cli: Quote ks and cf names in schema output when needed (CASSANDRA-5052)
 * Fix bad default for min/max timestamp in SSTableMetadata (CASSANDRA-5372)
 * Fix cf name extraction from manifest in Directories.migrateFile() 
   (CASSANDRA-5242)
 * Support pluggable internode authentication (CASSANDRA-5401)


1.2.3
 * add check for sstable overlap within a level on startup (CASSANDRA-5327)
 * replace ipv6 colons in jmx object names (CASSANDRA-5298, 5328)
 * Avoid allocating SSTableBoundedScanner during repair when the range does 
   not intersect the sstable (CASSANDRA-5249)
 * Don't lowercase property map keys (this breaks NTS) (CASSANDRA-5292)
 * Fix composite comparator with super columns (CASSANDRA-5287)
 * Fix insufficient validation of UPDATE queries against counter cfs
   (CASSANDRA-5300)
 * Fix PropertyFileSnitch default DC/Rack behavior (CASSANDRA-5285)
 * Handle null values when executing prepared statement (CASSANDRA-5081)
 * Add netty to pom dependencies (CASSANDRA-5181)
 * Include type arguments in Thrift CQLPreparedResult (CASSANDRA-5311)
 * Fix compaction not removing columns when bf_fp_ratio is 1 (CASSANDRA-5182)
 * cli: Warn about missing CQL3 tables in schema descriptions (CASSANDRA-5309)
 * Re-enable unknown option in replication/compaction strategies option for
   backward compatibility (CASSANDRA-4795)
 * Add binary protocol support to stress (CASSANDRA-4993)
 * cqlsh: Fix COPY FROM value quoting and null handling (CASSANDRA-5305)
 * Fix repair -pr for vnodes (CASSANDRA-5329)
 * Relax CL for auth queries for non-default users (CASSANDRA-5310)
 * Fix AssertionError during repair (CASSANDRA-5245)
 * Don't announce migrations to pre-1.2 nodes (CASSANDRA-5334)
Merged from 1.1:
 * Fix trying to load deleted row into row cache on startup (CASSANDRA-4463)
 * Update offline scrub for 1.0 -> 1.1 directory structure (CASSANDRA-5195)
 * add tmp flag to Descriptor hashcode (CASSANDRA-4021)
 * fix logging of "Found table data in data directories" when only system tables
   are present (CASSANDRA-5289)
 * cli: Add JMX authentication support (CASSANDRA-5080)
 * nodetool: ability to repair specific range (CASSANDRA-5280)
 * Fix possible assertion triggered in SliceFromReadCommand (CASSANDRA-5284)
 * cqlsh: Add inet type support on Windows (ipv4-only) (CASSANDRA-4801)
 * Fix race when initializing ColumnFamilyStore (CASSANDRA-5350)
 * Add UseTLAB JVM flag (CASSANDRA-5361)


1.2.2
 * fix potential for multiple concurrent compactions of the same sstables
   (CASSANDRA-5256)
 * avoid no-op caching of byte[] on commitlog append (CASSANDRA-5199)
 * fix symlinks under data dir not working (CASSANDRA-5185)
 * fix bug in compact storage metadata handling (CASSANDRA-5189)
 * Validate login for USE queries (CASSANDRA-5207)
 * cli: remove default username and password (CASSANDRA-5208)
 * configure populate_io_cache_on_flush per-CF (CASSANDRA-4694)
 * allow configuration of internode socket buffer (CASSANDRA-3378)
 * Make sstable directory picking blacklist-aware again (CASSANDRA-5193)
 * Correctly expire gossip states for edge cases (CASSANDRA-5216)
 * Improve handling of directory creation failures (CASSANDRA-5196)
 * Expose secondary indicies to the rest of nodetool (CASSANDRA-4464)
 * Binary protocol: avoid sending notification for 0.0.0.0 (CASSANDRA-5227)
 * add UseCondCardMark XX jvm settings on jdk 1.7 (CASSANDRA-4366)
 * CQL3 refactor to allow conversion function (CASSANDRA-5226)
 * Fix drop of sstables in some circumstance (CASSANDRA-5232)
 * Implement caching of authorization results (CASSANDRA-4295)
 * Add support for LZ4 compression (CASSANDRA-5038)
 * Fix missing columns in wide rows queries (CASSANDRA-5225)
 * Simplify auth setup and make system_auth ks alterable (CASSANDRA-5112)
 * Stop compactions from hanging during bootstrap (CASSANDRA-5244)
 * fix compressed streaming sending extra chunk (CASSANDRA-5105)
 * Add CQL3-based implementations of IAuthenticator and IAuthorizer
   (CASSANDRA-4898)
 * Fix timestamp-based tomstone removal logic (CASSANDRA-5248)
 * cli: Add JMX authentication support (CASSANDRA-5080)
 * Fix forceFlush behavior (CASSANDRA-5241)
 * cqlsh: Add username autocompletion (CASSANDRA-5231)
 * Fix CQL3 composite partition key error (CASSANDRA-5240)
 * Allow IN clause on last clustering key (CASSANDRA-5230)
Merged from 1.1:
 * fix start key/end token validation for wide row iteration (CASSANDRA-5168)
 * add ConfigHelper support for Thrift frame and max message sizes (CASSANDRA-5188)
 * fix nodetool repair not fail on node down (CASSANDRA-5203)
 * always collect tombstone hints (CASSANDRA-5068)
 * Fix error when sourcing file in cqlsh (CASSANDRA-5235)


1.2.1
 * stream undelivered hints on decommission (CASSANDRA-5128)
 * GossipingPropertyFileSnitch loads saved dc/rack info if needed (CASSANDRA-5133)
 * drain should flush system CFs too (CASSANDRA-4446)
 * add inter_dc_tcp_nodelay setting (CASSANDRA-5148)
 * re-allow wrapping ranges for start_token/end_token range pairitspwng (CASSANDRA-5106)
 * fix validation compaction of empty rows (CASSADRA-5136)
 * nodetool methods to enable/disable hint storage/delivery (CASSANDRA-4750)
 * disallow bloom filter false positive chance of 0 (CASSANDRA-5013)
 * add threadpool size adjustment methods to JMXEnabledThreadPoolExecutor and 
   CompactionManagerMBean (CASSANDRA-5044)
 * fix hinting for dropped local writes (CASSANDRA-4753)
 * off-heap cache doesn't need mutable column container (CASSANDRA-5057)
 * apply disk_failure_policy to bad disks on initial directory creation 
   (CASSANDRA-4847)
 * Optimize name-based queries to use ArrayBackedSortedColumns (CASSANDRA-5043)
 * Fall back to old manifest if most recent is unparseable (CASSANDRA-5041)
 * pool [Compressed]RandomAccessReader objects on the partitioned read path
   (CASSANDRA-4942)
 * Add debug logging to list filenames processed by Directories.migrateFile 
   method (CASSANDRA-4939)
 * Expose black-listed directories via JMX (CASSANDRA-4848)
 * Log compaction merge counts (CASSANDRA-4894)
 * Minimize byte array allocation by AbstractData{Input,Output} (CASSANDRA-5090)
 * Add SSL support for the binary protocol (CASSANDRA-5031)
 * Allow non-schema system ks modification for shuffle to work (CASSANDRA-5097)
 * cqlsh: Add default limit to SELECT statements (CASSANDRA-4972)
 * cqlsh: fix DESCRIBE for 1.1 cfs in CQL3 (CASSANDRA-5101)
 * Correctly gossip with nodes >= 1.1.7 (CASSANDRA-5102)
 * Ensure CL guarantees on digest mismatch (CASSANDRA-5113)
 * Validate correctly selects on composite partition key (CASSANDRA-5122)
 * Fix exception when adding collection (CASSANDRA-5117)
 * Handle states for non-vnode clusters correctly (CASSANDRA-5127)
 * Refuse unrecognized replication and compaction strategy options (CASSANDRA-4795)
 * Pick the correct value validator in sstable2json for cql3 tables (CASSANDRA-5134)
 * Validate login for describe_keyspace, describe_keyspaces and set_keyspace
   (CASSANDRA-5144)
 * Fix inserting empty maps (CASSANDRA-5141)
 * Don't remove tokens from System table for node we know (CASSANDRA-5121)
 * fix streaming progress report for compresed files (CASSANDRA-5130)
 * Coverage analysis for low-CL queries (CASSANDRA-4858)
 * Stop interpreting dates as valid timeUUID value (CASSANDRA-4936)
 * Adds E notation for floating point numbers (CASSANDRA-4927)
 * Detect (and warn) unintentional use of the cql2 thrift methods when cql3 was
   intended (CASSANDRA-5172)
 * cli: Quote ks and cf names in schema output when needed (CASSANDRA-5052)
 * Fix bad default for min/max timestamp in SSTableMetadata (CASSANDRA-5372)
 * Fix cf name extraction from manifest in Directories.migrateFile() (CASSANDRA-5242)
 * Support pluggable internode authentication (CASSANDRA-5401)
 * Replace mistaken usage of commons-logging with slf4j (CASSANDRA-5464)
 * Ensure Jackson dependency matches lib (CASSANDRA-5126)
 * Expose droppable tombstone ratio stats over JMX (CASSANDRA-5159)
Merged from 1.1:
 * Simplify CompressedRandomAccessReader to work around JDK FD bug (CASSANDRA-5088)
 * Improve handling a changing target throttle rate mid-compaction (CASSANDRA-5087)
 * Pig: correctly decode row keys in widerow mode (CASSANDRA-5098)
 * nodetool repair command now prints progress (CASSANDRA-4767)
 * fix user defined compaction to run against 1.1 data directory (CASSANDRA-5118)
 * Fix CQL3 BATCH authorization caching (CASSANDRA-5145)
 * fix get_count returns incorrect value with TTL (CASSANDRA-5099)
 * better handling for mid-compaction failure (CASSANDRA-5137)
 * convert default marshallers list to map for better readability (CASSANDRA-5109)
 * fix ConcurrentModificationException in getBootstrapSource (CASSANDRA-5170)
 * fix sstable maxtimestamp for row deletes and pre-1.1.1 sstables (CASSANDRA-5153)
 * Fix thread growth on node removal (CASSANDRA-5175)
 * Make Ec2Region's datacenter name configurable (CASSANDRA-5155)


1.2.0
 * Disallow counters in collections (CASSANDRA-5082)
 * cqlsh: add unit tests (CASSANDRA-3920)
 * fix default bloom_filter_fp_chance for LeveledCompactionStrategy (CASSANDRA-5093)
Merged from 1.1:
 * add validation for get_range_slices with start_key and end_token (CASSANDRA-5089)


1.2.0-rc2
 * fix nodetool ownership display with vnodes (CASSANDRA-5065)
 * cqlsh: add DESCRIBE KEYSPACES command (CASSANDRA-5060)
 * Fix potential infinite loop when reloading CFS (CASSANDRA-5064)
 * Fix SimpleAuthorizer example (CASSANDRA-5072)
 * cqlsh: force CL.ONE for tracing and system.schema* queries (CASSANDRA-5070)
 * Includes cassandra-shuffle in the debian package (CASSANDRA-5058)
Merged from 1.1:
 * fix multithreaded compaction deadlock (CASSANDRA-4492)
 * fix temporarily missing schema after upgrade from pre-1.1.5 (CASSANDRA-5061)
 * Fix ALTER TABLE overriding compression options with defaults
   (CASSANDRA-4996, 5066)
 * fix specifying and altering crc_check_chance (CASSANDRA-5053)
 * fix Murmur3Partitioner ownership% calculation (CASSANDRA-5076)
 * Don't expire columns sooner than they should in 2ndary indexes (CASSANDRA-5079)


1.2-rc1
 * rename rpc_timeout settings to request_timeout (CASSANDRA-5027)
 * add BF with 0.1 FP to LCS by default (CASSANDRA-5029)
 * Fix preparing insert queries (CASSANDRA-5016)
 * Fix preparing queries with counter increment (CASSANDRA-5022)
 * Fix preparing updates with collections (CASSANDRA-5017)
 * Don't generate UUID based on other node address (CASSANDRA-5002)
 * Fix message when trying to alter a clustering key type (CASSANDRA-5012)
 * Update IAuthenticator to match the new IAuthorizer (CASSANDRA-5003)
 * Fix inserting only a key in CQL3 (CASSANDRA-5040)
 * Fix CQL3 token() function when used with strings (CASSANDRA-5050)
Merged from 1.1:
 * reduce log spam from invalid counter shards (CASSANDRA-5026)
 * Improve schema propagation performance (CASSANDRA-5025)
 * Fix for IndexHelper.IndexFor throws OOB Exception (CASSANDRA-5030)
 * cqlsh: make it possible to describe thrift CFs (CASSANDRA-4827)
 * cqlsh: fix timestamp formatting on some platforms (CASSANDRA-5046)


1.2-beta3
 * make consistency level configurable in cqlsh (CASSANDRA-4829)
 * fix cqlsh rendering of blob fields (CASSANDRA-4970)
 * fix cqlsh DESCRIBE command (CASSANDRA-4913)
 * save truncation position in system table (CASSANDRA-4906)
 * Move CompressionMetadata off-heap (CASSANDRA-4937)
 * allow CLI to GET cql3 columnfamily data (CASSANDRA-4924)
 * Fix rare race condition in getExpireTimeForEndpoint (CASSANDRA-4402)
 * acquire references to overlapping sstables during compaction so bloom filter
   doesn't get free'd prematurely (CASSANDRA-4934)
 * Don't share slice query filter in CQL3 SelectStatement (CASSANDRA-4928)
 * Separate tracing from Log4J (CASSANDRA-4861)
 * Exclude gcable tombstones from merkle-tree computation (CASSANDRA-4905)
 * Better printing of AbstractBounds for tracing (CASSANDRA-4931)
 * Optimize mostRecentTombstone check in CC.collectAllData (CASSANDRA-4883)
 * Change stream session ID to UUID to avoid collision from same node (CASSANDRA-4813)
 * Use Stats.db when bulk loading if present (CASSANDRA-4957)
 * Skip repair on system_trace and keyspaces with RF=1 (CASSANDRA-4956)
 * (cql3) Remove arbitrary SELECT limit (CASSANDRA-4918)
 * Correctly handle prepared operation on collections (CASSANDRA-4945)
 * Fix CQL3 LIMIT (CASSANDRA-4877)
 * Fix Stress for CQL3 (CASSANDRA-4979)
 * Remove cassandra specific exceptions from JMX interface (CASSANDRA-4893)
 * (CQL3) Force using ALLOW FILTERING on potentially inefficient queries (CASSANDRA-4915)
 * (cql3) Fix adding column when the table has collections (CASSANDRA-4982)
 * (cql3) Fix allowing collections with compact storage (CASSANDRA-4990)
 * (cql3) Refuse ttl/writetime function on collections (CASSANDRA-4992)
 * Replace IAuthority with new IAuthorizer (CASSANDRA-4874)
 * clqsh: fix KEY pseudocolumn escaping when describing Thrift tables
   in CQL3 mode (CASSANDRA-4955)
 * add basic authentication support for Pig CassandraStorage (CASSANDRA-3042)
 * fix CQL2 ALTER TABLE compaction_strategy_class altering (CASSANDRA-4965)
Merged from 1.1:
 * Fall back to old describe_splits if d_s_ex is not available (CASSANDRA-4803)
 * Improve error reporting when streaming ranges fail (CASSANDRA-5009)
 * Fix cqlsh timestamp formatting of timezone info (CASSANDRA-4746)
 * Fix assertion failure with leveled compaction (CASSANDRA-4799)
 * Check for null end_token in get_range_slice (CASSANDRA-4804)
 * Remove all remnants of removed nodes (CASSANDRA-4840)
 * Add aut-reloading of the log4j file in debian package (CASSANDRA-4855)
 * Fix estimated row cache entry size (CASSANDRA-4860)
 * reset getRangeSlice filter after finishing a row for get_paged_slice
   (CASSANDRA-4919)
 * expunge row cache post-truncate (CASSANDRA-4940)
 * Allow static CF definition with compact storage (CASSANDRA-4910)
 * Fix endless loop/compaction of schema_* CFs due to broken timestamps (CASSANDRA-4880)
 * Fix 'wrong class type' assertion in CounterColumn (CASSANDRA-4976)


1.2-beta2
 * fp rate of 1.0 disables BF entirely; LCS defaults to 1.0 (CASSANDRA-4876)
 * off-heap bloom filters for row keys (CASSANDRA_4865)
 * add extension point for sstable components (CASSANDRA-4049)
 * improve tracing output (CASSANDRA-4852, 4862)
 * make TRACE verb droppable (CASSANDRA-4672)
 * fix BulkLoader recognition of CQL3 columnfamilies (CASSANDRA-4755)
 * Sort commitlog segments for replay by id instead of mtime (CASSANDRA-4793)
 * Make hint delivery asynchronous (CASSANDRA-4761)
 * Pluggable Thrift transport factories for CLI and cqlsh (CASSANDRA-4609, 4610)
 * cassandra-cli: allow Double value type to be inserted to a column (CASSANDRA-4661)
 * Add ability to use custom TServerFactory implementations (CASSANDRA-4608)
 * optimize batchlog flushing to skip successful batches (CASSANDRA-4667)
 * include metadata for system keyspace itself in schema tables (CASSANDRA-4416)
 * add check to PropertyFileSnitch to verify presence of location for
   local node (CASSANDRA-4728)
 * add PBSPredictor consistency modeler (CASSANDRA-4261)
 * remove vestiges of Thrift unframed mode (CASSANDRA-4729)
 * optimize single-row PK lookups (CASSANDRA-4710)
 * adjust blockFor calculation to account for pending ranges due to node 
   movement (CASSANDRA-833)
 * Change CQL version to 3.0.0 and stop accepting 3.0.0-beta1 (CASSANDRA-4649)
 * (CQL3) Make prepared statement global instead of per connection 
   (CASSANDRA-4449)
 * Fix scrubbing of CQL3 created tables (CASSANDRA-4685)
 * (CQL3) Fix validation when using counter and regular columns in the same 
   table (CASSANDRA-4706)
 * Fix bug starting Cassandra with simple authentication (CASSANDRA-4648)
 * Add support for batchlog in CQL3 (CASSANDRA-4545, 4738)
 * Add support for multiple column family outputs in CFOF (CASSANDRA-4208)
 * Support repairing only the local DC nodes (CASSANDRA-4747)
 * Use rpc_address for binary protocol and change default port (CASSANRA-4751)
 * Fix use of collections in prepared statements (CASSANDRA-4739)
 * Store more information into peers table (CASSANDRA-4351, 4814)
 * Configurable bucket size for size tiered compaction (CASSANDRA-4704)
 * Run leveled compaction in parallel (CASSANDRA-4310)
 * Fix potential NPE during CFS reload (CASSANDRA-4786)
 * Composite indexes may miss results (CASSANDRA-4796)
 * Move consistency level to the protocol level (CASSANDRA-4734, 4824)
 * Fix Subcolumn slice ends not respected (CASSANDRA-4826)
 * Fix Assertion error in cql3 select (CASSANDRA-4783)
 * Fix list prepend logic (CQL3) (CASSANDRA-4835)
 * Add booleans as literals in CQL3 (CASSANDRA-4776)
 * Allow renaming PK columns in CQL3 (CASSANDRA-4822)
 * Fix binary protocol NEW_NODE event (CASSANDRA-4679)
 * Fix potential infinite loop in tombstone compaction (CASSANDRA-4781)
 * Remove system tables accounting from schema (CASSANDRA-4850)
 * (cql3) Force provided columns in clustering key order in 
   'CLUSTERING ORDER BY' (CASSANDRA-4881)
 * Fix composite index bug (CASSANDRA-4884)
 * Fix short read protection for CQL3 (CASSANDRA-4882)
 * Add tracing support to the binary protocol (CASSANDRA-4699)
 * (cql3) Don't allow prepared marker inside collections (CASSANDRA-4890)
 * Re-allow order by on non-selected columns (CASSANDRA-4645)
 * Bug when composite index is created in a table having collections (CASSANDRA-4909)
 * log index scan subject in CompositesSearcher (CASSANDRA-4904)
Merged from 1.1:
 * add get[Row|Key]CacheEntries to CacheServiceMBean (CASSANDRA-4859)
 * fix get_paged_slice to wrap to next row correctly (CASSANDRA-4816)
 * fix indexing empty column values (CASSANDRA-4832)
 * allow JdbcDate to compose null Date objects (CASSANDRA-4830)
 * fix possible stackoverflow when compacting 1000s of sstables
   (CASSANDRA-4765)
 * fix wrong leveled compaction progress calculation (CASSANDRA-4807)
 * add a close() method to CRAR to prevent leaking file descriptors (CASSANDRA-4820)
 * fix potential infinite loop in get_count (CASSANDRA-4833)
 * fix compositeType.{get/from}String methods (CASSANDRA-4842)
 * (CQL) fix CREATE COLUMNFAMILY permissions check (CASSANDRA-4864)
 * Fix DynamicCompositeType same type comparison (CASSANDRA-4711)
 * Fix duplicate SSTable reference when stream session failed (CASSANDRA-3306)
 * Allow static CF definition with compact storage (CASSANDRA-4910)
 * Fix endless loop/compaction of schema_* CFs due to broken timestamps (CASSANDRA-4880)
 * Fix 'wrong class type' assertion in CounterColumn (CASSANDRA-4976)


1.2-beta1
 * add atomic_batch_mutate (CASSANDRA-4542, -4635)
 * increase default max_hint_window_in_ms to 3h (CASSANDRA-4632)
 * include message initiation time to replicas so they can more
   accurately drop timed-out requests (CASSANDRA-2858)
 * fix clientutil.jar dependencies (CASSANDRA-4566)
 * optimize WriteResponse (CASSANDRA-4548)
 * new metrics (CASSANDRA-4009)
 * redesign KEYS indexes to avoid read-before-write (CASSANDRA-2897)
 * debug tracing (CASSANDRA-1123)
 * parallelize row cache loading (CASSANDRA-4282)
 * Make compaction, flush JBOD-aware (CASSANDRA-4292)
 * run local range scans on the read stage (CASSANDRA-3687)
 * clean up ioexceptions (CASSANDRA-2116)
 * add disk_failure_policy (CASSANDRA-2118)
 * Introduce new json format with row level deletion (CASSANDRA-4054)
 * remove redundant "name" column from schema_keyspaces (CASSANDRA-4433)
 * improve "nodetool ring" handling of multi-dc clusters (CASSANDRA-3047)
 * update NTS calculateNaturalEndpoints to be O(N log N) (CASSANDRA-3881)
 * split up rpc timeout by operation type (CASSANDRA-2819)
 * rewrite key cache save/load to use only sequential i/o (CASSANDRA-3762)
 * update MS protocol with a version handshake + broadcast address id
   (CASSANDRA-4311)
 * multithreaded hint replay (CASSANDRA-4189)
 * add inter-node message compression (CASSANDRA-3127)
 * remove COPP (CASSANDRA-2479)
 * Track tombstone expiration and compact when tombstone content is
   higher than a configurable threshold, default 20% (CASSANDRA-3442, 4234)
 * update MurmurHash to version 3 (CASSANDRA-2975)
 * (CLI) track elapsed time for `delete' operation (CASSANDRA-4060)
 * (CLI) jline version is bumped to 1.0 to properly  support
   'delete' key function (CASSANDRA-4132)
 * Save IndexSummary into new SSTable 'Summary' component (CASSANDRA-2392, 4289)
 * Add support for range tombstones (CASSANDRA-3708)
 * Improve MessagingService efficiency (CASSANDRA-3617)
 * Avoid ID conflicts from concurrent schema changes (CASSANDRA-3794)
 * Set thrift HSHA server thread limit to unlimited by default (CASSANDRA-4277)
 * Avoids double serialization of CF id in RowMutation messages
   (CASSANDRA-4293)
 * stream compressed sstables directly with java nio (CASSANDRA-4297)
 * Support multiple ranges in SliceQueryFilter (CASSANDRA-3885)
 * Add column metadata to system column families (CASSANDRA-4018)
 * (cql3) Always use composite types by default (CASSANDRA-4329)
 * (cql3) Add support for set, map and list (CASSANDRA-3647)
 * Validate date type correctly (CASSANDRA-4441)
 * (cql3) Allow definitions with only a PK (CASSANDRA-4361)
 * (cql3) Add support for row key composites (CASSANDRA-4179)
 * improve DynamicEndpointSnitch by using reservoir sampling (CASSANDRA-4038)
 * (cql3) Add support for 2ndary indexes (CASSANDRA-3680)
 * (cql3) fix defining more than one PK to be invalid (CASSANDRA-4477)
 * remove schema agreement checking from all external APIs (Thrift, CQL and CQL3) (CASSANDRA-4487)
 * add Murmur3Partitioner and make it default for new installations (CASSANDRA-3772, 4621)
 * (cql3) update pseudo-map syntax to use map syntax (CASSANDRA-4497)
 * Finer grained exceptions hierarchy and provides error code with exceptions (CASSANDRA-3979)
 * Adds events push to binary protocol (CASSANDRA-4480)
 * Rewrite nodetool help (CASSANDRA-2293)
 * Make CQL3 the default for CQL (CASSANDRA-4640)
 * update stress tool to be able to use CQL3 (CASSANDRA-4406)
 * Accept all thrift update on CQL3 cf but don't expose their metadata (CASSANDRA-4377)
 * Replace Throttle with Guava's RateLimiter for HintedHandOff (CASSANDRA-4541)
 * fix counter add/get using CQL2 and CQL3 in stress tool (CASSANDRA-4633)
 * Add sstable count per level to cfstats (CASSANDRA-4537)
 * (cql3) Add ALTER KEYSPACE statement (CASSANDRA-4611)
 * (cql3) Allow defining default consistency levels (CASSANDRA-4448)
 * (cql3) Fix queries using LIMIT missing results (CASSANDRA-4579)
 * fix cross-version gossip messaging (CASSANDRA-4576)
 * added inet data type (CASSANDRA-4627)


1.1.6
 * Wait for writes on synchronous read digest mismatch (CASSANDRA-4792)
 * fix commitlog replay for nanotime-infected sstables (CASSANDRA-4782)
 * preflight check ttl for maximum of 20 years (CASSANDRA-4771)
 * (Pig) fix widerow input with single column rows (CASSANDRA-4789)
 * Fix HH to compact with correct gcBefore, which avoids wiping out
   undelivered hints (CASSANDRA-4772)
 * LCS will merge up to 32 L0 sstables as intended (CASSANDRA-4778)
 * NTS will default unconfigured DC replicas to zero (CASSANDRA-4675)
 * use default consistency level in counter validation if none is
   explicitly provide (CASSANDRA-4700)
 * Improve IAuthority interface by introducing fine-grained
   access permissions and grant/revoke commands (CASSANDRA-4490, 4644)
 * fix assumption error in CLI when updating/describing keyspace 
   (CASSANDRA-4322)
 * Adds offline sstablescrub to debian packaging (CASSANDRA-4642)
 * Automatic fixing of overlapping leveled sstables (CASSANDRA-4644)
 * fix error when using ORDER BY with extended selections (CASSANDRA-4689)
 * (CQL3) Fix validation for IN queries for non-PK cols (CASSANDRA-4709)
 * fix re-created keyspace disappering after 1.1.5 upgrade 
   (CASSANDRA-4698, 4752)
 * (CLI) display elapsed time in 2 fraction digits (CASSANDRA-3460)
 * add authentication support to sstableloader (CASSANDRA-4712)
 * Fix CQL3 'is reversed' logic (CASSANDRA-4716, 4759)
 * (CQL3) Don't return ReversedType in result set metadata (CASSANDRA-4717)
 * Backport adding AlterKeyspace statement (CASSANDRA-4611)
 * (CQL3) Correcty accept upper-case data types (CASSANDRA-4770)
 * Add binary protocol events for schema changes (CASSANDRA-4684)
Merged from 1.0:
 * Switch from NBHM to CHM in MessagingService's callback map, which
   prevents OOM in long-running instances (CASSANDRA-4708)


1.1.5
 * add SecondaryIndex.reload API (CASSANDRA-4581)
 * use millis + atomicint for commitlog segment creation instead of
   nanotime, which has issues under some hypervisors (CASSANDRA-4601)
 * fix FD leak in slice queries (CASSANDRA-4571)
 * avoid recursion in leveled compaction (CASSANDRA-4587)
 * increase stack size under Java7 to 180K
 * Log(info) schema changes (CASSANDRA-4547)
 * Change nodetool setcachecapcity to manipulate global caches (CASSANDRA-4563)
 * (cql3) fix setting compaction strategy (CASSANDRA-4597)
 * fix broken system.schema_* timestamps on system startup (CASSANDRA-4561)
 * fix wrong skip of cache saving (CASSANDRA-4533)
 * Avoid NPE when lost+found is in data dir (CASSANDRA-4572)
 * Respect five-minute flush moratorium after initial CL replay (CASSANDRA-4474)
 * Adds ntp as recommended in debian packaging (CASSANDRA-4606)
 * Configurable transport in CF Record{Reader|Writer} (CASSANDRA-4558)
 * (cql3) fix potential NPE with both equal and unequal restriction (CASSANDRA-4532)
 * (cql3) improves ORDER BY validation (CASSANDRA-4624)
 * Fix potential deadlock during counter writes (CASSANDRA-4578)
 * Fix cql error with ORDER BY when using IN (CASSANDRA-4612)
Merged from 1.0:
 * increase Xss to 160k to accomodate latest 1.6 JVMs (CASSANDRA-4602)
 * fix toString of hint destination tokens (CASSANDRA-4568)
 * Fix multiple values for CurrentLocal NodeID (CASSANDRA-4626)


1.1.4
 * fix offline scrub to catch >= out of order rows (CASSANDRA-4411)
 * fix cassandra-env.sh on RHEL and other non-dash-based systems 
   (CASSANDRA-4494)
Merged from 1.0:
 * (Hadoop) fix setting key length for old-style mapred api (CASSANDRA-4534)
 * (Hadoop) fix iterating through a resultset consisting entirely
   of tombstoned rows (CASSANDRA-4466)
 * Fix multiple values for CurrentLocal NodeID (CASSANDRA-4626)


1.1.3
 * (cqlsh) add COPY TO (CASSANDRA-4434)
 * munmap commitlog segments before rename (CASSANDRA-4337)
 * (JMX) rename getRangeKeySample to sampleKeyRange to avoid returning
   multi-MB results as an attribute (CASSANDRA-4452)
 * flush based on data size, not throughput; overwritten columns no 
   longer artificially inflate liveRatio (CASSANDRA-4399)
 * update default commitlog segment size to 32MB and total commitlog
   size to 32/1024 MB for 32/64 bit JVMs, respectively (CASSANDRA-4422)
 * avoid using global partitioner to estimate ranges in index sstables
   (CASSANDRA-4403)
 * restore pre-CASSANDRA-3862 approach to removing expired tombstones
   from row cache during compaction (CASSANDRA-4364)
 * (stress) support for CQL prepared statements (CASSANDRA-3633)
 * Correctly catch exception when Snappy cannot be loaded (CASSANDRA-4400)
 * (cql3) Support ORDER BY when IN condition is given in WHERE clause (CASSANDRA-4327)
 * (cql3) delete "component_index" column on DROP TABLE call (CASSANDRA-4420)
 * change nanoTime() to currentTimeInMillis() in schema related code (CASSANDRA-4432)
 * add a token generation tool (CASSANDRA-3709)
 * Fix LCS bug with sstable containing only 1 row (CASSANDRA-4411)
 * fix "Can't Modify Index Name" problem on CF update (CASSANDRA-4439)
 * Fix assertion error in getOverlappingSSTables during repair (CASSANDRA-4456)
 * fix nodetool's setcompactionthreshold command (CASSANDRA-4455)
 * Ensure compacted files are never used, to avoid counter overcount (CASSANDRA-4436)
Merged from 1.0:
 * Push the validation of secondary index values to the SecondaryIndexManager (CASSANDRA-4240)
 * (Hadoop) fix iterating through a resultset consisting entirely
   of tombstoned rows (CASSANDRA-4466)
 * allow dropping columns shadowed by not-yet-expired supercolumn or row
   tombstones in PrecompactedRow (CASSANDRA-4396)


1.1.2
 * Fix cleanup not deleting index entries (CASSANDRA-4379)
 * Use correct partitioner when saving + loading caches (CASSANDRA-4331)
 * Check schema before trying to export sstable (CASSANDRA-2760)
 * Raise a meaningful exception instead of NPE when PFS encounters
   an unconfigured node + no default (CASSANDRA-4349)
 * fix bug in sstable blacklisting with LCS (CASSANDRA-4343)
 * LCS no longer promotes tiny sstables out of L0 (CASSANDRA-4341)
 * skip tombstones during hint replay (CASSANDRA-4320)
 * fix NPE in compactionstats (CASSANDRA-4318)
 * enforce 1m min keycache for auto (CASSANDRA-4306)
 * Have DeletedColumn.isMFD always return true (CASSANDRA-4307)
 * (cql3) exeption message for ORDER BY constraints said primary filter can be
    an IN clause, which is misleading (CASSANDRA-4319)
 * (cql3) Reject (not yet supported) creation of 2ndardy indexes on tables with
   composite primary keys (CASSANDRA-4328)
 * Set JVM stack size to 160k for java 7 (CASSANDRA-4275)
 * cqlsh: add COPY command to load data from CSV flat files (CASSANDRA-4012)
 * CFMetaData.fromThrift to throw ConfigurationException upon error (CASSANDRA-4353)
 * Use CF comparator to sort indexed columns in SecondaryIndexManager
   (CASSANDRA-4365)
 * add strategy_options to the KSMetaData.toString() output (CASSANDRA-4248)
 * (cql3) fix range queries containing unqueried results (CASSANDRA-4372)
 * (cql3) allow updating column_alias types (CASSANDRA-4041)
 * (cql3) Fix deletion bug (CASSANDRA-4193)
 * Fix computation of overlapping sstable for leveled compaction (CASSANDRA-4321)
 * Improve scrub and allow to run it offline (CASSANDRA-4321)
 * Fix assertionError in StorageService.bulkLoad (CASSANDRA-4368)
 * (cqlsh) add option to authenticate to a keyspace at startup (CASSANDRA-4108)
 * (cqlsh) fix ASSUME functionality (CASSANDRA-4352)
 * Fix ColumnFamilyRecordReader to not return progress > 100% (CASSANDRA-3942)
Merged from 1.0:
 * Set gc_grace on index CF to 0 (CASSANDRA-4314)


1.1.1
 * allow larger cache capacities than 2GB (CASSANDRA-4150)
 * add getsstables command to nodetool (CASSANDRA-4199)
 * apply parent CF compaction settings to secondary index CFs (CASSANDRA-4280)
 * preserve commitlog size cap when recycling segments at startup
   (CASSANDRA-4201)
 * (Hadoop) fix split generation regression (CASSANDRA-4259)
 * ignore min/max compactions settings in LCS, while preserving
   behavior that min=max=0 disables autocompaction (CASSANDRA-4233)
 * log number of rows read from saved cache (CASSANDRA-4249)
 * calculate exact size required for cleanup operations (CASSANDRA-1404)
 * avoid blocking additional writes during flush when the commitlog
   gets behind temporarily (CASSANDRA-1991)
 * enable caching on index CFs based on data CF cache setting (CASSANDRA-4197)
 * warn on invalid replication strategy creation options (CASSANDRA-4046)
 * remove [Freeable]Memory finalizers (CASSANDRA-4222)
 * include tombstone size in ColumnFamily.size, which can prevent OOM
   during sudden mass delete operations by yielding a nonzero liveRatio
   (CASSANDRA-3741)
 * Open 1 sstableScanner per level for leveled compaction (CASSANDRA-4142)
 * Optimize reads when row deletion timestamps allow us to restrict
   the set of sstables we check (CASSANDRA-4116)
 * add support for commitlog archiving and point-in-time recovery
   (CASSANDRA-3690)
 * avoid generating redundant compaction tasks during streaming
   (CASSANDRA-4174)
 * add -cf option to nodetool snapshot, and takeColumnFamilySnapshot to
   StorageService mbean (CASSANDRA-556)
 * optimize cleanup to drop entire sstables where possible (CASSANDRA-4079)
 * optimize truncate when autosnapshot is disabled (CASSANDRA-4153)
 * update caches to use byte[] keys to reduce memory overhead (CASSANDRA-3966)
 * add column limit to cli (CASSANDRA-3012, 4098)
 * clean up and optimize DataOutputBuffer, used by CQL compression and
   CompositeType (CASSANDRA-4072)
 * optimize commitlog checksumming (CASSANDRA-3610)
 * identify and blacklist corrupted SSTables from future compactions 
   (CASSANDRA-2261)
 * Move CfDef and KsDef validation out of thrift (CASSANDRA-4037)
 * Expose API to repair a user provided range (CASSANDRA-3912)
 * Add way to force the cassandra-cli to refresh its schema (CASSANDRA-4052)
 * Avoid having replicate on write tasks stacking up at CL.ONE (CASSANDRA-2889)
 * (cql3) Backwards compatibility for composite comparators in non-cql3-aware
   clients (CASSANDRA-4093)
 * (cql3) Fix order by for reversed queries (CASSANDRA-4160)
 * (cql3) Add ReversedType support (CASSANDRA-4004)
 * (cql3) Add timeuuid type (CASSANDRA-4194)
 * (cql3) Minor fixes (CASSANDRA-4185)
 * (cql3) Fix prepared statement in BATCH (CASSANDRA-4202)
 * (cql3) Reduce the list of reserved keywords (CASSANDRA-4186)
 * (cql3) Move max/min compaction thresholds to compaction strategy options
   (CASSANDRA-4187)
 * Fix exception during move when localhost is the only source (CASSANDRA-4200)
 * (cql3) Allow paging through non-ordered partitioner results (CASSANDRA-3771)
 * (cql3) Fix drop index (CASSANDRA-4192)
 * (cql3) Don't return range ghosts anymore (CASSANDRA-3982)
 * fix re-creating Keyspaces/ColumnFamilies with the same name as dropped
   ones (CASSANDRA-4219)
 * fix SecondaryIndex LeveledManifest save upon snapshot (CASSANDRA-4230)
 * fix missing arrayOffset in FBUtilities.hash (CASSANDRA-4250)
 * (cql3) Add name of parameters in CqlResultSet (CASSANDRA-4242)
 * (cql3) Correctly validate order by queries (CASSANDRA-4246)
 * rename stress to cassandra-stress for saner packaging (CASSANDRA-4256)
 * Fix exception on colum metadata with non-string comparator (CASSANDRA-4269)
 * Check for unknown/invalid compression options (CASSANDRA-4266)
 * (cql3) Adds simple access to column timestamp and ttl (CASSANDRA-4217)
 * (cql3) Fix range queries with secondary indexes (CASSANDRA-4257)
 * Better error messages from improper input in cli (CASSANDRA-3865)
 * Try to stop all compaction upon Keyspace or ColumnFamily drop (CASSANDRA-4221)
 * (cql3) Allow keyspace properties to contain hyphens (CASSANDRA-4278)
 * (cql3) Correctly validate keyspace access in create table (CASSANDRA-4296)
 * Avoid deadlock in migration stage (CASSANDRA-3882)
 * Take supercolumn names and deletion info into account in memtable throughput
   (CASSANDRA-4264)
 * Add back backward compatibility for old style replication factor (CASSANDRA-4294)
 * Preserve compatibility with pre-1.1 index queries (CASSANDRA-4262)
Merged from 1.0:
 * Fix super columns bug where cache is not updated (CASSANDRA-4190)
 * fix maxTimestamp to include row tombstones (CASSANDRA-4116)
 * (CLI) properly handle quotes in create/update keyspace commands (CASSANDRA-4129)
 * Avoids possible deadlock during bootstrap (CASSANDRA-4159)
 * fix stress tool that hangs forever on timeout or error (CASSANDRA-4128)
 * stress tool to return appropriate exit code on failure (CASSANDRA-4188)
 * fix compaction NPE when out of disk space and assertions disabled
   (CASSANDRA-3985)
 * synchronize LCS getEstimatedTasks to avoid CME (CASSANDRA-4255)
 * ensure unique streaming session id's (CASSANDRA-4223)
 * kick off background compaction when min/max thresholds change 
   (CASSANDRA-4279)
 * improve ability of STCS.getBuckets to deal with 100s of 1000s of
   sstables, such as when convertinb back from LCS (CASSANDRA-4287)
 * Oversize integer in CQL throws NumberFormatException (CASSANDRA-4291)
 * fix 1.0.x node join to mixed version cluster, other nodes >= 1.1 (CASSANDRA-4195)
 * Fix LCS splitting sstable base on uncompressed size (CASSANDRA-4419)
 * Push the validation of secondary index values to the SecondaryIndexManager (CASSANDRA-4240)
 * Don't purge columns during upgradesstables (CASSANDRA-4462)
 * Make cqlsh work with piping (CASSANDRA-4113)
 * Validate arguments for nodetool decommission (CASSANDRA-4061)
 * Report thrift status in nodetool info (CASSANDRA-4010)


1.1.0-final
 * average a reduced liveRatio estimate with the previous one (CASSANDRA-4065)
 * Allow KS and CF names up to 48 characters (CASSANDRA-4157)
 * fix stress build (CASSANDRA-4140)
 * add time remaining estimate to nodetool compactionstats (CASSANDRA-4167)
 * (cql) fix NPE in cql3 ALTER TABLE (CASSANDRA-4163)
 * (cql) Add support for CL.TWO and CL.THREE in CQL (CASSANDRA-4156)
 * (cql) Fix type in CQL3 ALTER TABLE preventing update (CASSANDRA-4170)
 * (cql) Throw invalid exception from CQL3 on obsolete options (CASSANDRA-4171)
 * (cqlsh) fix recognizing uppercase SELECT keyword (CASSANDRA-4161)
 * Pig: wide row support (CASSANDRA-3909)
Merged from 1.0:
 * avoid streaming empty files with bulk loader if sstablewriter errors out
   (CASSANDRA-3946)


1.1-rc1
 * Include stress tool in binary builds (CASSANDRA-4103)
 * (Hadoop) fix wide row iteration when last row read was deleted
   (CASSANDRA-4154)
 * fix read_repair_chance to really default to 0.1 in the cli (CASSANDRA-4114)
 * Adds caching and bloomFilterFpChange to CQL options (CASSANDRA-4042)
 * Adds posibility to autoconfigure size of the KeyCache (CASSANDRA-4087)
 * fix KEYS index from skipping results (CASSANDRA-3996)
 * Remove sliced_buffer_size_in_kb dead option (CASSANDRA-4076)
 * make loadNewSStable preserve sstable version (CASSANDRA-4077)
 * Respect 1.0 cache settings as much as possible when upgrading 
   (CASSANDRA-4088)
 * relax path length requirement for sstable files when upgrading on 
   non-Windows platforms (CASSANDRA-4110)
 * fix terminination of the stress.java when errors were encountered
   (CASSANDRA-4128)
 * Move CfDef and KsDef validation out of thrift (CASSANDRA-4037)
 * Fix get_paged_slice (CASSANDRA-4136)
 * CQL3: Support slice with exclusive start and stop (CASSANDRA-3785)
Merged from 1.0:
 * support PropertyFileSnitch in bulk loader (CASSANDRA-4145)
 * add auto_snapshot option allowing disabling snapshot before drop/truncate
   (CASSANDRA-3710)
 * allow short snitch names (CASSANDRA-4130)


1.1-beta2
 * rename loaded sstables to avoid conflicts with local snapshots
   (CASSANDRA-3967)
 * start hint replay as soon as FD notifies that the target is back up
   (CASSANDRA-3958)
 * avoid unproductive deserializing of cached rows during compaction
   (CASSANDRA-3921)
 * fix concurrency issues with CQL keyspace creation (CASSANDRA-3903)
 * Show Effective Owership via Nodetool ring <keyspace> (CASSANDRA-3412)
 * Update ORDER BY syntax for CQL3 (CASSANDRA-3925)
 * Fix BulkRecordWriter to not throw NPE if reducer gets no map data from Hadoop (CASSANDRA-3944)
 * Fix bug with counters in super columns (CASSANDRA-3821)
 * Remove deprecated merge_shard_chance (CASSANDRA-3940)
 * add a convenient way to reset a node's schema (CASSANDRA-2963)
 * fix for intermittent SchemaDisagreementException (CASSANDRA-3884)
 * CLI `list <CF>` to limit number of columns and their order (CASSANDRA-3012)
 * ignore deprecated KsDef/CfDef/ColumnDef fields in native schema (CASSANDRA-3963)
 * CLI to report when unsupported column_metadata pair was given (CASSANDRA-3959)
 * reincarnate removed and deprecated KsDef/CfDef attributes (CASSANDRA-3953)
 * Fix race between writes and read for cache (CASSANDRA-3862)
 * perform static initialization of StorageProxy on start-up (CASSANDRA-3797)
 * support trickling fsync() on writes (CASSANDRA-3950)
 * expose counters for unavailable/timeout exceptions given to thrift clients (CASSANDRA-3671)
 * avoid quadratic startup time in LeveledManifest (CASSANDRA-3952)
 * Add type information to new schema_ columnfamilies and remove thrift
   serialization for schema (CASSANDRA-3792)
 * add missing column validator options to the CLI help (CASSANDRA-3926)
 * skip reading saved key cache if CF's caching strategy is NONE or ROWS_ONLY (CASSANDRA-3954)
 * Unify migration code (CASSANDRA-4017)
Merged from 1.0:
 * cqlsh: guess correct version of Python for Arch Linux (CASSANDRA-4090)
 * (CLI) properly handle quotes in create/update keyspace commands (CASSANDRA-4129)
 * Avoids possible deadlock during bootstrap (CASSANDRA-4159)
 * fix stress tool that hangs forever on timeout or error (CASSANDRA-4128)
 * Fix super columns bug where cache is not updated (CASSANDRA-4190)
 * stress tool to return appropriate exit code on failure (CASSANDRA-4188)


1.0.9
 * improve index sampling performance (CASSANDRA-4023)
 * always compact away deleted hints immediately after handoff (CASSANDRA-3955)
 * delete hints from dropped ColumnFamilies on handoff instead of
   erroring out (CASSANDRA-3975)
 * add CompositeType ref to the CLI doc for create/update column family (CASSANDRA-3980)
 * Pig: support Counter ColumnFamilies (CASSANDRA-3973)
 * Pig: Composite column support (CASSANDRA-3684)
 * Avoid NPE during repair when a keyspace has no CFs (CASSANDRA-3988)
 * Fix division-by-zero error on get_slice (CASSANDRA-4000)
 * don't change manifest level for cleanup, scrub, and upgradesstables
   operations under LeveledCompactionStrategy (CASSANDRA-3989, 4112)
 * fix race leading to super columns assertion failure (CASSANDRA-3957)
 * fix NPE on invalid CQL delete command (CASSANDRA-3755)
 * allow custom types in CLI's assume command (CASSANDRA-4081)
 * fix totalBytes count for parallel compactions (CASSANDRA-3758)
 * fix intermittent NPE in get_slice (CASSANDRA-4095)
 * remove unnecessary asserts in native code interfaces (CASSANDRA-4096)
 * Validate blank keys in CQL to avoid assertion errors (CASSANDRA-3612)
 * cqlsh: fix bad decoding of some column names (CASSANDRA-4003)
 * cqlsh: fix incorrect padding with unicode chars (CASSANDRA-4033)
 * Fix EC2 snitch incorrectly reporting region (CASSANDRA-4026)
 * Shut down thrift during decommission (CASSANDRA-4086)
 * Expose nodetool cfhistograms for 2ndary indexes (CASSANDRA-4063)
Merged from 0.8:
 * Fix ConcurrentModificationException in gossiper (CASSANDRA-4019)


1.1-beta1
 * (cqlsh)
   + add SOURCE and CAPTURE commands, and --file option (CASSANDRA-3479)
   + add ALTER COLUMNFAMILY WITH (CASSANDRA-3523)
   + bundle Python dependencies with Cassandra (CASSANDRA-3507)
   + added to Debian package (CASSANDRA-3458)
   + display byte data instead of erroring out on decode failure 
     (CASSANDRA-3874)
 * add nodetool rebuild_index (CASSANDRA-3583)
 * add nodetool rangekeysample (CASSANDRA-2917)
 * Fix streaming too much data during move operations (CASSANDRA-3639)
 * Nodetool and CLI connect to localhost by default (CASSANDRA-3568)
 * Reduce memory used by primary index sample (CASSANDRA-3743)
 * (Hadoop) separate input/output configurations (CASSANDRA-3197, 3765)
 * avoid returning internal Cassandra classes over JMX (CASSANDRA-2805)
 * add row-level isolation via SnapTree (CASSANDRA-2893)
 * Optimize key count estimation when opening sstable on startup
   (CASSANDRA-2988)
 * multi-dc replication optimization supporting CL > ONE (CASSANDRA-3577)
 * add command to stop compactions (CASSANDRA-1740, 3566, 3582)
 * multithreaded streaming (CASSANDRA-3494)
 * removed in-tree redhat spec (CASSANDRA-3567)
 * "defragment" rows for name-based queries under STCS, again (CASSANDRA-2503)
 * Recycle commitlog segments for improved performance 
   (CASSANDRA-3411, 3543, 3557, 3615)
 * update size-tiered compaction to prioritize small tiers (CASSANDRA-2407)
 * add message expiration logic to OutboundTcpConnection (CASSANDRA-3005)
 * off-heap cache to use sun.misc.Unsafe instead of JNA (CASSANDRA-3271)
 * EACH_QUORUM is only supported for writes (CASSANDRA-3272)
 * replace compactionlock use in schema migration by checking CFS.isValid
   (CASSANDRA-3116)
 * recognize that "SELECT first ... *" isn't really "SELECT *" (CASSANDRA-3445)
 * Use faster bytes comparison (CASSANDRA-3434)
 * Bulk loader is no longer a fat client, (HADOOP) bulk load output format
   (CASSANDRA-3045)
 * (Hadoop) add support for KeyRange.filter
 * remove assumption that keys and token are in bijection
   (CASSANDRA-1034, 3574, 3604)
 * always remove endpoints from delevery queue in HH (CASSANDRA-3546)
 * fix race between cf flush and its 2ndary indexes flush (CASSANDRA-3547)
 * fix potential race in AES when a repair fails (CASSANDRA-3548)
 * Remove columns shadowed by a deleted container even when we cannot purge
   (CASSANDRA-3538)
 * Improve memtable slice iteration performance (CASSANDRA-3545)
 * more efficient allocation of small bloom filters (CASSANDRA-3618)
 * Use separate writer thread in SSTableSimpleUnsortedWriter (CASSANDRA-3619)
 * fsync the directory after new sstable or commitlog segment are created (CASSANDRA-3250)
 * fix minor issues reported by FindBugs (CASSANDRA-3658)
 * global key/row caches (CASSANDRA-3143, 3849)
 * optimize memtable iteration during range scan (CASSANDRA-3638)
 * introduce 'crc_check_chance' in CompressionParameters to support
   a checksum percentage checking chance similarly to read-repair (CASSANDRA-3611)
 * a way to deactivate global key/row cache on per-CF basis (CASSANDRA-3667)
 * fix LeveledCompactionStrategy broken because of generation pre-allocation
   in LeveledManifest (CASSANDRA-3691)
 * finer-grained control over data directories (CASSANDRA-2749)
 * Fix ClassCastException during hinted handoff (CASSANDRA-3694)
 * Upgrade Thrift to 0.7 (CASSANDRA-3213)
 * Make stress.java insert operation to use microseconds (CASSANDRA-3725)
 * Allows (internally) doing a range query with a limit of columns instead of
   rows (CASSANDRA-3742)
 * Allow rangeSlice queries to be start/end inclusive/exclusive (CASSANDRA-3749)
 * Fix BulkLoader to support new SSTable layout and add stream
   throttling to prevent an NPE when there is no yaml config (CASSANDRA-3752)
 * Allow concurrent schema migrations (CASSANDRA-1391, 3832)
 * Add SnapshotCommand to trigger snapshot on remote node (CASSANDRA-3721)
 * Make CFMetaData conversions to/from thrift/native schema inverses
   (CASSANDRA_3559)
 * Add initial code for CQL 3.0-beta (CASSANDRA-2474, 3781, 3753)
 * Add wide row support for ColumnFamilyInputFormat (CASSANDRA-3264)
 * Allow extending CompositeType comparator (CASSANDRA-3657)
 * Avoids over-paging during get_count (CASSANDRA-3798)
 * Add new command to rebuild a node without (repair) merkle tree calculations
   (CASSANDRA-3483, 3922)
 * respect not only row cache capacity but caching mode when
   trying to read data (CASSANDRA-3812)
 * fix system tests (CASSANDRA-3827)
 * CQL support for altering row key type in ALTER TABLE (CASSANDRA-3781)
 * turn compression on by default (CASSANDRA-3871)
 * make hexToBytes refuse invalid input (CASSANDRA-2851)
 * Make secondary indexes CF inherit compression and compaction from their
   parent CF (CASSANDRA-3877)
 * Finish cleanup up tombstone purge code (CASSANDRA-3872)
 * Avoid NPE on aboarted stream-out sessions (CASSANDRA-3904)
 * BulkRecordWriter throws NPE for counter columns (CASSANDRA-3906)
 * Support compression using BulkWriter (CASSANDRA-3907)


1.0.8
 * fix race between cleanup and flush on secondary index CFSes (CASSANDRA-3712)
 * avoid including non-queried nodes in rangeslice read repair
   (CASSANDRA-3843)
 * Only snapshot CF being compacted for snapshot_before_compaction 
   (CASSANDRA-3803)
 * Log active compactions in StatusLogger (CASSANDRA-3703)
 * Compute more accurate compaction score per level (CASSANDRA-3790)
 * Return InvalidRequest when using a keyspace that doesn't exist
   (CASSANDRA-3764)
 * disallow user modification of System keyspace (CASSANDRA-3738)
 * allow using sstable2json on secondary index data (CASSANDRA-3738)
 * (cqlsh) add DESCRIBE COLUMNFAMILIES (CASSANDRA-3586)
 * (cqlsh) format blobs correctly and use colors to improve output
   readability (CASSANDRA-3726)
 * synchronize BiMap of bootstrapping tokens (CASSANDRA-3417)
 * show index options in CLI (CASSANDRA-3809)
 * add optional socket timeout for streaming (CASSANDRA-3838)
 * fix truncate not to leave behind non-CFS backed secondary indexes
   (CASSANDRA-3844)
 * make CLI `show schema` to use output stream directly instead
   of StringBuilder (CASSANDRA-3842)
 * remove the wait on hint future during write (CASSANDRA-3870)
 * (cqlsh) ignore missing CfDef opts (CASSANDRA-3933)
 * (cqlsh) look for cqlshlib relative to realpath (CASSANDRA-3767)
 * Fix short read protection (CASSANDRA-3934)
 * Make sure infered and actual schema match (CASSANDRA-3371)
 * Fix NPE during HH delivery (CASSANDRA-3677)
 * Don't put boostrapping node in 'hibernate' status (CASSANDRA-3737)
 * Fix double quotes in windows bat files (CASSANDRA-3744)
 * Fix bad validator lookup (CASSANDRA-3789)
 * Fix soft reset in EC2MultiRegionSnitch (CASSANDRA-3835)
 * Don't leave zombie connections with THSHA thrift server (CASSANDRA-3867)
 * (cqlsh) fix deserialization of data (CASSANDRA-3874)
 * Fix removetoken force causing an inconsistent state (CASSANDRA-3876)
 * Fix ahndling of some types with Pig (CASSANDRA-3886)
 * Don't allow to drop the system keyspace (CASSANDRA-3759)
 * Make Pig deletes disabled by default and configurable (CASSANDRA-3628)
Merged from 0.8:
 * (Pig) fix CassandraStorage to use correct comparator in Super ColumnFamily
   case (CASSANDRA-3251)
 * fix thread safety issues in commitlog replay, primarily affecting
   systems with many (100s) of CF definitions (CASSANDRA-3751)
 * Fix relevant tombstone ignored with super columns (CASSANDRA-3875)


1.0.7
 * fix regression in HH page size calculation (CASSANDRA-3624)
 * retry failed stream on IOException (CASSANDRA-3686)
 * allow configuring bloom_filter_fp_chance (CASSANDRA-3497)
 * attempt hint delivery every ten minutes, or when failure detector
   notifies us that a node is back up, whichever comes first.  hint
   handoff throttle delay default changed to 1ms, from 50 (CASSANDRA-3554)
 * add nodetool setstreamthroughput (CASSANDRA-3571)
 * fix assertion when dropping a columnfamily with no sstables (CASSANDRA-3614)
 * more efficient allocation of small bloom filters (CASSANDRA-3618)
 * CLibrary.createHardLinkWithExec() to check for errors (CASSANDRA-3101)
 * Avoid creating empty and non cleaned writer during compaction (CASSANDRA-3616)
 * stop thrift service in shutdown hook so we can quiesce MessagingService
   (CASSANDRA-3335)
 * (CQL) compaction_strategy_options and compression_parameters for
   CREATE COLUMNFAMILY statement (CASSANDRA-3374)
 * Reset min/max compaction threshold when creating size tiered compaction
   strategy (CASSANDRA-3666)
 * Don't ignore IOException during compaction (CASSANDRA-3655)
 * Fix assertion error for CF with gc_grace=0 (CASSANDRA-3579)
 * Shutdown ParallelCompaction reducer executor after use (CASSANDRA-3711)
 * Avoid < 0 value for pending tasks in leveled compaction (CASSANDRA-3693)
 * (Hadoop) Support TimeUUID in Pig CassandraStorage (CASSANDRA-3327)
 * Check schema is ready before continuing boostrapping (CASSANDRA-3629)
 * Catch overflows during parsing of chunk_length_kb (CASSANDRA-3644)
 * Improve stream protocol mismatch errors (CASSANDRA-3652)
 * Avoid multiple thread doing HH to the same target (CASSANDRA-3681)
 * Add JMX property for rp_timeout_in_ms (CASSANDRA-2940)
 * Allow DynamicCompositeType to compare component of different types
   (CASSANDRA-3625)
 * Flush non-cfs backed secondary indexes (CASSANDRA-3659)
 * Secondary Indexes should report memory consumption (CASSANDRA-3155)
 * fix for SelectStatement start/end key are not set correctly
   when a key alias is involved (CASSANDRA-3700)
 * fix CLI `show schema` command insert of an extra comma in
   column_metadata (CASSANDRA-3714)
Merged from 0.8:
 * avoid logging (harmless) exception when GC takes < 1ms (CASSANDRA-3656)
 * prevent new nodes from thinking down nodes are up forever (CASSANDRA-3626)
 * use correct list of replicas for LOCAL_QUORUM reads when read repair
   is disabled (CASSANDRA-3696)
 * block on flush before compacting hints (may prevent OOM) (CASSANDRA-3733)


1.0.6
 * (CQL) fix cqlsh support for replicate_on_write (CASSANDRA-3596)
 * fix adding to leveled manifest after streaming (CASSANDRA-3536)
 * filter out unavailable cipher suites when using encryption (CASSANDRA-3178)
 * (HADOOP) add old-style api support for CFIF and CFRR (CASSANDRA-2799)
 * Support TimeUUIDType column names in Stress.java tool (CASSANDRA-3541)
 * (CQL) INSERT/UPDATE/DELETE/TRUNCATE commands should allow CF names to
   be qualified by keyspace (CASSANDRA-3419)
 * always remove endpoints from delevery queue in HH (CASSANDRA-3546)
 * fix race between cf flush and its 2ndary indexes flush (CASSANDRA-3547)
 * fix potential race in AES when a repair fails (CASSANDRA-3548)
 * fix default value validation usage in CLI SET command (CASSANDRA-3553)
 * Optimize componentsFor method for compaction and startup time
   (CASSANDRA-3532)
 * (CQL) Proper ColumnFamily metadata validation on CREATE COLUMNFAMILY 
   (CASSANDRA-3565)
 * fix compression "chunk_length_kb" option to set correct kb value for 
   thrift/avro (CASSANDRA-3558)
 * fix missing response during range slice repair (CASSANDRA-3551)
 * 'describe ring' moved from CLI to nodetool and available through JMX (CASSANDRA-3220)
 * add back partitioner to sstable metadata (CASSANDRA-3540)
 * fix NPE in get_count for counters (CASSANDRA-3601)
Merged from 0.8:
 * remove invalid assertion that table was opened before dropping it
   (CASSANDRA-3580)
 * range and index scans now only send requests to enough replicas to
   satisfy requested CL + RR (CASSANDRA-3598)
 * use cannonical host for local node in nodetool info (CASSANDRA-3556)
 * remove nonlocal DC write optimization since it only worked with
   CL.ONE or CL.LOCAL_QUORUM (CASSANDRA-3577, 3585)
 * detect misuses of CounterColumnType (CASSANDRA-3422)
 * turn off string interning in json2sstable, take 2 (CASSANDRA-2189)
 * validate compression parameters on add/update of the ColumnFamily 
   (CASSANDRA-3573)
 * Check for 0.0.0.0 is incorrect in CFIF (CASSANDRA-3584)
 * Increase vm.max_map_count in debian packaging (CASSANDRA-3563)
 * gossiper will never add itself to saved endpoints (CASSANDRA-3485)


1.0.5
 * revert CASSANDRA-3407 (see CASSANDRA-3540)
 * fix assertion error while forwarding writes to local nodes (CASSANDRA-3539)


1.0.4
 * fix self-hinting of timed out read repair updates and make hinted handoff
   less prone to OOMing a coordinator (CASSANDRA-3440)
 * expose bloom filter sizes via JMX (CASSANDRA-3495)
 * enforce RP tokens 0..2**127 (CASSANDRA-3501)
 * canonicalize paths exposed through JMX (CASSANDRA-3504)
 * fix "liveSize" stat when sstables are removed (CASSANDRA-3496)
 * add bloom filter FP rates to nodetool cfstats (CASSANDRA-3347)
 * record partitioner in sstable metadata component (CASSANDRA-3407)
 * add new upgradesstables nodetool command (CASSANDRA-3406)
 * skip --debug requirement to see common exceptions in CLI (CASSANDRA-3508)
 * fix incorrect query results due to invalid max timestamp (CASSANDRA-3510)
 * make sstableloader recognize compressed sstables (CASSANDRA-3521)
 * avoids race in OutboundTcpConnection in multi-DC setups (CASSANDRA-3530)
 * use SETLOCAL in cassandra.bat (CASANDRA-3506)
 * fix ConcurrentModificationException in Table.all() (CASSANDRA-3529)
Merged from 0.8:
 * fix concurrence issue in the FailureDetector (CASSANDRA-3519)
 * fix array out of bounds error in counter shard removal (CASSANDRA-3514)
 * avoid dropping tombstones when they might still be needed to shadow
   data in a different sstable (CASSANDRA-2786)


1.0.3
 * revert name-based query defragmentation aka CASSANDRA-2503 (CASSANDRA-3491)
 * fix invalidate-related test failures (CASSANDRA-3437)
 * add next-gen cqlsh to bin/ (CASSANDRA-3188, 3131, 3493)
 * (CQL) fix handling of rows with no columns (CASSANDRA-3424, 3473)
 * fix querying supercolumns by name returning only a subset of
   subcolumns or old subcolumn versions (CASSANDRA-3446)
 * automatically compute sha1 sum for uncompressed data files (CASSANDRA-3456)
 * fix reading metadata/statistics component for version < h (CASSANDRA-3474)
 * add sstable forward-compatibility (CASSANDRA-3478)
 * report compression ratio in CFSMBean (CASSANDRA-3393)
 * fix incorrect size exception during streaming of counters (CASSANDRA-3481)
 * (CQL) fix for counter decrement syntax (CASSANDRA-3418)
 * Fix race introduced by CASSANDRA-2503 (CASSANDRA-3482)
 * Fix incomplete deletion of delivered hints (CASSANDRA-3466)
 * Avoid rescheduling compactions when no compaction was executed 
   (CASSANDRA-3484)
 * fix handling of the chunk_length_kb compression options (CASSANDRA-3492)
Merged from 0.8:
 * fix updating CF row_cache_provider (CASSANDRA-3414)
 * CFMetaData.convertToThrift method to set RowCacheProvider (CASSANDRA-3405)
 * acquire compactionlock during truncate (CASSANDRA-3399)
 * fix displaying cfdef entries for super columnfamilies (CASSANDRA-3415)
 * Make counter shard merging thread safe (CASSANDRA-3178)
 * Revert CASSANDRA-2855
 * Fix bug preventing the use of efficient cross-DC writes (CASSANDRA-3472)
 * `describe ring` command for CLI (CASSANDRA-3220)
 * (Hadoop) skip empty rows when entire row is requested, redux (CASSANDRA-2855)


1.0.2
 * "defragment" rows for name-based queries under STCS (CASSANDRA-2503)
 * Add timing information to cassandra-cli GET/SET/LIST queries (CASSANDRA-3326)
 * Only create one CompressionMetadata object per sstable (CASSANDRA-3427)
 * cleanup usage of StorageService.setMode() (CASANDRA-3388)
 * Avoid large array allocation for compressed chunk offsets (CASSANDRA-3432)
 * fix DecimalType bytebuffer marshalling (CASSANDRA-3421)
 * fix bug that caused first column in per row indexes to be ignored 
   (CASSANDRA-3441)
 * add JMX call to clean (failed) repair sessions (CASSANDRA-3316)
 * fix sstableloader reference acquisition bug (CASSANDRA-3438)
 * fix estimated row size regression (CASSANDRA-3451)
 * make sure we don't return more columns than asked (CASSANDRA-3303, 3395)
Merged from 0.8:
 * acquire compactionlock during truncate (CASSANDRA-3399)
 * fix displaying cfdef entries for super columnfamilies (CASSANDRA-3415)


1.0.1
 * acquire references during index build to prevent delete problems
   on Windows (CASSANDRA-3314)
 * describe_ring should include datacenter/topology information (CASSANDRA-2882)
 * Thrift sockets are not properly buffered (CASSANDRA-3261)
 * performance improvement for bytebufferutil compare function (CASSANDRA-3286)
 * add system.versions ColumnFamily (CASSANDRA-3140)
 * reduce network copies (CASSANDRA-3333, 3373)
 * limit nodetool to 32MB of heap (CASSANDRA-3124)
 * (CQL) update parser to accept "timestamp" instead of "date" (CASSANDRA-3149)
 * Fix CLI `show schema` to include "compression_options" (CASSANDRA-3368)
 * Snapshot to include manifest under LeveledCompactionStrategy (CASSANDRA-3359)
 * (CQL) SELECT query should allow CF name to be qualified by keyspace (CASSANDRA-3130)
 * (CQL) Fix internal application error specifying 'using consistency ...'
   in lower case (CASSANDRA-3366)
 * fix Deflate compression when compression actually makes the data bigger
   (CASSANDRA-3370)
 * optimize UUIDGen to avoid lock contention on InetAddress.getLocalHost 
   (CASSANDRA-3387)
 * tolerate index being dropped mid-mutation (CASSANDRA-3334, 3313)
 * CompactionManager is now responsible for checking for new candidates
   post-task execution, enabling more consistent leveled compaction 
   (CASSANDRA-3391)
 * Cache HSHA threads (CASSANDRA-3372)
 * use CF/KS names as snapshot prefix for drop + truncate operations
   (CASSANDRA-2997)
 * Break bloom filters up to avoid heap fragmentation (CASSANDRA-2466)
 * fix cassandra hanging on jsvc stop (CASSANDRA-3302)
 * Avoid leveled compaction getting blocked on errors (CASSANDRA-3408)
 * Make reloading the compaction strategy safe (CASSANDRA-3409)
 * ignore 0.8 hints even if compaction begins before we try to purge
   them (CASSANDRA-3385)
 * remove procrun (bin\daemon) from Cassandra source tree and 
   artifacts (CASSANDRA-3331)
 * make cassandra compile under JDK7 (CASSANDRA-3275)
 * remove dependency of clientutil.jar to FBUtilities (CASSANDRA-3299)
 * avoid truncation errors by using long math on long values (CASSANDRA-3364)
 * avoid clock drift on some Windows machine (CASSANDRA-3375)
 * display cache provider in cli 'describe keyspace' command (CASSANDRA-3384)
 * fix incomplete topology information in describe_ring (CASSANDRA-3403)
 * expire dead gossip states based on time (CASSANDRA-2961)
 * improve CompactionTask extensibility (CASSANDRA-3330)
 * Allow one leveled compaction task to kick off another (CASSANDRA-3363)
 * allow encryption only between datacenters (CASSANDRA-2802)
Merged from 0.8:
 * fix truncate allowing data to be replayed post-restart (CASSANDRA-3297)
 * make iwriter final in IndexWriter to avoid NPE (CASSANDRA-2863)
 * (CQL) update grammar to require key clause in DELETE statement
   (CASSANDRA-3349)
 * (CQL) allow numeric keyspace names in USE statement (CASSANDRA-3350)
 * (Hadoop) skip empty rows when slicing the entire row (CASSANDRA-2855)
 * Fix handling of tombstone by SSTableExport/Import (CASSANDRA-3357)
 * fix ColumnIndexer to use long offsets (CASSANDRA-3358)
 * Improved CLI exceptions (CASSANDRA-3312)
 * Fix handling of tombstone by SSTableExport/Import (CASSANDRA-3357)
 * Only count compaction as active (for throttling) when they have
   successfully acquired the compaction lock (CASSANDRA-3344)
 * Display CLI version string on startup (CASSANDRA-3196)
 * (Hadoop) make CFIF try rpc_address or fallback to listen_address
   (CASSANDRA-3214)
 * (Hadoop) accept comma delimited lists of initial thrift connections
   (CASSANDRA-3185)
 * ColumnFamily min_compaction_threshold should be >= 2 (CASSANDRA-3342)
 * (Pig) add 0.8+ types and key validation type in schema (CASSANDRA-3280)
 * Fix completely removing column metadata using CLI (CASSANDRA-3126)
 * CLI `describe cluster;` output should be on separate lines for separate versions
   (CASSANDRA-3170)
 * fix changing durable_writes keyspace option during CF creation
   (CASSANDRA-3292)
 * avoid locking on update when no indexes are involved (CASSANDRA-3386)
 * fix assertionError during repair with ordered partitioners (CASSANDRA-3369)
 * correctly serialize key_validation_class for avro (CASSANDRA-3391)
 * don't expire counter tombstone after streaming (CASSANDRA-3394)
 * prevent nodes that failed to join from hanging around forever 
   (CASSANDRA-3351)
 * remove incorrect optimization from slice read path (CASSANDRA-3390)
 * Fix race in AntiEntropyService (CASSANDRA-3400)


1.0.0-final
 * close scrubbed sstable fd before deleting it (CASSANDRA-3318)
 * fix bug preventing obsolete commitlog segments from being removed
   (CASSANDRA-3269)
 * tolerate whitespace in seed CDL (CASSANDRA-3263)
 * Change default heap thresholds to max(min(1/2 ram, 1G), min(1/4 ram, 8GB))
   (CASSANDRA-3295)
 * Fix broken CompressedRandomAccessReaderTest (CASSANDRA-3298)
 * (CQL) fix type information returned for wildcard queries (CASSANDRA-3311)
 * add estimated tasks to LeveledCompactionStrategy (CASSANDRA-3322)
 * avoid including compaction cache-warming in keycache stats (CASSANDRA-3325)
 * run compaction and hinted handoff threads at MIN_PRIORITY (CASSANDRA-3308)
 * default hsha thrift server to cpu core count in rpc pool (CASSANDRA-3329)
 * add bin\daemon to binary tarball for Windows service (CASSANDRA-3331)
 * Fix places where uncompressed size of sstables was use in place of the
   compressed one (CASSANDRA-3338)
 * Fix hsha thrift server (CASSANDRA-3346)
 * Make sure repair only stream needed sstables (CASSANDRA-3345)


1.0.0-rc2
 * Log a meaningful warning when a node receives a message for a repair session
   that doesn't exist anymore (CASSANDRA-3256)
 * test for NUMA policy support as well as numactl presence (CASSANDRA-3245)
 * Fix FD leak when internode encryption is enabled (CASSANDRA-3257)
 * Remove incorrect assertion in mergeIterator (CASSANDRA-3260)
 * FBUtilities.hexToBytes(String) to throw NumberFormatException when string
   contains non-hex characters (CASSANDRA-3231)
 * Keep SimpleSnitch proximity ordering unchanged from what the Strategy
   generates, as intended (CASSANDRA-3262)
 * remove Scrub from compactionstats when finished (CASSANDRA-3255)
 * fix counter entry in jdbc TypesMap (CASSANDRA-3268)
 * fix full queue scenario for ParallelCompactionIterator (CASSANDRA-3270)
 * fix bootstrap process (CASSANDRA-3285)
 * don't try delivering hints if when there isn't any (CASSANDRA-3176)
 * CLI documentation change for ColumnFamily `compression_options` (CASSANDRA-3282)
 * ignore any CF ids sent by client for adding CF/KS (CASSANDRA-3288)
 * remove obsolete hints on first startup (CASSANDRA-3291)
 * use correct ISortedColumns for time-optimized reads (CASSANDRA-3289)
 * Evict gossip state immediately when a token is taken over by a new IP 
   (CASSANDRA-3259)


1.0.0-rc1
 * Update CQL to generate microsecond timestamps by default (CASSANDRA-3227)
 * Fix counting CFMetadata towards Memtable liveRatio (CASSANDRA-3023)
 * Kill server on wrapped OOME such as from FileChannel.map (CASSANDRA-3201)
 * remove unnecessary copy when adding to row cache (CASSANDRA-3223)
 * Log message when a full repair operation completes (CASSANDRA-3207)
 * Fix streamOutSession keeping sstables references forever if the remote end
   dies (CASSANDRA-3216)
 * Remove dynamic_snitch boolean from example configuration (defaulting to 
   true) and set default badness threshold to 0.1 (CASSANDRA-3229)
 * Base choice of random or "balanced" token on bootstrap on whether
   schema definitions were found (CASSANDRA-3219)
 * Fixes for LeveledCompactionStrategy score computation, prioritization,
   scheduling, and performance (CASSANDRA-3224, 3234)
 * parallelize sstable open at server startup (CASSANDRA-2988)
 * fix handling of exceptions writing to OutboundTcpConnection (CASSANDRA-3235)
 * Allow using quotes in "USE <keyspace>;" CLI command (CASSANDRA-3208)
 * Don't allow any cache loading exceptions to halt startup (CASSANDRA-3218)
 * Fix sstableloader --ignores option (CASSANDRA-3247)
 * File descriptor limit increased in packaging (CASSANDRA-3206)
 * Fix deadlock in commit log during flush (CASSANDRA-3253) 


1.0.0-beta1
 * removed binarymemtable (CASSANDRA-2692)
 * add commitlog_total_space_in_mb to prevent fragmented logs (CASSANDRA-2427)
 * removed commitlog_rotation_threshold_in_mb configuration (CASSANDRA-2771)
 * make AbstractBounds.normalize de-overlapp overlapping ranges (CASSANDRA-2641)
 * replace CollatingIterator, ReducingIterator with MergeIterator 
   (CASSANDRA-2062)
 * Fixed the ability to set compaction strategy in cli using create column 
   family command (CASSANDRA-2778)
 * clean up tmp files after failed compaction (CASSANDRA-2468)
 * restrict repair streaming to specific columnfamilies (CASSANDRA-2280)
 * don't bother persisting columns shadowed by a row tombstone (CASSANDRA-2589)
 * reset CF and SC deletion times after gc_grace (CASSANDRA-2317)
 * optimize away seek when compacting wide rows (CASSANDRA-2879)
 * single-pass streaming (CASSANDRA-2677, 2906, 2916, 3003)
 * use reference counting for deleting sstables instead of relying on GC
   (CASSANDRA-2521, 3179)
 * store hints as serialized mutations instead of pointers to data row
   (CASSANDRA-2045)
 * store hints in the coordinator node instead of in the closest replica 
   (CASSANDRA-2914)
 * add row_cache_keys_to_save CF option (CASSANDRA-1966)
 * check column family validity in nodetool repair (CASSANDRA-2933)
 * use lazy initialization instead of class initialization in NodeId
   (CASSANDRA-2953)
 * add paging to get_count (CASSANDRA-2894)
 * fix "short reads" in [multi]get (CASSANDRA-2643, 3157, 3192)
 * add optional compression for sstables (CASSANDRA-47, 2994, 3001, 3128)
 * add scheduler JMX metrics (CASSANDRA-2962)
 * add block level checksum for compressed data (CASSANDRA-1717)
 * make column family backed column map pluggable and introduce unsynchronized
   ArrayList backed one to speedup reads (CASSANDRA-2843, 3165, 3205)
 * refactoring of the secondary index api (CASSANDRA-2982)
 * make CL > ONE reads wait for digest reconciliation before returning
   (CASSANDRA-2494)
 * fix missing logging for some exceptions (CASSANDRA-2061)
 * refactor and optimize ColumnFamilyStore.files(...) and Descriptor.fromFilename(String)
   and few other places responsible for work with SSTable files (CASSANDRA-3040)
 * Stop reading from sstables once we know we have the most recent columns,
   for query-by-name requests (CASSANDRA-2498)
 * Add query-by-column mode to stress.java (CASSANDRA-3064)
 * Add "install" command to cassandra.bat (CASSANDRA-292)
 * clean up KSMetadata, CFMetadata from unnecessary
   Thrift<->Avro conversion methods (CASSANDRA-3032)
 * Add timeouts to client request schedulers (CASSANDRA-3079, 3096)
 * Cli to use hashes rather than array of hashes for strategy options (CASSANDRA-3081)
 * LeveledCompactionStrategy (CASSANDRA-1608, 3085, 3110, 3087, 3145, 3154, 3182)
 * Improvements of the CLI `describe` command (CASSANDRA-2630)
 * reduce window where dropped CF sstables may not be deleted (CASSANDRA-2942)
 * Expose gossip/FD info to JMX (CASSANDRA-2806)
 * Fix streaming over SSL when compressed SSTable involved (CASSANDRA-3051)
 * Add support for pluggable secondary index implementations (CASSANDRA-3078)
 * remove compaction_thread_priority setting (CASSANDRA-3104)
 * generate hints for replicas that timeout, not just replicas that are known
   to be down before starting (CASSANDRA-2034)
 * Add throttling for internode streaming (CASSANDRA-3080)
 * make the repair of a range repair all replica (CASSANDRA-2610, 3194)
 * expose the ability to repair the first range (as returned by the
   partitioner) of a node (CASSANDRA-2606)
 * Streams Compression (CASSANDRA-3015)
 * add ability to use multiple threads during a single compaction
   (CASSANDRA-2901)
 * make AbstractBounds.normalize support overlapping ranges (CASSANDRA-2641)
 * fix of the CQL count() behavior (CASSANDRA-3068)
 * use TreeMap backed column families for the SSTable simple writers
   (CASSANDRA-3148)
 * fix inconsistency of the CLI syntax when {} should be used instead of [{}]
   (CASSANDRA-3119)
 * rename CQL type names to match expected SQL behavior (CASSANDRA-3149, 3031)
 * Arena-based allocation for memtables (CASSANDRA-2252, 3162, 3163, 3168)
 * Default RR chance to 0.1 (CASSANDRA-3169)
 * Add RowLevel support to secondary index API (CASSANDRA-3147)
 * Make SerializingCacheProvider the default if JNA is available (CASSANDRA-3183)
 * Fix backwards compatibilty for CQL memtable properties (CASSANDRA-3190)
 * Add five-minute delay before starting compactions on a restarted server
   (CASSANDRA-3181)
 * Reduce copies done for intra-host messages (CASSANDRA-1788, 3144)
 * support of compaction strategy option for stress.java (CASSANDRA-3204)
 * make memtable throughput and column count thresholds no-ops (CASSANDRA-2449)
 * Return schema information along with the resultSet in CQL (CASSANDRA-2734)
 * Add new DecimalType (CASSANDRA-2883)
 * Fix assertion error in RowRepairResolver (CASSANDRA-3156)
 * Reduce unnecessary high buffer sizes (CASSANDRA-3171)
 * Pluggable compaction strategy (CASSANDRA-1610)
 * Add new broadcast_address config option (CASSANDRA-2491)


0.8.7
 * Kill server on wrapped OOME such as from FileChannel.map (CASSANDRA-3201)
 * Allow using quotes in "USE <keyspace>;" CLI command (CASSANDRA-3208)
 * Log message when a full repair operation completes (CASSANDRA-3207)
 * Don't allow any cache loading exceptions to halt startup (CASSANDRA-3218)
 * Fix sstableloader --ignores option (CASSANDRA-3247)
 * File descriptor limit increased in packaging (CASSANDRA-3206)
 * Log a meaningfull warning when a node receive a message for a repair session
   that doesn't exist anymore (CASSANDRA-3256)
 * Fix FD leak when internode encryption is enabled (CASSANDRA-3257)
 * FBUtilities.hexToBytes(String) to throw NumberFormatException when string
   contains non-hex characters (CASSANDRA-3231)
 * Keep SimpleSnitch proximity ordering unchanged from what the Strategy
   generates, as intended (CASSANDRA-3262)
 * remove Scrub from compactionstats when finished (CASSANDRA-3255)
 * Fix tool .bat files when CASSANDRA_HOME contains spaces (CASSANDRA-3258)
 * Force flush of status table when removing/updating token (CASSANDRA-3243)
 * Evict gossip state immediately when a token is taken over by a new IP (CASSANDRA-3259)
 * Fix bug where the failure detector can take too long to mark a host
   down (CASSANDRA-3273)
 * (Hadoop) allow wrapping ranges in queries (CASSANDRA-3137)
 * (Hadoop) check all interfaces for a match with split location
   before falling back to random replica (CASSANDRA-3211)
 * (Hadoop) Make Pig storage handle implements LoadMetadata (CASSANDRA-2777)
 * (Hadoop) Fix exception during PIG 'dump' (CASSANDRA-2810)
 * Fix stress COUNTER_GET option (CASSANDRA-3301)
 * Fix missing fields in CLI `show schema` output (CASSANDRA-3304)
 * Nodetool no longer leaks threads and closes JMX connections (CASSANDRA-3309)
 * fix truncate allowing data to be replayed post-restart (CASSANDRA-3297)
 * Move SimpleAuthority and SimpleAuthenticator to examples (CASSANDRA-2922)
 * Fix handling of tombstone by SSTableExport/Import (CASSANDRA-3357)
 * Fix transposition in cfHistograms (CASSANDRA-3222)
 * Allow using number as DC name when creating keyspace in CQL (CASSANDRA-3239)
 * Force flush of system table after updating/removing a token (CASSANDRA-3243)


0.8.6
 * revert CASSANDRA-2388
 * change TokenRange.endpoints back to listen/broadcast address to match
   pre-1777 behavior, and add TokenRange.rpc_endpoints instead (CASSANDRA-3187)
 * avoid trying to watch cassandra-topology.properties when loaded from jar
   (CASSANDRA-3138)
 * prevent users from creating keyspaces with LocalStrategy replication
   (CASSANDRA-3139)
 * fix CLI `show schema;` to output correct keyspace definition statement
   (CASSANDRA-3129)
 * CustomTThreadPoolServer to log TTransportException at DEBUG level
   (CASSANDRA-3142)
 * allow topology sort to work with non-unique rack names between 
   datacenters (CASSANDRA-3152)
 * Improve caching of same-version Messages on digest and repair paths
   (CASSANDRA-3158)
 * Randomize choice of first replica for counter increment (CASSANDRA-2890)
 * Fix using read_repair_chance instead of merge_shard_change (CASSANDRA-3202)
 * Avoid streaming data to nodes that already have it, on move as well as
   decommission (CASSANDRA-3041)
 * Fix divide by zero error in GCInspector (CASSANDRA-3164)
 * allow quoting of the ColumnFamily name in CLI `create column family`
   statement (CASSANDRA-3195)
 * Fix rolling upgrade from 0.7 to 0.8 problem (CASANDRA-3166)
 * Accomodate missing encryption_options in IncomingTcpConnection.stream
   (CASSANDRA-3212)


0.8.5
 * fix NPE when encryption_options is unspecified (CASSANDRA-3007)
 * include column name in validation failure exceptions (CASSANDRA-2849)
 * make sure truncate clears out the commitlog so replay won't re-
   populate with truncated data (CASSANDRA-2950)
 * fix NPE when debug logging is enabled and dropped CF is present
   in a commitlog segment (CASSANDRA-3021)
 * fix cassandra.bat when CASSANDRA_HOME contains spaces (CASSANDRA-2952)
 * fix to SSTableSimpleUnsortedWriter bufferSize calculation (CASSANDRA-3027)
 * make cleanup and normal compaction able to skip empty rows
   (rows containing nothing but expired tombstones) (CASSANDRA-3039)
 * work around native memory leak in com.sun.management.GarbageCollectorMXBean
   (CASSANDRA-2868)
 * validate that column names in column_metadata are not equal to key_alias
   on create/update of the ColumnFamily and CQL 'ALTER' statement (CASSANDRA-3036)
 * return an InvalidRequestException if an indexed column is assigned
   a value larger than 64KB (CASSANDRA-3057)
 * fix of numeric-only and string column names handling in CLI "drop index" 
   (CASSANDRA-3054)
 * prune index scan resultset back to original request for lazy
   resultset expansion case (CASSANDRA-2964)
 * (Hadoop) fail jobs when Cassandra node has failed but TaskTracker
   has not (CASSANDRA-2388)
 * fix dynamic snitch ignoring nodes when read_repair_chance is zero
   (CASSANDRA-2662)
 * avoid retaining references to dropped CFS objects in 
   CompactionManager.estimatedCompactions (CASSANDRA-2708)
 * expose rpc timeouts per host in MessagingServiceMBean (CASSANDRA-2941)
 * avoid including cwd in classpath for deb and rpm packages (CASSANDRA-2881)
 * remove gossip state when a new IP takes over a token (CASSANDRA-3071)
 * allow sstable2json to work on index sstable files (CASSANDRA-3059)
 * always hint counters (CASSANDRA-3099)
 * fix log4j initialization in EmbeddedCassandraService (CASSANDRA-2857)
 * remove gossip state when a new IP takes over a token (CASSANDRA-3071)
 * work around native memory leak in com.sun.management.GarbageCollectorMXBean
    (CASSANDRA-2868)
 * fix UnavailableException with writes at CL.EACH_QUORM (CASSANDRA-3084)
 * fix parsing of the Keyspace and ColumnFamily names in numeric
   and string representations in CLI (CASSANDRA-3075)
 * fix corner cases in Range.differenceToFetch (CASSANDRA-3084)
 * fix ip address String representation in the ring cache (CASSANDRA-3044)
 * fix ring cache compatibility when mixing pre-0.8.4 nodes with post-
   in the same cluster (CASSANDRA-3023)
 * make repair report failure when a node participating dies (instead of
   hanging forever) (CASSANDRA-2433)
 * fix handling of the empty byte buffer by ReversedType (CASSANDRA-3111)
 * Add validation that Keyspace names are case-insensitively unique (CASSANDRA-3066)
 * catch invalid key_validation_class before instantiating UpdateColumnFamily (CASSANDRA-3102)
 * make Range and Bounds objects client-safe (CASSANDRA-3108)
 * optionally skip log4j configuration (CASSANDRA-3061)
 * bundle sstableloader with the debian package (CASSANDRA-3113)
 * don't try to build secondary indexes when there is none (CASSANDRA-3123)
 * improve SSTableSimpleUnsortedWriter speed for large rows (CASSANDRA-3122)
 * handle keyspace arguments correctly in nodetool snapshot (CASSANDRA-3038)
 * Fix SSTableImportTest on windows (CASSANDRA-3043)
 * expose compactionThroughputMbPerSec through JMX (CASSANDRA-3117)
 * log keyspace and CF of large rows being compacted


0.8.4
 * change TokenRing.endpoints to be a list of rpc addresses instead of 
   listen/broadcast addresses (CASSANDRA-1777)
 * include files-to-be-streamed in StreamInSession.getSources (CASSANDRA-2972)
 * use JAVA env var in cassandra-env.sh (CASSANDRA-2785, 2992)
 * avoid doing read for no-op replicate-on-write at CL=1 (CASSANDRA-2892)
 * refuse counter write for CL.ANY (CASSANDRA-2990)
 * switch back to only logging recent dropped messages (CASSANDRA-3004)
 * always deserialize RowMutation for counters (CASSANDRA-3006)
 * ignore saved replication_factor strategy_option for NTS (CASSANDRA-3011)
 * make sure pre-truncate CL segments are discarded (CASSANDRA-2950)


0.8.3
 * add ability to drop local reads/writes that are going to timeout
   (CASSANDRA-2943)
 * revamp token removal process, keep gossip states for 3 days (CASSANDRA-2496)
 * don't accept extra args for 0-arg nodetool commands (CASSANDRA-2740)
 * log unavailableexception details at debug level (CASSANDRA-2856)
 * expose data_dir though jmx (CASSANDRA-2770)
 * don't include tmp files as sstable when create cfs (CASSANDRA-2929)
 * log Java classpath on startup (CASSANDRA-2895)
 * keep gossipped version in sync with actual on migration coordinator 
   (CASSANDRA-2946)
 * use lazy initialization instead of class initialization in NodeId
   (CASSANDRA-2953)
 * check column family validity in nodetool repair (CASSANDRA-2933)
 * speedup bytes to hex conversions dramatically (CASSANDRA-2850)
 * Flush memtables on shutdown when durable writes are disabled 
   (CASSANDRA-2958)
 * improved POSIX compatibility of start scripts (CASsANDRA-2965)
 * add counter support to Hadoop InputFormat (CASSANDRA-2981)
 * fix bug where dirty commitlog segments were removed (and avoid keeping 
   segments with no post-flush activity permanently dirty) (CASSANDRA-2829)
 * fix throwing exception with batch mutation of counter super columns
   (CASSANDRA-2949)
 * ignore system tables during repair (CASSANDRA-2979)
 * throw exception when NTS is given replication_factor as an option
   (CASSANDRA-2960)
 * fix assertion error during compaction of counter CFs (CASSANDRA-2968)
 * avoid trying to create index names, when no index exists (CASSANDRA-2867)
 * don't sample the system table when choosing a bootstrap token
   (CASSANDRA-2825)
 * gossiper notifies of local state changes (CASSANDRA-2948)
 * add asynchronous and half-sync/half-async (hsha) thrift servers 
   (CASSANDRA-1405)
 * fix potential use of free'd native memory in SerializingCache 
   (CASSANDRA-2951)
 * prune index scan resultset back to original request for lazy
   resultset expansion case (CASSANDRA-2964)
 * (Hadoop) fail jobs when Cassandra node has failed but TaskTracker
    has not (CASSANDRA-2388)


0.8.2
 * CQL: 
   - include only one row per unique key for IN queries (CASSANDRA-2717)
   - respect client timestamp on full row deletions (CASSANDRA-2912)
 * improve thread-safety in StreamOutSession (CASSANDRA-2792)
 * allow deleting a row and updating indexed columns in it in the
   same mutation (CASSANDRA-2773)
 * Expose number of threads blocked on submitting memtable to flush
   in JMX (CASSANDRA-2817)
 * add ability to return "endpoints" to nodetool (CASSANDRA-2776)
 * Add support for multiple (comma-delimited) coordinator addresses
   to ColumnFamilyInputFormat (CASSANDRA-2807)
 * fix potential NPE while scheduling read repair for range slice
   (CASSANDRA-2823)
 * Fix race in SystemTable.getCurrentLocalNodeId (CASSANDRA-2824)
 * Correctly set default for replicate_on_write (CASSANDRA-2835)
 * improve nodetool compactionstats formatting (CASSANDRA-2844)
 * fix index-building status display (CASSANDRA-2853)
 * fix CLI perpetuating obsolete KsDef.replication_factor (CASSANDRA-2846)
 * improve cli treatment of multiline comments (CASSANDRA-2852)
 * handle row tombstones correctly in EchoedRow (CASSANDRA-2786)
 * add MessagingService.get[Recently]DroppedMessages and
   StorageService.getExceptionCount (CASSANDRA-2804)
 * fix possibility of spurious UnavailableException for LOCAL_QUORUM
   reads with dynamic snitch + read repair disabled (CASSANDRA-2870)
 * add ant-optional as dependence for the debian package (CASSANDRA-2164)
 * add option to specify limit for get_slice in the CLI (CASSANDRA-2646)
 * decrease HH page size (CASSANDRA-2832)
 * reset cli keyspace after dropping the current one (CASSANDRA-2763)
 * add KeyRange option to Hadoop inputformat (CASSANDRA-1125)
 * fix protocol versioning (CASSANDRA-2818, 2860)
 * support spaces in path to log4j configuration (CASSANDRA-2383)
 * avoid including inferred types in CF update (CASSANDRA-2809)
 * fix JMX bulkload call (CASSANDRA-2908)
 * fix updating KS with durable_writes=false (CASSANDRA-2907)
 * add simplified facade to SSTableWriter for bulk loading use
   (CASSANDRA-2911)
 * fix re-using index CF sstable names after drop/recreate (CASSANDRA-2872)
 * prepend CF to default index names (CASSANDRA-2903)
 * fix hint replay (CASSANDRA-2928)
 * Properly synchronize repair's merkle tree computation (CASSANDRA-2816)


0.8.1
 * CQL:
   - support for insert, delete in BATCH (CASSANDRA-2537)
   - support for IN to SELECT, UPDATE (CASSANDRA-2553)
   - timestamp support for INSERT, UPDATE, and BATCH (CASSANDRA-2555)
   - TTL support (CASSANDRA-2476)
   - counter support (CASSANDRA-2473)
   - ALTER COLUMNFAMILY (CASSANDRA-1709)
   - DROP INDEX (CASSANDRA-2617)
   - add SCHEMA/TABLE as aliases for KS/CF (CASSANDRA-2743)
   - server handles wait-for-schema-agreement (CASSANDRA-2756)
   - key alias support (CASSANDRA-2480)
 * add support for comparator parameters and a generic ReverseType
   (CASSANDRA-2355)
 * add CompositeType and DynamicCompositeType (CASSANDRA-2231)
 * optimize batches containing multiple updates to the same row
   (CASSANDRA-2583)
 * adjust hinted handoff page size to avoid OOM with large columns 
   (CASSANDRA-2652)
 * mark BRAF buffer invalid post-flush so we don't re-flush partial
   buffers again, especially on CL writes (CASSANDRA-2660)
 * add DROP INDEX support to CLI (CASSANDRA-2616)
 * don't perform HH to client-mode [storageproxy] nodes (CASSANDRA-2668)
 * Improve forceDeserialize/getCompactedRow encapsulation (CASSANDRA-2659)
 * Don't write CounterUpdateColumn to disk in tests (CASSANDRA-2650)
 * Add sstable bulk loading utility (CASSANDRA-1278)
 * avoid replaying hints to dropped columnfamilies (CASSANDRA-2685)
 * add placeholders for missing rows in range query pseudo-RR (CASSANDRA-2680)
 * remove no-op HHOM.renameHints (CASSANDRA-2693)
 * clone super columns to avoid modifying them during flush (CASSANDRA-2675)
 * allow writes to bypass the commitlog for certain keyspaces (CASSANDRA-2683)
 * avoid NPE when bypassing commitlog during memtable flush (CASSANDRA-2781)
 * Added support for making bootstrap retry if nodes flap (CASSANDRA-2644)
 * Added statusthrift to nodetool to report if thrift server is running (CASSANDRA-2722)
 * Fixed rows being cached if they do not exist (CASSANDRA-2723)
 * Support passing tableName and cfName to RowCacheProviders (CASSANDRA-2702)
 * close scrub file handles (CASSANDRA-2669)
 * throttle migration replay (CASSANDRA-2714)
 * optimize column serializer creation (CASSANDRA-2716)
 * Added support for making bootstrap retry if nodes flap (CASSANDRA-2644)
 * Added statusthrift to nodetool to report if thrift server is running
   (CASSANDRA-2722)
 * Fixed rows being cached if they do not exist (CASSANDRA-2723)
 * fix truncate/compaction race (CASSANDRA-2673)
 * workaround large resultsets causing large allocation retention
   by nio sockets (CASSANDRA-2654)
 * fix nodetool ring use with Ec2Snitch (CASSANDRA-2733)
 * fix removing columns and subcolumns that are supressed by a row or
   supercolumn tombstone during replica resolution (CASSANDRA-2590)
 * support sstable2json against snapshot sstables (CASSANDRA-2386)
 * remove active-pull schema requests (CASSANDRA-2715)
 * avoid marking entire list of sstables as actively being compacted
   in multithreaded compaction (CASSANDRA-2765)
 * seek back after deserializing a row to update cache with (CASSANDRA-2752)
 * avoid skipping rows in scrub for counter column family (CASSANDRA-2759)
 * fix ConcurrentModificationException in repair when dealing with 0.7 node
   (CASSANDRA-2767)
 * use threadsafe collections for StreamInSession (CASSANDRA-2766)
 * avoid infinite loop when creating merkle tree (CASSANDRA-2758)
 * avoids unmarking compacting sstable prematurely in cleanup (CASSANDRA-2769)
 * fix NPE when the commit log is bypassed (CASSANDRA-2718)
 * don't throw an exception in SS.isRPCServerRunning (CASSANDRA-2721)
 * make stress.jar executable (CASSANDRA-2744)
 * add daemon mode to java stress (CASSANDRA-2267)
 * expose the DC and rack of a node through JMX and nodetool ring (CASSANDRA-2531)
 * fix cache mbean getSize (CASSANDRA-2781)
 * Add Date, Float, Double, and Boolean types (CASSANDRA-2530)
 * Add startup flag to renew counter node id (CASSANDRA-2788)
 * add jamm agent to cassandra.bat (CASSANDRA-2787)
 * fix repair hanging if a neighbor has nothing to send (CASSANDRA-2797)
 * purge tombstone even if row is in only one sstable (CASSANDRA-2801)
 * Fix wrong purge of deleted cf during compaction (CASSANDRA-2786)
 * fix race that could result in Hadoop writer failing to throw an
   exception encountered after close() (CASSANDRA-2755)
 * fix scan wrongly throwing assertion error (CASSANDRA-2653)
 * Always use even distribution for merkle tree with RandomPartitionner
   (CASSANDRA-2841)
 * fix describeOwnership for OPP (CASSANDRA-2800)
 * ensure that string tokens do not contain commas (CASSANDRA-2762)


0.8.0-final
 * fix CQL grammar warning and cqlsh regression from CASSANDRA-2622
 * add ant generate-cql-html target (CASSANDRA-2526)
 * update CQL consistency levels (CASSANDRA-2566)
 * debian packaging fixes (CASSANDRA-2481, 2647)
 * fix UUIDType, IntegerType for direct buffers (CASSANDRA-2682, 2684)
 * switch to native Thrift for Hadoop map/reduce (CASSANDRA-2667)
 * fix StackOverflowError when building from eclipse (CASSANDRA-2687)
 * only provide replication_factor to strategy_options "help" for
   SimpleStrategy, OldNetworkTopologyStrategy (CASSANDRA-2678, 2713)
 * fix exception adding validators to non-string columns (CASSANDRA-2696)
 * avoid instantiating DatabaseDescriptor in JDBC (CASSANDRA-2694)
 * fix potential stack overflow during compaction (CASSANDRA-2626)
 * clone super columns to avoid modifying them during flush (CASSANDRA-2675)
 * reset underlying iterator in EchoedRow constructor (CASSANDRA-2653)


0.8.0-rc1
 * faster flushes and compaction from fixing excessively pessimistic 
   rebuffering in BRAF (CASSANDRA-2581)
 * fix returning null column values in the python cql driver (CASSANDRA-2593)
 * fix merkle tree splitting exiting early (CASSANDRA-2605)
 * snapshot_before_compaction directory name fix (CASSANDRA-2598)
 * Disable compaction throttling during bootstrap (CASSANDRA-2612) 
 * fix CQL treatment of > and < operators in range slices (CASSANDRA-2592)
 * fix potential double-application of counter updates on commitlog replay
   by moving replay position from header to sstable metadata (CASSANDRA-2419)
 * JDBC CQL driver exposes getColumn for access to timestamp
 * JDBC ResultSetMetadata properties added to AbstractType
 * r/m clustertool (CASSANDRA-2607)
 * add support for presenting row key as a column in CQL result sets 
   (CASSANDRA-2622)
 * Don't allow {LOCAL|EACH}_QUORUM unless strategy is NTS (CASSANDRA-2627)
 * validate keyspace strategy_options during CQL create (CASSANDRA-2624)
 * fix empty Result with secondary index when limit=1 (CASSANDRA-2628)
 * Fix regression where bootstrapping a node with no schema fails
   (CASSANDRA-2625)
 * Allow removing LocationInfo sstables (CASSANDRA-2632)
 * avoid attempting to replay mutations from dropped keyspaces (CASSANDRA-2631)
 * avoid using cached position of a key when GT is requested (CASSANDRA-2633)
 * fix counting bloom filter true positives (CASSANDRA-2637)
 * initialize local ep state prior to gossip startup if needed (CASSANDRA-2638)
 * fix counter increment lost after restart (CASSANDRA-2642)
 * add quote-escaping via backslash to CLI (CASSANDRA-2623)
 * fix pig example script (CASSANDRA-2487)
 * fix dynamic snitch race in adding latencies (CASSANDRA-2618)
 * Start/stop cassandra after more important services such as mdadm in
   debian packaging (CASSANDRA-2481)


0.8.0-beta2
 * fix NPE compacting index CFs (CASSANDRA-2528)
 * Remove checking all column families on startup for compaction candidates 
   (CASSANDRA-2444)
 * validate CQL create keyspace options (CASSANDRA-2525)
 * fix nodetool setcompactionthroughput (CASSANDRA-2550)
 * move	gossip heartbeat back to its own thread (CASSANDRA-2554)
 * validate cql TRUNCATE columnfamily before truncating (CASSANDRA-2570)
 * fix batch_mutate for mixed standard-counter mutations (CASSANDRA-2457)
 * disallow making schema changes to system keyspace (CASSANDRA-2563)
 * fix sending mutation messages multiple times (CASSANDRA-2557)
 * fix incorrect use of NBHM.size in ReadCallback that could cause
   reads to time out even when responses were received (CASSAMDRA-2552)
 * trigger read repair correctly for LOCAL_QUORUM reads (CASSANDRA-2556)
 * Allow configuring the number of compaction thread (CASSANDRA-2558)
 * forceUserDefinedCompaction will attempt to compact what it is given
   even if the pessimistic estimate is that there is not enough disk space;
   automatic compactions will only compact 2 or more sstables (CASSANDRA-2575)
 * refuse to apply migrations with older timestamps than the current 
   schema (CASSANDRA-2536)
 * remove unframed Thrift transport option
 * include indexes in snapshots (CASSANDRA-2596)
 * improve ignoring of obsolete mutations in index maintenance (CASSANDRA-2401)
 * recognize attempt to drop just the index while leaving the column
   definition alone (CASSANDRA-2619)
  

0.8.0-beta1
 * remove Avro RPC support (CASSANDRA-926)
 * support for columns that act as incr/decr counters 
   (CASSANDRA-1072, 1937, 1944, 1936, 2101, 2093, 2288, 2105, 2384, 2236, 2342,
   2454)
 * CQL (CASSANDRA-1703, 1704, 1705, 1706, 1707, 1708, 1710, 1711, 1940, 
   2124, 2302, 2277, 2493)
 * avoid double RowMutation serialization on write path (CASSANDRA-1800)
 * make NetworkTopologyStrategy the default (CASSANDRA-1960)
 * configurable internode encryption (CASSANDRA-1567, 2152)
 * human readable column names in sstable2json output (CASSANDRA-1933)
 * change default JMX port to 7199 (CASSANDRA-2027)
 * backwards compatible internal messaging (CASSANDRA-1015)
 * atomic switch of memtables and sstables (CASSANDRA-2284)
 * add pluggable SeedProvider (CASSANDRA-1669)
 * Fix clustertool to not throw exception when calling get_endpoints (CASSANDRA-2437)
 * upgrade to thrift 0.6 (CASSANDRA-2412) 
 * repair works on a token range instead of full ring (CASSANDRA-2324)
 * purge tombstones from row cache (CASSANDRA-2305)
 * push replication_factor into strategy_options (CASSANDRA-1263)
 * give snapshots the same name on each node (CASSANDRA-1791)
 * remove "nodetool loadbalance" (CASSANDRA-2448)
 * multithreaded compaction (CASSANDRA-2191)
 * compaction throttling (CASSANDRA-2156)
 * add key type information and alias (CASSANDRA-2311, 2396)
 * cli no longer divides read_repair_chance by 100 (CASSANDRA-2458)
 * made CompactionInfo.getTaskType return an enum (CASSANDRA-2482)
 * add a server-wide cap on measured memtable memory usage and aggressively
   flush to keep under that threshold (CASSANDRA-2006)
 * add unified UUIDType (CASSANDRA-2233)
 * add off-heap row cache support (CASSANDRA-1969)


0.7.5
 * improvements/fixes to PIG driver (CASSANDRA-1618, CASSANDRA-2387,
   CASSANDRA-2465, CASSANDRA-2484)
 * validate index names (CASSANDRA-1761)
 * reduce contention on Table.flusherLock (CASSANDRA-1954)
 * try harder to detect failures during streaming, cleaning up temporary
   files more reliably (CASSANDRA-2088)
 * shut down server for OOM on a Thrift thread (CASSANDRA-2269)
 * fix tombstone handling in repair and sstable2json (CASSANDRA-2279)
 * preserve version when streaming data from old sstables (CASSANDRA-2283)
 * don't start repair if a neighboring node is marked as dead (CASSANDRA-2290)
 * purge tombstones from row cache (CASSANDRA-2305)
 * Avoid seeking when sstable2json exports the entire file (CASSANDRA-2318)
 * clear Built flag in system table when dropping an index (CASSANDRA-2320)
 * don't allow arbitrary argument for stress.java (CASSANDRA-2323)
 * validate values for index predicates in get_indexed_slice (CASSANDRA-2328)
 * queue secondary indexes for flush before the parent (CASSANDRA-2330)
 * allow job configuration to set the CL used in Hadoop jobs (CASSANDRA-2331)
 * add memtable_flush_queue_size defaulting to 4 (CASSANDRA-2333)
 * Allow overriding of initial_token, storage_port and rpc_port from system
   properties (CASSANDRA-2343)
 * fix comparator used for non-indexed secondary expressions in index scan
   (CASSANDRA-2347)
 * ensure size calculation and write phase of large-row compaction use
   the same threshold for TTL expiration (CASSANDRA-2349)
 * fix race when iterating CFs during add/drop (CASSANDRA-2350)
 * add ConsistencyLevel command to CLI (CASSANDRA-2354)
 * allow negative numbers in the cli (CASSANDRA-2358)
 * hard code serialVersionUID for tokens class (CASSANDRA-2361)
 * fix potential infinite loop in ByteBufferUtil.inputStream (CASSANDRA-2365)
 * fix encoding bugs in HintedHandoffManager, SystemTable when default
   charset is not UTF8 (CASSANDRA-2367)
 * avoids having removed node reappearing in Gossip (CASSANDRA-2371)
 * fix incorrect truncation of long to int when reading columns via block
   index (CASSANDRA-2376)
 * fix NPE during stream session (CASSANDRA-2377)
 * fix race condition that could leave orphaned data files when dropping CF or
   KS (CASSANDRA-2381)
 * fsync statistics component on write (CASSANDRA-2382)
 * fix duplicate results from CFS.scan (CASSANDRA-2406)
 * add IntegerType to CLI help (CASSANDRA-2414)
 * avoid caching token-only decoratedkeys (CASSANDRA-2416)
 * convert mmap assertion to if/throw so scrub can catch it (CASSANDRA-2417)
 * don't overwrite gc log (CASSANDR-2418)
 * invalidate row cache for streamed row to avoid inconsitencies
   (CASSANDRA-2420)
 * avoid copies in range/index scans (CASSANDRA-2425)
 * make sure we don't wipe data during cleanup if the node has not join
   the ring (CASSANDRA-2428)
 * Try harder to close files after compaction (CASSANDRA-2431)
 * re-set bootstrapped flag after move finishes (CASSANDRA-2435)
 * display validation_class in CLI 'describe keyspace' (CASSANDRA-2442)
 * make cleanup compactions cleanup the row cache (CASSANDRA-2451)
 * add column fields validation to scrub (CASSANDRA-2460)
 * use 64KB flush buffer instead of in_memory_compaction_limit (CASSANDRA-2463)
 * fix backslash substitutions in CLI (CASSANDRA-2492)
 * disable cache saving for system CFS (CASSANDRA-2502)
 * fixes for verifying destination availability under hinted conditions
   so UE can be thrown intead of timing out (CASSANDRA-2514)
 * fix update of validation class in column metadata (CASSANDRA-2512)
 * support LOCAL_QUORUM, EACH_QUORUM CLs outside of NTS (CASSANDRA-2516)
 * preserve version when streaming data from old sstables (CASSANDRA-2283)
 * fix backslash substitutions in CLI (CASSANDRA-2492)
 * count a row deletion as one operation towards memtable threshold 
   (CASSANDRA-2519)
 * support LOCAL_QUORUM, EACH_QUORUM CLs outside of NTS (CASSANDRA-2516)


0.7.4
 * add nodetool join command (CASSANDRA-2160)
 * fix secondary indexes on pre-existing or streamed data (CASSANDRA-2244)
 * initialize endpoint in gossiper earlier (CASSANDRA-2228)
 * add ability to write to Cassandra from Pig (CASSANDRA-1828)
 * add rpc_[min|max]_threads (CASSANDRA-2176)
 * add CL.TWO, CL.THREE (CASSANDRA-2013)
 * avoid exporting an un-requested row in sstable2json, when exporting 
   a key that does not exist (CASSANDRA-2168)
 * add incremental_backups option (CASSANDRA-1872)
 * add configurable row limit to Pig loadfunc (CASSANDRA-2276)
 * validate column values in batches as well as single-Column inserts
   (CASSANDRA-2259)
 * move sample schema from cassandra.yaml to schema-sample.txt,
   a cli scripts (CASSANDRA-2007)
 * avoid writing empty rows when scrubbing tombstoned rows (CASSANDRA-2296)
 * fix assertion error in range and index scans for CL < ALL
   (CASSANDRA-2282)
 * fix commitlog replay when flush position refers to data that didn't
   get synced before server died (CASSANDRA-2285)
 * fix fd leak in sstable2json with non-mmap'd i/o (CASSANDRA-2304)
 * reduce memory use during streaming of multiple sstables (CASSANDRA-2301)
 * purge tombstoned rows from cache after GCGraceSeconds (CASSANDRA-2305)
 * allow zero replicas in a NTS datacenter (CASSANDRA-1924)
 * make range queries respect snitch for local replicas (CASSANDRA-2286)
 * fix HH delivery when column index is larger than 2GB (CASSANDRA-2297)
 * make 2ary indexes use parent CF flush thresholds during initial build
   (CASSANDRA-2294)
 * update memtable_throughput to be a long (CASSANDRA-2158)


0.7.3
 * Keep endpoint state until aVeryLongTime (CASSANDRA-2115)
 * lower-latency read repair (CASSANDRA-2069)
 * add hinted_handoff_throttle_delay_in_ms option (CASSANDRA-2161)
 * fixes for cache save/load (CASSANDRA-2172, -2174)
 * Handle whole-row deletions in CFOutputFormat (CASSANDRA-2014)
 * Make memtable_flush_writers flush in parallel (CASSANDRA-2178)
 * Add compaction_preheat_key_cache option (CASSANDRA-2175)
 * refactor stress.py to have only one copy of the format string 
   used for creating row keys (CASSANDRA-2108)
 * validate index names for \w+ (CASSANDRA-2196)
 * Fix Cassandra cli to respect timeout if schema does not settle 
   (CASSANDRA-2187)
 * fix for compaction and cleanup writing old-format data into new-version 
   sstable (CASSANDRA-2211, -2216)
 * add nodetool scrub (CASSANDRA-2217, -2240)
 * fix sstable2json large-row pagination (CASSANDRA-2188)
 * fix EOFing on requests for the last bytes in a file (CASSANDRA-2213)
 * fix BufferedRandomAccessFile bugs (CASSANDRA-2218, -2241)
 * check for memtable flush_after_mins exceeded every 10s (CASSANDRA-2183)
 * fix cache saving on Windows (CASSANDRA-2207)
 * add validateSchemaAgreement call + synchronization to schema
   modification operations (CASSANDRA-2222)
 * fix for reversed slice queries on large rows (CASSANDRA-2212)
 * fat clients were writing local data (CASSANDRA-2223)
 * set DEFAULT_MEMTABLE_LIFETIME_IN_MINS to 24h
 * improve detection and cleanup of partially-written sstables 
   (CASSANDRA-2206)
 * fix supercolumn de/serialization when subcolumn comparator is different
   from supercolumn's (CASSANDRA-2104)
 * fix starting up on Windows when CASSANDRA_HOME contains whitespace
   (CASSANDRA-2237)
 * add [get|set][row|key]cacheSavePeriod to JMX (CASSANDRA-2100)
 * fix Hadoop ColumnFamilyOutputFormat dropping of mutations
   when batch fills up (CASSANDRA-2255)
 * move file deletions off of scheduledtasks executor (CASSANDRA-2253)


0.7.2
 * copy DecoratedKey.key when inserting into caches to avoid retaining
   a reference to the underlying buffer (CASSANDRA-2102)
 * format subcolumn names with subcomparator (CASSANDRA-2136)
 * fix column bloom filter deserialization (CASSANDRA-2165)


0.7.1
 * refactor MessageDigest creation code. (CASSANDRA-2107)
 * buffer network stack to avoid inefficient small TCP messages while avoiding
   the nagle/delayed ack problem (CASSANDRA-1896)
 * check log4j configuration for changes every 10s (CASSANDRA-1525, 1907)
 * more-efficient cross-DC replication (CASSANDRA-1530, -2051, -2138)
 * avoid polluting page cache with commitlog or sstable writes
   and seq scan operations (CASSANDRA-1470)
 * add RMI authentication options to nodetool (CASSANDRA-1921)
 * make snitches configurable at runtime (CASSANDRA-1374)
 * retry hadoop split requests on connection failure (CASSANDRA-1927)
 * implement describeOwnership for BOP, COPP (CASSANDRA-1928)
 * make read repair behave as expected for ConsistencyLevel > ONE
   (CASSANDRA-982, 2038)
 * distributed test harness (CASSANDRA-1859, 1964)
 * reduce flush lock contention (CASSANDRA-1930)
 * optimize supercolumn deserialization (CASSANDRA-1891)
 * fix CFMetaData.apply to only compare objects of the same class 
   (CASSANDRA-1962)
 * allow specifying specific SSTables to compact from JMX (CASSANDRA-1963)
 * fix race condition in MessagingService.targets (CASSANDRA-1959, 2094, 2081)
 * refuse to open sstables from a future version (CASSANDRA-1935)
 * zero-copy reads (CASSANDRA-1714)
 * fix copy bounds for word Text in wordcount demo (CASSANDRA-1993)
 * fixes for contrib/javautils (CASSANDRA-1979)
 * check more frequently for memtable expiration (CASSANDRA-2000)
 * fix writing SSTable column count statistics (CASSANDRA-1976)
 * fix streaming of multiple CFs during bootstrap (CASSANDRA-1992)
 * explicitly set JVM GC new generation size with -Xmn (CASSANDRA-1968)
 * add short options for CLI flags (CASSANDRA-1565)
 * make keyspace argument to "describe keyspace" in CLI optional
   when authenticated to keyspace already (CASSANDRA-2029)
 * added option to specify -Dcassandra.join_ring=false on startup
   to allow "warm spare" nodes or performing JMX maintenance before
   joining the ring (CASSANDRA-526)
 * log migrations at INFO (CASSANDRA-2028)
 * add CLI verbose option in file mode (CASSANDRA-2030)
 * add single-line "--" comments to CLI (CASSANDRA-2032)
 * message serialization tests (CASSANDRA-1923)
 * switch from ivy to maven-ant-tasks (CASSANDRA-2017)
 * CLI attempts to block for new schema to propagate (CASSANDRA-2044)
 * fix potential overflow in nodetool cfstats (CASSANDRA-2057)
 * add JVM shutdownhook to sync commitlog (CASSANDRA-1919)
 * allow nodes to be up without being part of  normal traffic (CASSANDRA-1951)
 * fix CLI "show keyspaces" with null options on NTS (CASSANDRA-2049)
 * fix possible ByteBuffer race conditions (CASSANDRA-2066)
 * reduce garbage generated by MessagingService to prevent load spikes
   (CASSANDRA-2058)
 * fix math in RandomPartitioner.describeOwnership (CASSANDRA-2071)
 * fix deletion of sstable non-data components (CASSANDRA-2059)
 * avoid blocking gossip while deleting handoff hints (CASSANDRA-2073)
 * ignore messages from newer versions, keep track of nodes in gossip 
   regardless of version (CASSANDRA-1970)
 * cache writing moved to CompactionManager to reduce i/o contention and
   updated to use non-cache-polluting writes (CASSANDRA-2053)
 * page through large rows when exporting to JSON (CASSANDRA-2041)
 * add flush_largest_memtables_at and reduce_cache_sizes_at options
   (CASSANDRA-2142)
 * add cli 'describe cluster' command (CASSANDRA-2127)
 * add cli support for setting username/password at 'connect' command 
   (CASSANDRA-2111)
 * add -D option to Stress.java to allow reading hosts from a file 
   (CASSANDRA-2149)
 * bound hints CF throughput between 32M and 256M (CASSANDRA-2148)
 * continue starting when invalid saved cache entries are encountered
   (CASSANDRA-2076)
 * add max_hint_window_in_ms option (CASSANDRA-1459)


0.7.0-final
 * fix offsets to ByteBuffer.get (CASSANDRA-1939)


0.7.0-rc4
 * fix cli crash after backgrounding (CASSANDRA-1875)
 * count timeouts in storageproxy latencies, and include latency 
   histograms in StorageProxyMBean (CASSANDRA-1893)
 * fix CLI get recognition of supercolumns (CASSANDRA-1899)
 * enable keepalive on intra-cluster sockets (CASSANDRA-1766)
 * count timeouts towards dynamicsnitch latencies (CASSANDRA-1905)
 * Expose index-building status in JMX + cli schema description
   (CASSANDRA-1871)
 * allow [LOCAL|EACH]_QUORUM to be used with non-NetworkTopology 
   replication Strategies
 * increased amount of index locks for faster commitlog replay
 * collect secondary index tombstones immediately (CASSANDRA-1914)
 * revert commitlog changes from #1780 (CASSANDRA-1917)
 * change RandomPartitioner min token to -1 to avoid collision w/
   tokens on actual nodes (CASSANDRA-1901)
 * examine the right nibble when validating TimeUUID (CASSANDRA-1910)
 * include secondary indexes in cleanup (CASSANDRA-1916)
 * CFS.scrubDataDirectories should also cleanup invalid secondary indexes
   (CASSANDRA-1904)
 * ability to disable/enable gossip on nodes to force them down
   (CASSANDRA-1108)


0.7.0-rc3
 * expose getNaturalEndpoints in StorageServiceMBean taking byte[]
   key; RMI cannot serialize ByteBuffer (CASSANDRA-1833)
 * infer org.apache.cassandra.locator for replication strategy classes
   when not otherwise specified
 * validation that generates less garbage (CASSANDRA-1814)
 * add TTL support to CLI (CASSANDRA-1838)
 * cli defaults to bytestype for subcomparator when creating
   column families (CASSANDRA-1835)
 * unregister index MBeans when index is dropped (CASSANDRA-1843)
 * make ByteBufferUtil.clone thread-safe (CASSANDRA-1847)
 * change exception for read requests during bootstrap from 
   InvalidRequest to Unavailable (CASSANDRA-1862)
 * respect row-level tombstones post-flush in range scans
   (CASSANDRA-1837)
 * ReadResponseResolver check digests against each other (CASSANDRA-1830)
 * return InvalidRequest when remove of subcolumn without supercolumn
   is requested (CASSANDRA-1866)
 * flush before repair (CASSANDRA-1748)
 * SSTableExport validates key order (CASSANDRA-1884)
 * large row support for SSTableExport (CASSANDRA-1867)
 * Re-cache hot keys post-compaction without hitting disk (CASSANDRA-1878)
 * manage read repair in coordinator instead of data source, to
   provide latency information to dynamic snitch (CASSANDRA-1873)


0.7.0-rc2
 * fix live-column-count of slice ranges including tombstoned supercolumn 
   with live subcolumn (CASSANDRA-1591)
 * rename o.a.c.internal.AntientropyStage -> AntiEntropyStage,
   o.a.c.request.Request_responseStage -> RequestResponseStage,
   o.a.c.internal.Internal_responseStage -> InternalResponseStage
 * add AbstractType.fromString (CASSANDRA-1767)
 * require index_type to be present when specifying index_name
   on ColumnDef (CASSANDRA-1759)
 * fix add/remove index bugs in CFMetadata (CASSANDRA-1768)
 * rebuild Strategy during system_update_keyspace (CASSANDRA-1762)
 * cli updates prompt to ... in continuation lines (CASSANDRA-1770)
 * support multiple Mutations per key in hadoop ColumnFamilyOutputFormat
   (CASSANDRA-1774)
 * improvements to Debian init script (CASSANDRA-1772)
 * use local classloader to check for version.properties (CASSANDRA-1778)
 * Validate that column names in column_metadata are valid for the
   defined comparator, and decode properly in cli (CASSANDRA-1773)
 * use cross-platform newlines in cli (CASSANDRA-1786)
 * add ExpiringColumn support to sstable import/export (CASSANDRA-1754)
 * add flush for each append to periodic commitlog mode; added
   periodic_without_flush option to disable this (CASSANDRA-1780)
 * close file handle used for post-flush truncate (CASSANDRA-1790)
 * various code cleanup (CASSANDRA-1793, -1794, -1795)
 * fix range queries against wrapped range (CASSANDRA-1781)
 * fix consistencylevel calculations for NetworkTopologyStrategy
   (CASSANDRA-1804)
 * cli support index type enum names (CASSANDRA-1810)
 * improved validation of column_metadata (CASSANDRA-1813)
 * reads at ConsistencyLevel > 1 throw UnavailableException
   immediately if insufficient live nodes exist (CASSANDRA-1803)
 * copy bytebuffers for local writes to avoid retaining the entire
   Thrift frame (CASSANDRA-1801)
 * fix NPE adding index to column w/o prior metadata (CASSANDRA-1764)
 * reduce fat client timeout (CASSANDRA-1730)
 * fix botched merge of CASSANDRA-1316


0.7.0-rc1
 * fix compaction and flush races with schema updates (CASSANDRA-1715)
 * add clustertool, config-converter, sstablekeys, and schematool 
   Windows .bat files (CASSANDRA-1723)
 * reject range queries received during bootstrap (CASSANDRA-1739)
 * fix wrapping-range queries on non-minimum token (CASSANDRA-1700)
 * add nodetool cfhistogram (CASSANDRA-1698)
 * limit repaired ranges to what the nodes have in common (CASSANDRA-1674)
 * index scan treats missing columns as not matching secondary
   expressions (CASSANDRA-1745)
 * Fix misuse of DataOutputBuffer.getData in AntiEntropyService
   (CASSANDRA-1729)
 * detect and warn when obsolete version of JNA is present (CASSANDRA-1760)
 * reduce fat client timeout (CASSANDRA-1730)
 * cleanup smallest CFs first to increase free temp space for larger ones
   (CASSANDRA-1811)
 * Update windows .bat files to work outside of main Cassandra
   directory (CASSANDRA-1713)
 * fix read repair regression from 0.6.7 (CASSANDRA-1727)
 * more-efficient read repair (CASSANDRA-1719)
 * fix hinted handoff replay (CASSANDRA-1656)
 * log type of dropped messages (CASSANDRA-1677)
 * upgrade to SLF4J 1.6.1
 * fix ByteBuffer bug in ExpiringColumn.updateDigest (CASSANDRA-1679)
 * fix IntegerType.getString (CASSANDRA-1681)
 * make -Djava.net.preferIPv4Stack=true the default (CASSANDRA-628)
 * add INTERNAL_RESPONSE verb to differentiate from responses related
   to client requests (CASSANDRA-1685)
 * log tpstats when dropping messages (CASSANDRA-1660)
 * include unreachable nodes in describeSchemaVersions (CASSANDRA-1678)
 * Avoid dropping messages off the client request path (CASSANDRA-1676)
 * fix jna errno reporting (CASSANDRA-1694)
 * add friendlier error for UnknownHostException on startup (CASSANDRA-1697)
 * include jna dependency in RPM package (CASSANDRA-1690)
 * add --skip-keys option to stress.py (CASSANDRA-1696)
 * improve cli handling of non-string keys and column names 
   (CASSANDRA-1701, -1693)
 * r/m extra subcomparator line in cli keyspaces output (CASSANDRA-1712)
 * add read repair chance to cli "show keyspaces"
 * upgrade to ConcurrentLinkedHashMap 1.1 (CASSANDRA-975)
 * fix index scan routing (CASSANDRA-1722)
 * fix tombstoning of supercolumns in range queries (CASSANDRA-1734)
 * clear endpoint cache after updating keyspace metadata (CASSANDRA-1741)
 * fix wrapping-range queries on non-minimum token (CASSANDRA-1700)
 * truncate includes secondary indexes (CASSANDRA-1747)
 * retain reference to PendingFile sstables (CASSANDRA-1749)
 * fix sstableimport regression (CASSANDRA-1753)
 * fix for bootstrap when no non-system tables are defined (CASSANDRA-1732)
 * handle replica unavailability in index scan (CASSANDRA-1755)
 * fix service initialization order deadlock (CASSANDRA-1756)
 * multi-line cli commands (CASSANDRA-1742)
 * fix race between snapshot and compaction (CASSANDRA-1736)
 * add listEndpointsPendingHints, deleteHintsForEndpoint JMX methods 
   (CASSANDRA-1551)


0.7.0-beta3
 * add strategy options to describe_keyspace output (CASSANDRA-1560)
 * log warning when using randomly generated token (CASSANDRA-1552)
 * re-organize JMX into .db, .net, .internal, .request (CASSANDRA-1217)
 * allow nodes to change IPs between restarts (CASSANDRA-1518)
 * remember ring state between restarts by default (CASSANDRA-1518)
 * flush index built flag so we can read it before log replay (CASSANDRA-1541)
 * lock row cache updates to prevent race condition (CASSANDRA-1293)
 * remove assertion causing rare (and harmless) error messages in
   commitlog (CASSANDRA-1330)
 * fix moving nodes with no keyspaces defined (CASSANDRA-1574)
 * fix unbootstrap when no data is present in a transfer range (CASSANDRA-1573)
 * take advantage of AVRO-495 to simplify our avro IDL (CASSANDRA-1436)
 * extend authorization hierarchy to column family (CASSANDRA-1554)
 * deletion support in secondary indexes (CASSANDRA-1571)
 * meaningful error message for invalid replication strategy class 
   (CASSANDRA-1566)
 * allow keyspace creation with RF > N (CASSANDRA-1428)
 * improve cli error handling (CASSANDRA-1580)
 * add cache save/load ability (CASSANDRA-1417, 1606, 1647)
 * add StorageService.getDrainProgress (CASSANDRA-1588)
 * Disallow bootstrap to an in-use token (CASSANDRA-1561)
 * Allow dynamic secondary index creation and destruction (CASSANDRA-1532)
 * log auto-guessed memtable thresholds (CASSANDRA-1595)
 * add ColumnDef support to cli (CASSANDRA-1583)
 * reduce index sample time by 75% (CASSANDRA-1572)
 * add cli support for column, strategy metadata (CASSANDRA-1578, 1612)
 * add cli support for schema modification (CASSANDRA-1584)
 * delete temp files on failed compactions (CASSANDRA-1596)
 * avoid blocking for dead nodes during removetoken (CASSANDRA-1605)
 * remove ConsistencyLevel.ZERO (CASSANDRA-1607)
 * expose in-progress compaction type in jmx (CASSANDRA-1586)
 * removed IClock & related classes from internals (CASSANDRA-1502)
 * fix removing tokens from SystemTable on decommission and removetoken
   (CASSANDRA-1609)
 * include CF metadata in cli 'show keyspaces' (CASSANDRA-1613)
 * switch from Properties to HashMap in PropertyFileSnitch to
   avoid synchronization bottleneck (CASSANDRA-1481)
 * PropertyFileSnitch configuration file renamed to 
   cassandra-topology.properties
 * add cli support for get_range_slices (CASSANDRA-1088, CASSANDRA-1619)
 * Make memtable flush thresholds per-CF instead of global 
   (CASSANDRA-1007, 1637)
 * add cli support for binary data without CfDef hints (CASSANDRA-1603)
 * fix building SSTable statistics post-stream (CASSANDRA-1620)
 * fix potential infinite loop in 2ary index queries (CASSANDRA-1623)
 * allow creating NTS keyspaces with no replicas configured (CASSANDRA-1626)
 * add jmx histogram of sstables accessed per read (CASSANDRA-1624)
 * remove system_rename_column_family and system_rename_keyspace from the
   client API until races can be fixed (CASSANDRA-1630, CASSANDRA-1585)
 * add cli sanity tests (CASSANDRA-1582)
 * update GC settings in cassandra.bat (CASSANDRA-1636)
 * cli support for index queries (CASSANDRA-1635)
 * cli support for updating schema memtable settings (CASSANDRA-1634)
 * cli --file option (CASSANDRA-1616)
 * reduce automatically chosen memtable sizes by 50% (CASSANDRA-1641)
 * move endpoint cache from snitch to strategy (CASSANDRA-1643)
 * fix commitlog recovery deleting the newly-created segment as well as
   the old ones (CASSANDRA-1644)
 * upgrade to Thrift 0.5 (CASSANDRA-1367)
 * renamed CL.DCQUORUM to LOCAL_QUORUM and DCQUORUMSYNC to EACH_QUORUM
 * cli truncate support (CASSANDRA-1653)
 * update GC settings in cassandra.bat (CASSANDRA-1636)
 * avoid logging when a node's ip/token is gossipped back to it (CASSANDRA-1666)


0.7-beta2
 * always use UTF-8 for hint keys (CASSANDRA-1439)
 * remove cassandra.yaml dependency from Hadoop and Pig (CASSADRA-1322)
 * expose CfDef metadata in describe_keyspaces (CASSANDRA-1363)
 * restore use of mmap_index_only option (CASSANDRA-1241)
 * dropping a keyspace with no column families generated an error 
   (CASSANDRA-1378)
 * rename RackAwareStrategy to OldNetworkTopologyStrategy, RackUnawareStrategy 
   to SimpleStrategy, DatacenterShardStrategy to NetworkTopologyStrategy,
   AbstractRackAwareSnitch to AbstractNetworkTopologySnitch (CASSANDRA-1392)
 * merge StorageProxy.mutate, mutateBlocking (CASSANDRA-1396)
 * faster UUIDType, LongType comparisons (CASSANDRA-1386, 1393)
 * fix setting read_repair_chance from CLI addColumnFamily (CASSANDRA-1399)
 * fix updates to indexed columns (CASSANDRA-1373)
 * fix race condition leaving to FileNotFoundException (CASSANDRA-1382)
 * fix sharded lock hash on index write path (CASSANDRA-1402)
 * add support for GT/E, LT/E in subordinate index clauses (CASSANDRA-1401)
 * cfId counter got out of sync when CFs were added (CASSANDRA-1403)
 * less chatty schema updates (CASSANDRA-1389)
 * rename column family mbeans. 'type' will now include either 
   'IndexColumnFamilies' or 'ColumnFamilies' depending on the CFS type.
   (CASSANDRA-1385)
 * disallow invalid keyspace and column family names. This includes name that
   matches a '^\w+' regex. (CASSANDRA-1377)
 * use JNA, if present, to take snapshots (CASSANDRA-1371)
 * truncate hints if starting 0.7 for the first time (CASSANDRA-1414)
 * fix FD leak in single-row slicepredicate queries (CASSANDRA-1416)
 * allow index expressions against columns that are not part of the 
   SlicePredicate (CASSANDRA-1410)
 * config-converter properly handles snitches and framed support 
   (CASSANDRA-1420)
 * remove keyspace argument from multiget_count (CASSANDRA-1422)
 * allow specifying cassandra.yaml location as (local or remote) URL
   (CASSANDRA-1126)
 * fix using DynamicEndpointSnitch with NetworkTopologyStrategy
   (CASSANDRA-1429)
 * Add CfDef.default_validation_class (CASSANDRA-891)
 * fix EstimatedHistogram.max (CASSANDRA-1413)
 * quorum read optimization (CASSANDRA-1622)
 * handle zero-length (or missing) rows during HH paging (CASSANDRA-1432)
 * include secondary indexes during schema migrations (CASSANDRA-1406)
 * fix commitlog header race during schema change (CASSANDRA-1435)
 * fix ColumnFamilyStoreMBeanIterator to use new type name (CASSANDRA-1433)
 * correct filename generated by xml->yaml converter (CASSANDRA-1419)
 * add CMSInitiatingOccupancyFraction=75 and UseCMSInitiatingOccupancyOnly
   to default JVM options
 * decrease jvm heap for cassandra-cli (CASSANDRA-1446)
 * ability to modify keyspaces and column family definitions on a live cluster
   (CASSANDRA-1285)
 * support for Hadoop Streaming [non-jvm map/reduce via stdin/out]
   (CASSANDRA-1368)
 * Move persistent sstable stats from the system table to an sstable component
   (CASSANDRA-1430)
 * remove failed bootstrap attempt from pending ranges when gossip times
   it out after 1h (CASSANDRA-1463)
 * eager-create tcp connections to other cluster members (CASSANDRA-1465)
 * enumerate stages and derive stage from message type instead of 
   transmitting separately (CASSANDRA-1465)
 * apply reversed flag during collation from different data sources
   (CASSANDRA-1450)
 * make failure to remove commitlog segment non-fatal (CASSANDRA-1348)
 * correct ordering of drain operations so CL.recover is no longer 
   necessary (CASSANDRA-1408)
 * removed keyspace from describe_splits method (CASSANDRA-1425)
 * rename check_schema_agreement to describe_schema_versions
   (CASSANDRA-1478)
 * fix QUORUM calculation for RF > 3 (CASSANDRA-1487)
 * remove tombstones during non-major compactions when bloom filter
   verifies that row does not exist in other sstables (CASSANDRA-1074)
 * nodes that coordinated a loadbalance in the past could not be seen by
   newly added nodes (CASSANDRA-1467)
 * exposed endpoint states (gossip details) via jmx (CASSANDRA-1467)
 * ensure that compacted sstables are not included when new readers are
   instantiated (CASSANDRA-1477)
 * by default, calculate heap size and memtable thresholds at runtime (CASSANDRA-1469)
 * fix races dealing with adding/dropping keyspaces and column families in
   rapid succession (CASSANDRA-1477)
 * clean up of Streaming system (CASSANDRA-1503, 1504, 1506)
 * add options to configure Thrift socket keepalive and buffer sizes (CASSANDRA-1426)
 * make contrib CassandraServiceDataCleaner recursive (CASSANDRA-1509)
 * min, max compaction threshold are configurable and persistent 
   per-ColumnFamily (CASSANDRA-1468)
 * fix replaying the last mutation in a commitlog unnecessarily 
   (CASSANDRA-1512)
 * invoke getDefaultUncaughtExceptionHandler from DTPE with the original
   exception rather than the ExecutionException wrapper (CASSANDRA-1226)
 * remove Clock from the Thrift (and Avro) API (CASSANDRA-1501)
 * Close intra-node sockets when connection is broken (CASSANDRA-1528)
 * RPM packaging spec file (CASSANDRA-786)
 * weighted request scheduler (CASSANDRA-1485)
 * treat expired columns as deleted (CASSANDRA-1539)
 * make IndexInterval configurable (CASSANDRA-1488)
 * add describe_snitch to Thrift API (CASSANDRA-1490)
 * MD5 authenticator compares plain text submitted password with MD5'd
   saved property, instead of vice versa (CASSANDRA-1447)
 * JMX MessagingService pending and completed counts (CASSANDRA-1533)
 * fix race condition processing repair responses (CASSANDRA-1511)
 * make repair blocking (CASSANDRA-1511)
 * create EndpointSnitchInfo and MBean to expose rack and DC (CASSANDRA-1491)
 * added option to contrib/word_count to output results back to Cassandra
   (CASSANDRA-1342)
 * rewrite Hadoop ColumnFamilyRecordWriter to pool connections, retry to
   multiple Cassandra nodes, and smooth impact on the Cassandra cluster
   by using smaller batch sizes (CASSANDRA-1434)
 * fix setting gc_grace_seconds via CLI (CASSANDRA-1549)
 * support TTL'd index values (CASSANDRA-1536)
 * make removetoken work like decommission (CASSANDRA-1216)
 * make cli comparator-aware and improve quote rules (CASSANDRA-1523,-1524)
 * make nodetool compact and cleanup blocking (CASSANDRA-1449)
 * add memtable, cache information to GCInspector logs (CASSANDRA-1558)
 * enable/disable HintedHandoff via JMX (CASSANDRA-1550)
 * Ignore stray files in the commit log directory (CASSANDRA-1547)
 * Disallow bootstrap to an in-use token (CASSANDRA-1561)


0.7-beta1
 * sstable versioning (CASSANDRA-389)
 * switched to slf4j logging (CASSANDRA-625)
 * add (optional) expiration time for column (CASSANDRA-699)
 * access levels for authentication/authorization (CASSANDRA-900)
 * add ReadRepairChance to CF definition (CASSANDRA-930)
 * fix heisenbug in system tests, especially common on OS X (CASSANDRA-944)
 * convert to byte[] keys internally and all public APIs (CASSANDRA-767)
 * ability to alter schema definitions on a live cluster (CASSANDRA-44)
 * renamed configuration file to cassandra.xml, and log4j.properties to
   log4j-server.properties, which must now be loaded from
   the classpath (which is how our scripts in bin/ have always done it)
   (CASSANDRA-971)
 * change get_count to require a SlicePredicate. create multi_get_count
   (CASSANDRA-744)
 * re-organized endpointsnitch implementations and added SimpleSnitch
   (CASSANDRA-994)
 * Added preload_row_cache option (CASSANDRA-946)
 * add CRC to commitlog header (CASSANDRA-999)
 * removed deprecated batch_insert and get_range_slice methods (CASSANDRA-1065)
 * add truncate thrift method (CASSANDRA-531)
 * http mini-interface using mx4j (CASSANDRA-1068)
 * optimize away copy of sliced row on memtable read path (CASSANDRA-1046)
 * replace constant-size 2GB mmaped segments and special casing for index 
   entries spanning segment boundaries, with SegmentedFile that computes 
   segments that always contain entire entries/rows (CASSANDRA-1117)
 * avoid reading large rows into memory during compaction (CASSANDRA-16)
 * added hadoop OutputFormat (CASSANDRA-1101)
 * efficient Streaming (no more anticompaction) (CASSANDRA-579)
 * split commitlog header into separate file and add size checksum to
   mutations (CASSANDRA-1179)
 * avoid allocating a new byte[] for each mutation on replay (CASSANDRA-1219)
 * revise HH schema to be per-endpoint (CASSANDRA-1142)
 * add joining/leaving status to nodetool ring (CASSANDRA-1115)
 * allow multiple repair sessions per node (CASSANDRA-1190)
 * optimize away MessagingService for local range queries (CASSANDRA-1261)
 * make framed transport the default so malformed requests can't OOM the 
   server (CASSANDRA-475)
 * significantly faster reads from row cache (CASSANDRA-1267)
 * take advantage of row cache during range queries (CASSANDRA-1302)
 * make GCGraceSeconds a per-ColumnFamily value (CASSANDRA-1276)
 * keep persistent row size and column count statistics (CASSANDRA-1155)
 * add IntegerType (CASSANDRA-1282)
 * page within a single row during hinted handoff (CASSANDRA-1327)
 * push DatacenterShardStrategy configuration into keyspace definition,
   eliminating datacenter.properties. (CASSANDRA-1066)
 * optimize forward slices starting with '' and single-index-block name 
   queries by skipping the column index (CASSANDRA-1338)
 * streaming refactor (CASSANDRA-1189)
 * faster comparison for UUID types (CASSANDRA-1043)
 * secondary index support (CASSANDRA-749 and subtasks)
 * make compaction buckets deterministic (CASSANDRA-1265)


0.6.6
 * Allow using DynamicEndpointSnitch with RackAwareStrategy (CASSANDRA-1429)
 * remove the remaining vestiges of the unfinished DatacenterShardStrategy 
   (replaced by NetworkTopologyStrategy in 0.7)
   

0.6.5
 * fix key ordering in range query results with RandomPartitioner
   and ConsistencyLevel > ONE (CASSANDRA-1145)
 * fix for range query starting with the wrong token range (CASSANDRA-1042)
 * page within a single row during hinted handoff (CASSANDRA-1327)
 * fix compilation on non-sun JDKs (CASSANDRA-1061)
 * remove String.trim() call on row keys in batch mutations (CASSANDRA-1235)
 * Log summary of dropped messages instead of spamming log (CASSANDRA-1284)
 * add dynamic endpoint snitch (CASSANDRA-981)
 * fix streaming for keyspaces with hyphens in their name (CASSANDRA-1377)
 * fix errors in hard-coded bloom filter optKPerBucket by computing it
   algorithmically (CASSANDRA-1220
 * remove message deserialization stage, and uncap read/write stages
   so slow reads/writes don't block gossip processing (CASSANDRA-1358)
 * add jmx port configuration to Debian package (CASSANDRA-1202)
 * use mlockall via JNA, if present, to prevent Linux from swapping
   out parts of the JVM (CASSANDRA-1214)


0.6.4
 * avoid queuing multiple hint deliveries for the same endpoint
   (CASSANDRA-1229)
 * better performance for and stricter checking of UTF8 column names
   (CASSANDRA-1232)
 * extend option to lower compaction priority to hinted handoff
   as well (CASSANDRA-1260)
 * log errors in gossip instead of re-throwing (CASSANDRA-1289)
 * avoid aborting commitlog replay prematurely if a flushed-but-
   not-removed commitlog segment is encountered (CASSANDRA-1297)
 * fix duplicate rows being read during mapreduce (CASSANDRA-1142)
 * failure detection wasn't closing command sockets (CASSANDRA-1221)
 * cassandra-cli.bat works on windows (CASSANDRA-1236)
 * pre-emptively drop requests that cannot be processed within RPCTimeout
   (CASSANDRA-685)
 * add ack to Binary write verb and update CassandraBulkLoader
   to wait for acks for each row (CASSANDRA-1093)
 * added describe_partitioner Thrift method (CASSANDRA-1047)
 * Hadoop jobs no longer require the Cassandra storage-conf.xml
   (CASSANDRA-1280, CASSANDRA-1047)
 * log thread pool stats when GC is excessive (CASSANDRA-1275)
 * remove gossip message size limit (CASSANDRA-1138)
 * parallelize local and remote reads during multiget, and respect snitch 
   when determining whether to do local read for CL.ONE (CASSANDRA-1317)
 * fix read repair to use requested consistency level on digest mismatch,
   rather than assuming QUORUM (CASSANDRA-1316)
 * process digest mismatch re-reads in parallel (CASSANDRA-1323)
 * switch hints CF comparator to BytesType (CASSANDRA-1274)


0.6.3
 * retry to make streaming connections up to 8 times. (CASSANDRA-1019)
 * reject describe_ring() calls on invalid keyspaces (CASSANDRA-1111)
 * fix cache size calculation for size of 100% (CASSANDRA-1129)
 * fix cache capacity only being recalculated once (CASSANDRA-1129)
 * remove hourly scan of all hints on the off chance that the gossiper
   missed a status change; instead, expose deliverHintsToEndpoint to JMX
   so it can be done manually, if necessary (CASSANDRA-1141)
 * don't reject reads at CL.ALL (CASSANDRA-1152)
 * reject deletions to supercolumns in CFs containing only standard
   columns (CASSANDRA-1139)
 * avoid preserving login information after client disconnects
   (CASSANDRA-1057)
 * prefer sun jdk to openjdk in debian init script (CASSANDRA-1174)
 * detect partioner config changes between restarts and fail fast 
   (CASSANDRA-1146)
 * use generation time to resolve node token reassignment disagreements
   (CASSANDRA-1118)
 * restructure the startup ordering of Gossiper and MessageService to avoid
   timing anomalies (CASSANDRA-1160)
 * detect incomplete commit log hearders (CASSANDRA-1119)
 * force anti-entropy service to stream files on the stream stage to avoid
   sending streams out of order (CASSANDRA-1169)
 * remove inactive stream managers after AES streams files (CASSANDRA-1169)
 * allow removing entire row through batch_mutate Deletion (CASSANDRA-1027)
 * add JMX metrics for row-level bloom filter false positives (CASSANDRA-1212)
 * added a redhat init script to contrib (CASSANDRA-1201)
 * use midpoint when bootstrapping a new machine into range with not
   much data yet instead of random token (CASSANDRA-1112)
 * kill server on OOM in executor stage as well as Thrift (CASSANDRA-1226)
 * remove opportunistic repairs, when two machines with overlapping replica
   responsibilities happen to finish major compactions of the same CF near
   the same time.  repairs are now fully manual (CASSANDRA-1190)
 * add ability to lower compaction priority (default is no change from 0.6.2)
   (CASSANDRA-1181)


0.6.2
 * fix contrib/word_count build. (CASSANDRA-992)
 * split CommitLogExecutorService into BatchCommitLogExecutorService and 
   PeriodicCommitLogExecutorService (CASSANDRA-1014)
 * add latency histograms to CFSMBean (CASSANDRA-1024)
 * make resolving timestamp ties deterministic by using value bytes
   as a tiebreaker (CASSANDRA-1039)
 * Add option to turn off Hinted Handoff (CASSANDRA-894)
 * fix windows startup (CASSANDRA-948)
 * make concurrent_reads, concurrent_writes configurable at runtime via JMX
   (CASSANDRA-1060)
 * disable GCInspector on non-Sun JVMs (CASSANDRA-1061)
 * fix tombstone handling in sstable rows with no other data (CASSANDRA-1063)
 * fix size of row in spanned index entries (CASSANDRA-1056)
 * install json2sstable, sstable2json, and sstablekeys to Debian package
 * StreamingService.StreamDestinations wouldn't empty itself after streaming
   finished (CASSANDRA-1076)
 * added Collections.shuffle(splits) before returning the splits in 
   ColumnFamilyInputFormat (CASSANDRA-1096)
 * do not recalculate cache capacity post-compaction if it's been manually 
   modified (CASSANDRA-1079)
 * better defaults for flush sorter + writer executor queue sizes
   (CASSANDRA-1100)
 * windows scripts for SSTableImport/Export (CASSANDRA-1051)
 * windows script for nodetool (CASSANDRA-1113)
 * expose PhiConvictThreshold (CASSANDRA-1053)
 * make repair of RF==1 a no-op (CASSANDRA-1090)
 * improve default JVM GC options (CASSANDRA-1014)
 * fix SlicePredicate serialization inside Hadoop jobs (CASSANDRA-1049)
 * close Thrift sockets in Hadoop ColumnFamilyRecordReader (CASSANDRA-1081)


0.6.1
 * fix NPE in sstable2json when no excluded keys are given (CASSANDRA-934)
 * keep the replica set constant throughout the read repair process
   (CASSANDRA-937)
 * allow querying getAllRanges with empty token list (CASSANDRA-933)
 * fix command line arguments inversion in clustertool (CASSANDRA-942)
 * fix race condition that could trigger a false-positive assertion
   during post-flush discard of old commitlog segments (CASSANDRA-936)
 * fix neighbor calculation for anti-entropy repair (CASSANDRA-924)
 * perform repair even for small entropy differences (CASSANDRA-924)
 * Use hostnames in CFInputFormat to allow Hadoop's naive string-based
   locality comparisons to work (CASSANDRA-955)
 * cache read-only BufferedRandomAccessFile length to avoid
   3 system calls per invocation (CASSANDRA-950)
 * nodes with IPv6 (and no IPv4) addresses could not join cluster
   (CASSANDRA-969)
 * Retrieve the correct number of undeleted columns, if any, from
   a supercolumn in a row that had been deleted previously (CASSANDRA-920)
 * fix index scans that cross the 2GB mmap boundaries for both mmap
   and standard i/o modes (CASSANDRA-866)
 * expose drain via nodetool (CASSANDRA-978)


0.6.0-RC1
 * JMX drain to flush memtables and run through commit log (CASSANDRA-880)
 * Bootstrapping can skip ranges under the right conditions (CASSANDRA-902)
 * fix merging row versions in range_slice for CL > ONE (CASSANDRA-884)
 * default write ConsistencyLeven chaned from ZERO to ONE
 * fix for index entries spanning mmap buffer boundaries (CASSANDRA-857)
 * use lexical comparison if time part of TimeUUIDs are the same 
   (CASSANDRA-907)
 * bound read, mutation, and response stages to fix possible OOM
   during log replay (CASSANDRA-885)
 * Use microseconds-since-epoch (UTC) in cli, instead of milliseconds
 * Treat batch_mutate Deletion with null supercolumn as "apply this predicate 
   to top level supercolumns" (CASSANDRA-834)
 * Streaming destination nodes do not update their JMX status (CASSANDRA-916)
 * Fix internal RPC timeout calculation (CASSANDRA-911)
 * Added Pig loadfunc to contrib/pig (CASSANDRA-910)


0.6.0-beta3
 * fix compaction bucketing bug (CASSANDRA-814)
 * update windows batch file (CASSANDRA-824)
 * deprecate KeysCachedFraction configuration directive in favor
   of KeysCached; move to unified-per-CF key cache (CASSANDRA-801)
 * add invalidateRowCache to ColumnFamilyStoreMBean (CASSANDRA-761)
 * send Handoff hints to natural locations to reduce load on
   remaining nodes in a failure scenario (CASSANDRA-822)
 * Add RowWarningThresholdInMB configuration option to warn before very 
   large rows get big enough to threaten node stability, and -x option to
   be able to remove them with sstable2json if the warning is unheeded
   until it's too late (CASSANDRA-843)
 * Add logging of GC activity (CASSANDRA-813)
 * fix ConcurrentModificationException in commitlog discard (CASSANDRA-853)
 * Fix hardcoded row count in Hadoop RecordReader (CASSANDRA-837)
 * Add a jmx status to the streaming service and change several DEBUG
   messages to INFO (CASSANDRA-845)
 * fix classpath in cassandra-cli.bat for Windows (CASSANDRA-858)
 * allow re-specifying host, port to cassandra-cli if invalid ones
   are first tried (CASSANDRA-867)
 * fix race condition handling rpc timeout in the coordinator
   (CASSANDRA-864)
 * Remove CalloutLocation and StagingFileDirectory from storage-conf files 
   since those settings are no longer used (CASSANDRA-878)
 * Parse a long from RowWarningThresholdInMB instead of an int (CASSANDRA-882)
 * Remove obsolete ControlPort code from DatabaseDescriptor (CASSANDRA-886)
 * move skipBytes side effect out of assert (CASSANDRA-899)
 * add "double getLoad" to StorageServiceMBean (CASSANDRA-898)
 * track row stats per CF at compaction time (CASSANDRA-870)
 * disallow CommitLogDirectory matching a DataFileDirectory (CASSANDRA-888)
 * default key cache size is 200k entries, changed from 10% (CASSANDRA-863)
 * add -Dcassandra-foreground=yes to cassandra.bat
 * exit if cluster name is changed unexpectedly (CASSANDRA-769)


0.6.0-beta1/beta2
 * add batch_mutate thrift command, deprecating batch_insert (CASSANDRA-336)
 * remove get_key_range Thrift API, deprecated in 0.5 (CASSANDRA-710)
 * add optional login() Thrift call for authentication (CASSANDRA-547)
 * support fat clients using gossiper and StorageProxy to perform
   replication in-process [jvm-only] (CASSANDRA-535)
 * support mmapped I/O for reads, on by default on 64bit JVMs 
   (CASSANDRA-408, CASSANDRA-669)
 * improve insert concurrency, particularly during Hinted Handoff
   (CASSANDRA-658)
 * faster network code (CASSANDRA-675)
 * stress.py moved to contrib (CASSANDRA-635)
 * row caching [must be explicitly enabled per-CF in config] (CASSANDRA-678)
 * present a useful measure of compaction progress in JMX (CASSANDRA-599)
 * add bin/sstablekeys (CASSNADRA-679)
 * add ConsistencyLevel.ANY (CASSANDRA-687)
 * make removetoken remove nodes from gossip entirely (CASSANDRA-644)
 * add ability to set cache sizes at runtime (CASSANDRA-708)
 * report latency and cache hit rate statistics with lifetime totals
   instead of average over the last minute (CASSANDRA-702)
 * support get_range_slice for RandomPartitioner (CASSANDRA-745)
 * per-keyspace replication factory and replication strategy (CASSANDRA-620)
 * track latency in microseconds (CASSANDRA-733)
 * add describe_ Thrift methods, deprecating get_string_property and 
   get_string_list_property
 * jmx interface for tracking operation mode and streams in general.
   (CASSANDRA-709)
 * keep memtables in sorted order to improve range query performance
   (CASSANDRA-799)
 * use while loop instead of recursion when trimming sstables compaction list 
   to avoid blowing stack in pathological cases (CASSANDRA-804)
 * basic Hadoop map/reduce support (CASSANDRA-342)


0.5.1
 * ensure all files for an sstable are streamed to the same directory.
   (CASSANDRA-716)
 * more accurate load estimate for bootstrapping (CASSANDRA-762)
 * tolerate dead or unavailable bootstrap target on write (CASSANDRA-731)
 * allow larger numbers of keys (> 140M) in a sstable bloom filter
   (CASSANDRA-790)
 * include jvm argument improvements from CASSANDRA-504 in debian package
 * change streaming chunk size to 32MB to accomodate Windows XP limitations
   (was 64MB) (CASSANDRA-795)
 * fix get_range_slice returning results in the wrong order (CASSANDRA-781)
 

0.5.0 final
 * avoid attempting to delete temporary bootstrap files twice (CASSANDRA-681)
 * fix bogus NaN in nodeprobe cfstats output (CASSANDRA-646)
 * provide a policy for dealing with single thread executors w/ a full queue
   (CASSANDRA-694)
 * optimize inner read in MessagingService, vastly improving multiple-node
   performance (CASSANDRA-675)
 * wait for table flush before streaming data back to a bootstrapping node.
   (CASSANDRA-696)
 * keep track of bootstrapping sources by table so that bootstrapping doesn't 
   give the indication of finishing early (CASSANDRA-673)


0.5.0 RC3
 * commit the correct version of the patch for CASSANDRA-663


0.5.0 RC2 (unreleased)
 * fix bugs in converting get_range_slice results to Thrift 
   (CASSANDRA-647, CASSANDRA-649)
 * expose java.util.concurrent.TimeoutException in StorageProxy methods
   (CASSANDRA-600)
 * TcpConnectionManager was holding on to disconnected connections, 
   giving the false indication they were being used. (CASSANDRA-651)
 * Remove duplicated write. (CASSANDRA-662)
 * Abort bootstrap if IP is already in the token ring (CASSANDRA-663)
 * increase default commitlog sync period, and wait for last sync to 
   finish before submitting another (CASSANDRA-668)


0.5.0 RC1
 * Fix potential NPE in get_range_slice (CASSANDRA-623)
 * add CRC32 to commitlog entries (CASSANDRA-605)
 * fix data streaming on windows (CASSANDRA-630)
 * GC compacted sstables after cleanup and compaction (CASSANDRA-621)
 * Speed up anti-entropy validation (CASSANDRA-629)
 * Fix anti-entropy assertion error (CASSANDRA-639)
 * Fix pending range conflicts when bootstapping or moving
   multiple nodes at once (CASSANDRA-603)
 * Handle obsolete gossip related to node movement in the case where
   one or more nodes is down when the movement occurs (CASSANDRA-572)
 * Include dead nodes in gossip to avoid a variety of problems
   and fix HH to removed nodes (CASSANDRA-634)
 * return an InvalidRequestException for mal-formed SlicePredicates
   (CASSANDRA-643)
 * fix bug determining closest neighbor for use in multiple datacenters
   (CASSANDRA-648)
 * Vast improvements in anticompaction speed (CASSANDRA-607)
 * Speed up log replay and writes by avoiding redundant serializations
   (CASSANDRA-652)


0.5.0 beta 2
 * Bootstrap improvements (several tickets)
 * add nodeprobe repair anti-entropy feature (CASSANDRA-193, CASSANDRA-520)
 * fix possibility of partition when many nodes restart at once
   in clusters with multiple seeds (CASSANDRA-150)
 * fix NPE in get_range_slice when no data is found (CASSANDRA-578)
 * fix potential NPE in hinted handoff (CASSANDRA-585)
 * fix cleanup of local "system" keyspace (CASSANDRA-576)
 * improve computation of cluster load balance (CASSANDRA-554)
 * added super column read/write, column count, and column/row delete to
   cassandra-cli (CASSANDRA-567, CASSANDRA-594)
 * fix returning live subcolumns of deleted supercolumns (CASSANDRA-583)
 * respect JAVA_HOME in bin/ scripts (several tickets)
 * add StorageService.initClient for fat clients on the JVM (CASSANDRA-535)
   (see contrib/client_only for an example of use)
 * make consistency_level functional in get_range_slice (CASSANDRA-568)
 * optimize key deserialization for RandomPartitioner (CASSANDRA-581)
 * avoid GCing tombstones except on major compaction (CASSANDRA-604)
 * increase failure conviction threshold, resulting in less nodes
   incorrectly (and temporarily) marked as down (CASSANDRA-610)
 * respect memtable thresholds during log replay (CASSANDRA-609)
 * support ConsistencyLevel.ALL on read (CASSANDRA-584)
 * add nodeprobe removetoken command (CASSANDRA-564)


0.5.0 beta
 * Allow multiple simultaneous flushes, improving flush throughput 
   on multicore systems (CASSANDRA-401)
 * Split up locks to improve write and read throughput on multicore systems
   (CASSANDRA-444, CASSANDRA-414)
 * More efficient use of memory during compaction (CASSANDRA-436)
 * autobootstrap option: when enabled, all non-seed nodes will attempt
   to bootstrap when started, until bootstrap successfully
   completes. -b option is removed.  (CASSANDRA-438)
 * Unless a token is manually specified in the configuration xml,
   a bootstraping node will use a token that gives it half the
   keys from the most-heavily-loaded node in the cluster,
   instead of generating a random token. 
   (CASSANDRA-385, CASSANDRA-517)
 * Miscellaneous bootstrap fixes (several tickets)
 * Ability to change a node's token even after it has data on it
   (CASSANDRA-541)
 * Ability to decommission a live node from the ring (CASSANDRA-435)
 * Semi-automatic loadbalancing via nodeprobe (CASSANDRA-192)
 * Add ability to set compaction thresholds at runtime via
   JMX / nodeprobe.  (CASSANDRA-465)
 * Add "comment" field to ColumnFamily definition. (CASSANDRA-481)
 * Additional JMX metrics (CASSANDRA-482)
 * JSON based export and import tools (several tickets)
 * Hinted Handoff fixes (several tickets)
 * Add key cache to improve read performance (CASSANDRA-423)
 * Simplified construction of custom ReplicationStrategy classes
   (CASSANDRA-497)
 * Graphical application (Swing) for ring integrity verification and 
   visualization was added to contrib (CASSANDRA-252)
 * Add DCQUORUM, DCQUORUMSYNC consistency levels and corresponding
   ReplicationStrategy / EndpointSnitch classes.  Experimental.
   (CASSANDRA-492)
 * Web client interface added to contrib (CASSANDRA-457)
 * More-efficient flush for Random, CollatedOPP partitioners 
   for normal writes (CASSANDRA-446) and bulk load (CASSANDRA-420)
 * Add MemtableFlushAfterMinutes, a global replacement for the old 
   per-CF FlushPeriodInMinutes setting (CASSANDRA-463)
 * optimizations to slice reading (CASSANDRA-350) and supercolumn
   queries (CASSANDRA-510)
 * force binding to given listenaddress for nodes with multiple
   interfaces (CASSANDRA-546)
 * stress.py benchmarking tool improvements (several tickets)
 * optimized replica placement code (CASSANDRA-525)
 * faster log replay on restart (CASSANDRA-539, CASSANDRA-540)
 * optimized local-node writes (CASSANDRA-558)
 * added get_range_slice, deprecating get_key_range (CASSANDRA-344)
 * expose TimedOutException to thrift (CASSANDRA-563)
 

0.4.2
 * Add validation disallowing null keys (CASSANDRA-486)
 * Fix race conditions in TCPConnectionManager (CASSANDRA-487)
 * Fix using non-utf8-aware comparison as a sanity check.
   (CASSANDRA-493)
 * Improve default garbage collector options (CASSANDRA-504)
 * Add "nodeprobe flush" (CASSANDRA-505)
 * remove NotFoundException from get_slice throws list (CASSANDRA-518)
 * fix get (not get_slice) of entire supercolumn (CASSANDRA-508)
 * fix null token during bootstrap (CASSANDRA-501)


0.4.1
 * Fix FlushPeriod columnfamily configuration regression
   (CASSANDRA-455)
 * Fix long column name support (CASSANDRA-460)
 * Fix for serializing a row that only contains tombstones
   (CASSANDRA-458)
 * Fix for discarding unneeded commitlog segments (CASSANDRA-459)
 * Add SnapshotBeforeCompaction configuration option (CASSANDRA-426)
 * Fix compaction abort under insufficient disk space (CASSANDRA-473)
 * Fix reading subcolumn slice from tombstoned CF (CASSANDRA-484)
 * Fix race condition in RVH causing occasional NPE (CASSANDRA-478)


0.4.0
 * fix get_key_range problems when a node is down (CASSANDRA-440)
   and add UnavailableException to more Thrift methods
 * Add example EndPointSnitch contrib code (several tickets)


0.4.0 RC2
 * fix SSTable generation clash during compaction (CASSANDRA-418)
 * reject method calls with null parameters (CASSANDRA-308)
 * properly order ranges in nodeprobe output (CASSANDRA-421)
 * fix logging of certain errors on executor threads (CASSANDRA-425)


0.4.0 RC1
 * Bootstrap feature is live; use -b on startup (several tickets)
 * Added multiget api (CASSANDRA-70)
 * fix Deadlock with SelectorManager.doProcess and TcpConnection.write
   (CASSANDRA-392)
 * remove key cache b/c of concurrency bugs in third-party
   CLHM library (CASSANDRA-405)
 * update non-major compaction logic to use two threshold values
   (CASSANDRA-407)
 * add periodic / batch commitlog sync modes (several tickets)
 * inline BatchMutation into batch_insert params (CASSANDRA-403)
 * allow setting the logging level at runtime via mbean (CASSANDRA-402)
 * change default comparator to BytesType (CASSANDRA-400)
 * add forwards-compatible ConsistencyLevel parameter to get_key_range
   (CASSANDRA-322)
 * r/m special case of blocking for local destination when writing with 
   ConsistencyLevel.ZERO (CASSANDRA-399)
 * Fixes to make BinaryMemtable [bulk load interface] useful (CASSANDRA-337);
   see contrib/bmt_example for an example of using it.
 * More JMX properties added (several tickets)
 * Thrift changes (several tickets)
    - Merged _super get methods with the normal ones; return values
      are now of ColumnOrSuperColumn.
    - Similarly, merged batch_insert_super into batch_insert.



0.4.0 beta
 * On-disk data format has changed to allow billions of keys/rows per
   node instead of only millions
 * Multi-keyspace support
 * Scan all sstables for all queries to avoid situations where
   different types of operation on the same ColumnFamily could
   disagree on what data was present
 * Snapshot support via JMX
 * Thrift API has changed a _lot_:
    - removed time-sorted CFs; instead, user-defined comparators
      may be defined on the column names, which are now byte arrays.
      Default comparators are provided for UTF8, Bytes, Ascii, Long (i64),
      and UUID types.
    - removed colon-delimited strings in thrift api in favor of explicit
      structs such as ColumnPath, ColumnParent, etc.  Also normalized
      thrift struct and argument naming.
    - Added columnFamily argument to get_key_range.
    - Change signature of get_slice to accept starting and ending
      columns as well as an offset.  (This allows use of indexes.)
      Added "ascending" flag to allow reasonably-efficient reverse
      scans as well.  Removed get_slice_by_range as redundant.
    - get_key_range operates on one CF at a time
    - changed `block` boolean on insert methods to ConsistencyLevel enum,
      with options of NONE, ONE, QUORUM, and ALL.
    - added similar consistency_level parameter to read methods
    - column-name-set slice with no names given now returns zero columns
      instead of all of them.  ("all" can run your server out of memory.
      use a range-based slice with a high max column count instead.)
 * Removed the web interface. Node information can now be obtained by 
   using the newly introduced nodeprobe utility.
 * More JMX stats
 * Remove magic values from internals (e.g. special key to indicate
   when to flush memtables)
 * Rename configuration "table" to "keyspace"
 * Moved to crash-only design; no more shutdown (just kill the process)
 * Lots of bug fixes

Full list of issues resolved in 0.4 is at https://issues.apache.org/jira/secure/IssueNavigator.jspa?reset=true&&pid=12310865&fixfor=12313862&resolution=1&sorter/field=issuekey&sorter/order=DESC


0.3.0 RC3
 * Fix potential deadlock under load in TCPConnection.
   (CASSANDRA-220)


0.3.0 RC2
 * Fix possible data loss when server is stopped after replaying
   log but before new inserts force memtable flush.
   (CASSANDRA-204)
 * Added BUGS file


0.3.0 RC1
 * Range queries on keys, including user-defined key collation
 * Remove support
 * Workarounds for a weird bug in JDK select/register that seems
   particularly common on VM environments. Cassandra should deploy
   fine on EC2 now
 * Much improved infrastructure: the beginnings of a decent test suite
   ("ant test" for unit tests; "nosetests" for system tests), code
   coverage reporting, etc.
 * Expanded node status reporting via JMX
 * Improved error reporting/logging on both server and client
 * Reduced memory footprint in default configuration
 * Combined blocking and non-blocking versions of insert APIs
 * Added FlushPeriodInMinutes configuration parameter to force
   flushing of infrequently-updated ColumnFamilies<|MERGE_RESOLUTION|>--- conflicted
+++ resolved
@@ -1,4 +1,3 @@
-<<<<<<< HEAD
 2.0
  * Removed on-heap row cache (CASSANDRA-5348)
  * use nanotime consistently for node-local timeouts (CASSANDRA-5581)
@@ -63,11 +62,11 @@
    (CASSANDRA-5149)
  * Streaming 2.0 (CASSANDRA-5286)
  * Conditional create/drop ks/table/index statements in CQL3 (CASSANDRA-2737)
-=======
+
+
 1.2.7
  * Fix ReadResponseSerializer.serializedSize() for digest reads (CASSANDRA-5476)
 
->>>>>>> 57eb87b5
 
 1.2.6
  * Fix tracing when operation completes before all responses arrive (CASSANDRA-5668)
