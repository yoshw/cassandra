<<<<<<< HEAD
2.2.6
 * (cqlsh) Support utf-8/cp65001 encoding on Windows (CASSANDRA-11030)
 * Fix paging on DISTINCT queries repeats result when first row in partition changes (CASSANDRA-10010)
Merged from 2.1:
 * Gossiper#isEnabled is not thread safe (CASSANDRA-11116)
 * Avoid major compaction mixing repaired and unrepaired sstables in DTCS (CASSANDRA-11113)


2.2.5
 * maxPurgeableTimestamp needs to check memtables too (CASSANDRA-9949)
 * Apply change to compaction throughput in real time (CASSANDRA-10025)
 * Fix potential NPE on ORDER BY queries with IN (CASSANDRA-10955)
 * Avoid over-fetching during the page of range queries (CASSANDRA-8521)
 * Start L0 STCS-compactions even if there is a L0 -> L1 compaction
   going (CASSANDRA-10979)
 * Make UUID LSB unique per process (CASSANDRA-7925)
 * Avoid NPE when performing sstable tasks (scrub etc.) (CASSANDRA-10980)
 * Make sure client gets tombstone overwhelmed warning (CASSANDRA-9465)
 * Fix error streaming section more than 2GB (CASSANDRA-10961)
 * (cqlsh) Also apply --connect-timeout to control connection
   timeout (CASSANDRA-10959)
 * Histogram buckets exposed in jmx are sorted incorrectly (CASSANDRA-10975)
 * Enable GC logging by default (CASSANDRA-10140)
 * Optimize pending range computation (CASSANDRA-9258)
 * Skip commit log and saved cache directories in SSTable version startup check (CASSANDRA-10902)
 * drop/alter user should be case sensitive (CASSANDRA-10817)
 * jemalloc detection fails due to quoting issues in regexv (CASSANDRA-10946)
 * Support counter-columns for native aggregates (sum,avg,max,min) (CASSANDRA-9977)
 * (cqlsh) show correct column names for empty result sets (CASSANDRA-9813)
 * Add new types to Stress (CASSANDRA-9556)
 * Add property to allow listening on broadcast interface (CASSANDRA-9748)
 * Fix regression in split size on CqlInputFormat (CASSANDRA-10835)
 * Better handling of SSL connection errors inter-node (CASSANDRA-10816)
 * Disable reloading of GossipingPropertyFileSnitch (CASSANDRA-9474)
 * Verify tables in pseudo-system keyspaces at startup (CASSANDRA-10761)
 * (cqlsh) encode input correctly when saving history
Merged from 2.1:
 * test_bulk_round_trip_blogposts is failing occasionally (CASSANDRA-10938)
=======
2.1.14
 * Make it clear what DTCS timestamp_resolution is used for (CASSANDRA-11041)
 * Gossiper#isEnabled is not thread safe (CASSANDRA-11116)
 * Avoid major compaction mixing repaired and unrepaired sstables in DTCS (CASSANDRA-11113)
 * test_bulk_round_trip_blogposts is failing occasionally (CASSANDRA-10938)


2.1.13
>>>>>>> 725b9b1f
 * Fix isJoined return true only after becoming cluster member (CASANDRA-11007)
 * Fix bad gossip generation seen in long-running clusters (CASSANDRA-10969)
 * Avoid NPE when incremental repair fails (CASSANDRA-10909)
 * Unmark sstables compacting once they are done in cleanup/scrub/upgradesstables (CASSANDRA-10829)
 * Allow simultaneous bootstrapping with strict consistency when no vnodes are used (CASSANDRA-11005)
 * Log a message when major compaction does not result in a single file (CASSANDRA-10847)
 * (cqlsh) fix cqlsh_copy_tests when vnodes are disabled (CASSANDRA-10997)
 * (cqlsh) Add request timeout option to cqlsh (CASSANDRA-10686)
 * Avoid AssertionError while submitting hint with LWT (CASSANDRA-10477)
 * If CompactionMetadata is not in stats file, use index summary instead (CASSANDRA-10676)
 * Retry sending gossip syn multiple times during shadow round (CASSANDRA-8072)
 * Fix pending range calculation during moves (CASSANDRA-10887)
 * Sane default (200Mbps) for inter-DC streaming througput (CASSANDRA-8708)
 * Match cassandra-loader options in COPY FROM (CASSANDRA-9303)
 * Fix binding to any address in CqlBulkRecordWriter (CASSANDRA-9309)
 * cqlsh fails to decode utf-8 characters for text typed columns (CASSANDRA-10875)
 * Log error when stream session fails (CASSANDRA-9294)
 * Fix bugs in commit log archiving startup behavior (CASSANDRA-10593)
 * (cqlsh) further optimise COPY FROM (CASSANDRA-9302)
 * Allow CREATE TABLE WITH ID (CASSANDRA-9179)
 * Make Stress compiles within eclipse (CASSANDRA-10807)
 * Cassandra Daemon should print JVM arguments (CASSANDRA-10764)
 * Allow cancellation of index summary redistribution (CASSANDRA-8805)
 * sstableloader will fail if there are collections in the schema tables (CASSANDRA-10700)
 * Disable reloading of GossipingPropertyFileSnitch (CASSANDRA-9474)
 * Fix Stress profile parsing on Windows (CASSANDRA-10808)


2.2.4
 * Show CQL help in cqlsh in web browser (CASSANDRA-7225)
 * Serialize on disk the proper SSTable compression ratio (CASSANDRA-10775)
 * Reject index queries while the index is building (CASSANDRA-8505)
 * CQL.textile syntax incorrectly includes optional keyspace for aggregate SFUNC and FINALFUNC (CASSANDRA-10747)
 * Fix JSON update with prepared statements (CASSANDRA-10631)
 * Don't do anticompaction after subrange repair (CASSANDRA-10422)
 * Fix SimpleDateType type compatibility (CASSANDRA-10027)
 * (Hadoop) fix splits calculation (CASSANDRA-10640)
 * (Hadoop) ensure that Cluster instances are always closed (CASSANDRA-10058)
 * (cqlsh) show partial trace if incomplete after max_trace_wait (CASSANDRA-7645)
 * Use most up-to-date version of schema for system tables (CASSANDRA-10652)
 * Deprecate memory_allocator in cassandra.yaml (CASSANDRA-10581,10628)
 * Expose phi values from failure detector via JMX and tweak debug
   and trace logging (CASSANDRA-9526)
 * Fix RangeNamesQueryPager (CASSANDRA-10509)
 * Deprecate Pig support (CASSANDRA-10542)
 * Reduce contention getting instances of CompositeType (CASSANDRA-10433)
 * Fix IllegalArgumentException in DataOutputBuffer.reallocate for large buffers (CASSANDRA-10592)
Merged from 2.1:
 * Fix incremental repair hang when replica is down (CASSANDRA-10288)
 * Avoid writing range tombstones after END_OF_ROW marker (CASSANDRA-10791)
 * Optimize the way we check if a token is repaired in anticompaction (CASSANDRA-10768)
 * Add proper error handling to stream receiver (CASSANDRA-10774)
 * Warn or fail when changing cluster topology live (CASSANDRA-10243)
 * Status command in debian/ubuntu init script doesn't work (CASSANDRA-10213)
 * Some DROP ... IF EXISTS incorrectly result in exceptions on non-existing KS (CASSANDRA-10658)
 * DeletionTime.compareTo wrong in rare cases (CASSANDRA-10749)
 * Force encoding when computing statement ids (CASSANDRA-10755)
 * Properly reject counters as map keys (CASSANDRA-10760)
 * Fix the sstable-needs-cleanup check (CASSANDRA-10740)
 * (cqlsh) Print column names before COPY operation (CASSANDRA-8935)
 * Make paging logic consistent between searcher impls (CASSANDRA-10683)
 * Fix CompressedInputStream for proper cleanup (CASSANDRA-10012)
 * (cqlsh) Support counters in COPY commands (CASSANDRA-9043)
 * Try next replica if not possible to connect to primary replica on
   ColumnFamilyRecordReader (CASSANDRA-2388)
 * Limit window size in DTCS (CASSANDRA-10280)
 * sstableloader does not use MAX_HEAP_SIZE env parameter (CASSANDRA-10188)
 * (cqlsh) Improve COPY TO performance and error handling (CASSANDRA-9304)
 * Don't remove level info when running upgradesstables (CASSANDRA-10692)
 * Create compression chunk for sending file only (CASSANDRA-10680)
 * Make buffered read size configurable (CASSANDRA-10249)
 * Forbid compact clustering column type changes in ALTER TABLE (CASSANDRA-8879)
 * Reject incremental repair with subrange repair (CASSANDRA-10422)
 * Add a nodetool command to refresh size_estimates (CASSANDRA-9579)
 * Shutdown compaction in drain to prevent leak (CASSANDRA-10079)
 * Invalidate cache after stream receive task is completed (CASSANDRA-10341)
 * Reject counter writes in CQLSSTableWriter (CASSANDRA-10258)
 * Remove superfluous COUNTER_MUTATION stage mapping (CASSANDRA-10605)
 * Improve json2sstable error reporting on nonexistent columns (CASSANDRA-10401)
 * (cqlsh) fix COPY using wrong variable name for time_format (CASSANDRA-10633)
 * Do not run SizeEstimatesRecorder if a node is not a member of the ring (CASSANDRA-9912)
 * Improve handling of dead nodes in gossip (CASSANDRA-10298)
 * Fix logback-tools.xml incorrectly configured for outputing to System.err
   (CASSANDRA-9937)
 * Fix streaming to catch exception so retry not fail (CASSANDRA-10557)
 * Add validation method to PerRowSecondaryIndex (CASSANDRA-10092)
 * Support encrypted and plain traffic on the same port (CASSANDRA-10559)
 * Do STCS in DTCS windows (CASSANDRA-10276)
 * Don't try to get ancestors from half-renamed sstables (CASSANDRA-10501)
 * Avoid repetition of JVM_OPTS in debian package (CASSANDRA-10251)
 * Fix potential NPE from handling result of SIM.highestSelectivityIndex (CASSANDRA-10550)
 * Fix paging issues with partitions containing only static columns data (CASSANDRA-10381)
 * Fix conditions on static columns (CASSANDRA-10264)
 * AssertionError: attempted to delete non-existing file CommitLog (CASSANDRA-10377)
 * (cqlsh) Distinguish negative and positive infinity in output (CASSANDRA-10523)
 * (cqlsh) allow custom time_format for COPY TO (CASSANDRA-8970)
 * Don't allow startup if the node's rack has changed (CASSANDRA-10242)
 * Fix sorting for queries with an IN condition on partition key columns (CASSANDRA-10363)


2.2.3
 * Avoid NoClassDefFoundError during DataDescriptor initialization on windows (CASSANDRA-10412)
 * Preserve case of quoted Role & User names (CASSANDRA-10394)
 * cqlsh pg-style-strings broken (CASSANDRA-10484)
 * Make Hadoop CF splits more polite to custom orderered partitioners (CASSANDRA-10400)
 * Fix the regression when using LIMIT with aggregates (CASSANDRA-10487)
Merged from 2.1:
 * Fix mmap file segment seeking to EOF (CASSANDRA-10478)
 * Allow LOCAL_JMX to be easily overridden (CASSANDRA-10275)
 * Mark nodes as dead even if they've already left (CASSANDRA-10205)
 * Update internal python driver used by cqlsh (CASSANDRA-10161, CASSANDRA-10507)


2.2.2
 * cqlsh prompt includes name of keyspace after failed `use` statement (CASSANDRA-10369)
 * Configurable page size in cqlsh (CASSANDRA-9855)
 * Defer default role manager setup until all nodes are on 2.2+ (CASSANDRA-9761)
 * Cancel transaction for sstables we wont redistribute index summary
   for (CASSANDRA-10270)
 * Handle missing RoleManager in config after upgrade to 2.2 (CASSANDRA-10209) 
 * Retry snapshot deletion after compaction and gc on Windows (CASSANDRA-10222)
 * Fix failure to start with space in directory path on Windows (CASSANDRA-10239)
 * Fix repair hang when snapshot failed (CASSANDRA-10057)
 * Fall back to 1/4 commitlog volume for commitlog_total_space on small disks
   (CASSANDRA-10199)
Merged from 2.1:
 * Bulk Loader API could not tolerate even node failure (CASSANDRA-10347)
 * Avoid misleading pushed notifications when multiple nodes
   share an rpc_address (CASSANDRA-10052)
 * Fix dropping undroppable when message queue is full (CASSANDRA-10113)
 * Fix potential ClassCastException during paging (CASSANDRA-10352)
 * Prevent ALTER TYPE from creating circular references (CASSANDRA-10339)
 * Fix cache handling of 2i and base tables (CASSANDRA-10155, 10359)
 * Fix NPE in nodetool compactionhistory (CASSANDRA-9758)
 * (Pig) support BulkOutputFormat as a URL parameter (CASSANDRA-7410)
 * BATCH statement is broken in cqlsh (CASSANDRA-10272)
 * Added configurable warning threshold for GC duration (CASSANDRA-8907)
 * (cqlsh) Make cqlsh PEP8 Compliant (CASSANDRA-10066)
 * (cqlsh) Fix error when starting cqlsh with --debug (CASSANDRA-10282)
 * Scrub, Cleanup and Upgrade do not unmark compacting until all operations
   have completed, regardless of the occurence of exceptions (CASSANDRA-10274)
 * Fix handling of streaming EOF (CASSANDRA-10206)
 * Only check KeyCache when it is enabled
 * Change streaming_socket_timeout_in_ms default to 1 hour (CASSANDRA-8611)
 * (cqlsh) update list of CQL keywords (CASSANDRA-9232)
 * Add nodetool gettraceprobability command (CASSANDRA-10234)
Merged from 2.0:
 * Fix rare race where older gossip states can be shadowed (CASSANDRA-10366)
 * Fix consolidating racks violating the RF contract (CASSANDRA-10238)
 * Disallow decommission when node is in drained state (CASSANDRA-8741)


2.2.1
 * Fix race during construction of commit log (CASSANDRA-10049)
 * Fix LeveledCompactionStrategyTest (CASSANDRA-9757)
 * Fix broken UnbufferedDataOutputStreamPlus.writeUTF (CASSANDRA-10203)
 * (cqlsh) add CLEAR command (CASSANDRA-10086)
 * Support string literals as Role names for compatibility (CASSANDRA-10135)
 * Allow count(*) and count(1) to be use as normal aggregation (CASSANDRA-10114)
 * An NPE is thrown if the column name is unknown for an IN relation (CASSANDRA-10043)
 * Apply commit_failure_policy to more errors on startup (CASSANDRA-9749)
 * Fix histogram overflow exception (CASSANDRA-9973)
 * Route gossip messages over dedicated socket (CASSANDRA-9237)
 * Add checksum to saved cache files (CASSANDRA-9265)
 * Log warning when using an aggregate without partition key (CASSANDRA-9737)
 * Avoid grouping sstables for anticompaction with DTCS (CASSANDRA-9900)
 * UDF / UDA execution time in trace (CASSANDRA-9723)
 * Fix broken internode SSL (CASSANDRA-9884)
Merged from 2.1:
 * Change streaming_socket_timeout_in_ms default to 1 hour (CASSANDRA-8611)
 * (cqlsh) update list of CQL keywords (CASSANDRA-9232)
 * Avoid race condition during read repair (CASSANDRA-9460)
 * (cqlsh) default load-from-file encoding to utf-8 (CASSANDRA-9898)
 * Avoid returning Permission.NONE when failing to query users table (CASSANDRA-10168)
 * (cqlsh) Allow encoding to be set through command line (CASSANDRA-10004)
 * Add new JMX methods to change local compaction strategy (CASSANDRA-9965)
 * Write hints for paxos commits (CASSANDRA-7342)
 * (cqlsh) Fix timestamps before 1970 on Windows, always
   use UTC for timestamp display (CASSANDRA-10000)
 * (cqlsh) Avoid overwriting new config file with old config
   when both exist (CASSANDRA-9777)
 * Release snapshot selfRef when doing snapshot repair (CASSANDRA-9998)
 * Cannot replace token does not exist - DN node removed as Fat Client (CASSANDRA-9871)
 * Fix handling of enable/disable autocompaction (CASSANDRA-9899)
 * Add consistency level to tracing ouput (CASSANDRA-9827)
 * Remove repair snapshot leftover on startup (CASSANDRA-7357)
 * Use random nodes for batch log when only 2 racks (CASSANDRA-8735)
 * Ensure atomicity inside thrift and stream session (CASSANDRA-7757)
 * Fix nodetool info error when the node is not joined (CASSANDRA-9031)
Merged from 2.0:
 * Make getFullyExpiredSSTables less expensive (CASSANDRA-9882)
 * Log when messages are dropped due to cross_node_timeout (CASSANDRA-9793)
 * Don't track hotness when opening from snapshot for validation (CASSANDRA-9382)


2.2.0
 * Allow the selection of columns together with aggregates (CASSANDRA-9767)
 * Fix cqlsh copy methods and other windows specific issues (CASSANDRA-9795)
 * Don't wrap byte arrays in SequentialWriter (CASSANDRA-9797)
 * sum() and avg() functions missing for smallint and tinyint types (CASSANDRA-9671)
 * Revert CASSANDRA-9542 (allow native functions in UDA) (CASSANDRA-9771)
Merged from 2.1:
 * Fix MarshalException when upgrading superColumn family (CASSANDRA-9582)
 * Fix broken logging for "empty" flushes in Memtable (CASSANDRA-9837)
 * Handle corrupt files on startup (CASSANDRA-9686)
 * Fix clientutil jar and tests (CASSANDRA-9760)
 * (cqlsh) Allow the SSL protocol version to be specified through the
   config file or environment variables (CASSANDRA-9544)
Merged from 2.0:
 * Add tool to find why expired sstables are not getting dropped (CASSANDRA-10015)
 * Remove erroneous pending HH tasks from tpstats/jmx (CASSANDRA-9129)
 * Don't cast expected bf size to an int (CASSANDRA-9959)
 * checkForEndpointCollision fails for legitimate collisions (CASSANDRA-9765)
 * Complete CASSANDRA-8448 fix (CASSANDRA-9519)
 * Don't include auth credentials in debug log (CASSANDRA-9682)
 * Can't transition from write survey to normal mode (CASSANDRA-9740)
 * Scrub (recover) sstables even when -Index.db is missing (CASSANDRA-9591)
 * Fix growing pending background compaction (CASSANDRA-9662)


2.2.0-rc2
 * Re-enable memory-mapped I/O on Windows (CASSANDRA-9658)
 * Warn when an extra-large partition is compacted (CASSANDRA-9643)
 * (cqlsh) Allow setting the initial connection timeout (CASSANDRA-9601)
 * BulkLoader has --transport-factory option but does not use it (CASSANDRA-9675)
 * Allow JMX over SSL directly from nodetool (CASSANDRA-9090)
 * Update cqlsh for UDFs (CASSANDRA-7556)
 * Change Windows kernel default timer resolution (CASSANDRA-9634)
 * Deprected sstable2json and json2sstable (CASSANDRA-9618)
 * Allow native functions in user-defined aggregates (CASSANDRA-9542)
 * Don't repair system_distributed by default (CASSANDRA-9621)
 * Fix mixing min, max, and count aggregates for blob type (CASSANRA-9622)
 * Rename class for DATE type in Java driver (CASSANDRA-9563)
 * Duplicate compilation of UDFs on coordinator (CASSANDRA-9475)
 * Fix connection leak in CqlRecordWriter (CASSANDRA-9576)
 * Mlockall before opening system sstables & remove boot_without_jna option (CASSANDRA-9573)
 * Add functions to convert timeuuid to date or time, deprecate dateOf and unixTimestampOf (CASSANDRA-9229)
 * Make sure we cancel non-compacting sstables from LifecycleTransaction (CASSANDRA-9566)
 * Fix deprecated repair JMX API (CASSANDRA-9570)
 * Add logback metrics (CASSANDRA-9378)
 * Update and refactor ant test/test-compression to run the tests in parallel (CASSANDRA-9583)
 * Fix upgrading to new directory for secondary index (CASSANDRA-9687)
Merged from 2.1:
 * (cqlsh) Fix bad check for CQL compatibility when DESCRIBE'ing
   COMPACT STORAGE tables with no clustering columns
 * Eliminate strong self-reference chains in sstable ref tidiers (CASSANDRA-9656)
 * Ensure StreamSession uses canonical sstable reader instances (CASSANDRA-9700) 
 * Ensure memtable book keeping is not corrupted in the event we shrink usage (CASSANDRA-9681)
 * Update internal python driver for cqlsh (CASSANDRA-9064)
 * Fix IndexOutOfBoundsException when inserting tuple with too many
   elements using the string literal notation (CASSANDRA-9559)
 * Enable describe on indices (CASSANDRA-7814)
 * Fix incorrect result for IN queries where column not found (CASSANDRA-9540)
 * ColumnFamilyStore.selectAndReference may block during compaction (CASSANDRA-9637)
 * Fix bug in cardinality check when compacting (CASSANDRA-9580)
 * Fix memory leak in Ref due to ConcurrentLinkedQueue.remove() behaviour (CASSANDRA-9549)
 * Make rebuild only run one at a time (CASSANDRA-9119)
Merged from 2.0:
 * Avoid NPE in AuthSuccess#decode (CASSANDRA-9727)
 * Add listen_address to system.local (CASSANDRA-9603)
 * Bug fixes to resultset metadata construction (CASSANDRA-9636)
 * Fix setting 'durable_writes' in ALTER KEYSPACE (CASSANDRA-9560)
 * Avoids ballot clash in Paxos (CASSANDRA-9649)
 * Improve trace messages for RR (CASSANDRA-9479)
 * Fix suboptimal secondary index selection when restricted
   clustering column is also indexed (CASSANDRA-9631)
 * (cqlsh) Add min_threshold to DTCS option autocomplete (CASSANDRA-9385)
 * Fix error message when attempting to create an index on a column
   in a COMPACT STORAGE table with clustering columns (CASSANDRA-9527)
 * 'WITH WITH' in alter keyspace statements causes NPE (CASSANDRA-9565)
 * Expose some internals of SelectStatement for inspection (CASSANDRA-9532)
 * ArrivalWindow should use primitives (CASSANDRA-9496)
 * Periodically submit background compaction tasks (CASSANDRA-9592)
 * Set HAS_MORE_PAGES flag to false when PagingState is null (CASSANDRA-9571)


2.2.0-rc1
 * Compressed commit log should measure compressed space used (CASSANDRA-9095)
 * Fix comparison bug in CassandraRoleManager#collectRoles (CASSANDRA-9551)
 * Add tinyint,smallint,time,date support for UDFs (CASSANDRA-9400)
 * Deprecates SSTableSimpleWriter and SSTableSimpleUnsortedWriter (CASSANDRA-9546)
 * Empty INITCOND treated as null in aggregate (CASSANDRA-9457)
 * Remove use of Cell in Thrift MapReduce classes (CASSANDRA-8609)
 * Integrate pre-release Java Driver 2.2-rc1, custom build (CASSANDRA-9493)
 * Clean up gossiper logic for old versions (CASSANDRA-9370)
 * Fix custom payload coding/decoding to match the spec (CASSANDRA-9515)
 * ant test-all results incomplete when parsed (CASSANDRA-9463)
 * Disallow frozen<> types in function arguments and return types for
   clarity (CASSANDRA-9411)
 * Static Analysis to warn on unsafe use of Autocloseable instances (CASSANDRA-9431)
 * Update commitlog archiving examples now that commitlog segments are
   not recycled (CASSANDRA-9350)
 * Extend Transactional API to sstable lifecycle management (CASSANDRA-8568)
 * (cqlsh) Add support for native protocol 4 (CASSANDRA-9399)
 * Ensure that UDF and UDAs are keyspace-isolated (CASSANDRA-9409)
 * Revert CASSANDRA-7807 (tracing completion client notifications) (CASSANDRA-9429)
 * Add ability to stop compaction by ID (CASSANDRA-7207)
 * Let CassandraVersion handle SNAPSHOT version (CASSANDRA-9438)
Merged from 2.1:
 * (cqlsh) Fix using COPY through SOURCE or -f (CASSANDRA-9083)
 * Fix occasional lack of `system` keyspace in schema tables (CASSANDRA-8487)
 * Use ProtocolError code instead of ServerError code for native protocol
   error responses to unsupported protocol versions (CASSANDRA-9451)
 * Default commitlog_sync_batch_window_in_ms changed to 2ms (CASSANDRA-9504)
 * Fix empty partition assertion in unsorted sstable writing tools (CASSANDRA-9071)
 * Ensure truncate without snapshot cannot produce corrupt responses (CASSANDRA-9388) 
 * Consistent error message when a table mixes counter and non-counter
   columns (CASSANDRA-9492)
 * Avoid getting unreadable keys during anticompaction (CASSANDRA-9508)
 * (cqlsh) Better float precision by default (CASSANDRA-9224)
 * Improve estimated row count (CASSANDRA-9107)
 * Optimize range tombstone memory footprint (CASSANDRA-8603)
 * Use configured gcgs in anticompaction (CASSANDRA-9397)
Merged from 2.0:
 * Don't accumulate more range than necessary in RangeTombstone.Tracker (CASSANDRA-9486)
 * Add broadcast and rpc addresses to system.local (CASSANDRA-9436)
 * Always mark sstable suspect when corrupted (CASSANDRA-9478)
 * Add database users and permissions to CQL3 documentation (CASSANDRA-7558)
 * Allow JVM_OPTS to be passed to standalone tools (CASSANDRA-5969)
 * Fix bad condition in RangeTombstoneList (CASSANDRA-9485)
 * Fix potential StackOverflow when setting CrcCheckChance over JMX (CASSANDRA-9488)
 * Fix null static columns in pages after the first, paged reversed
   queries (CASSANDRA-8502)
 * Fix counting cache serialization in request metrics (CASSANDRA-9466)
 * Add option not to validate atoms during scrub (CASSANDRA-9406)


2.2.0-beta1
 * Introduce Transactional API for internal state changes (CASSANDRA-8984)
 * Add a flag in cassandra.yaml to enable UDFs (CASSANDRA-9404)
 * Better support of null for UDF (CASSANDRA-8374)
 * Use ecj instead of javassist for UDFs (CASSANDRA-8241)
 * faster async logback configuration for tests (CASSANDRA-9376)
 * Add `smallint` and `tinyint` data types (CASSANDRA-8951)
 * Avoid thrift schema creation when native driver is used in stress tool (CASSANDRA-9374)
 * Make Functions.declared thread-safe
 * Add client warnings to native protocol v4 (CASSANDRA-8930)
 * Allow roles cache to be invalidated (CASSANDRA-8967)
 * Upgrade Snappy (CASSANDRA-9063)
 * Don't start Thrift rpc by default (CASSANDRA-9319)
 * Only stream from unrepaired sstables with incremental repair (CASSANDRA-8267)
 * Aggregate UDFs allow SFUNC return type to differ from STYPE if FFUNC specified (CASSANDRA-9321)
 * Remove Thrift dependencies in bundled tools (CASSANDRA-8358)
 * Disable memory mapping of hsperfdata file for JVM statistics (CASSANDRA-9242)
 * Add pre-startup checks to detect potential incompatibilities (CASSANDRA-8049)
 * Distinguish between null and unset in protocol v4 (CASSANDRA-7304)
 * Add user/role permissions for user-defined functions (CASSANDRA-7557)
 * Allow cassandra config to be updated to restart daemon without unloading classes (CASSANDRA-9046)
 * Don't initialize compaction writer before checking if iter is empty (CASSANDRA-9117)
 * Don't execute any functions at prepare-time (CASSANDRA-9037)
 * Share file handles between all instances of a SegmentedFile (CASSANDRA-8893)
 * Make it possible to major compact LCS (CASSANDRA-7272)
 * Make FunctionExecutionException extend RequestExecutionException
   (CASSANDRA-9055)
 * Add support for SELECT JSON, INSERT JSON syntax and new toJson(), fromJson()
   functions (CASSANDRA-7970)
 * Optimise max purgeable timestamp calculation in compaction (CASSANDRA-8920)
 * Constrain internode message buffer sizes, and improve IO class hierarchy (CASSANDRA-8670) 
 * New tool added to validate all sstables in a node (CASSANDRA-5791)
 * Push notification when tracing completes for an operation (CASSANDRA-7807)
 * Delay "node up" and "node added" notifications until native protocol server is started (CASSANDRA-8236)
 * Compressed Commit Log (CASSANDRA-6809)
 * Optimise IntervalTree (CASSANDRA-8988)
 * Add a key-value payload for third party usage (CASSANDRA-8553, 9212)
 * Bump metrics-reporter-config dependency for metrics 3.0 (CASSANDRA-8149)
 * Partition intra-cluster message streams by size, not type (CASSANDRA-8789)
 * Add WriteFailureException to native protocol, notify coordinator of
   write failures (CASSANDRA-8592)
 * Convert SequentialWriter to nio (CASSANDRA-8709)
 * Add role based access control (CASSANDRA-7653, 8650, 7216, 8760, 8849, 8761, 8850)
 * Record client ip address in tracing sessions (CASSANDRA-8162)
 * Indicate partition key columns in response metadata for prepared
   statements (CASSANDRA-7660)
 * Merge UUIDType and TimeUUIDType parse logic (CASSANDRA-8759)
 * Avoid memory allocation when searching index summary (CASSANDRA-8793)
 * Optimise (Time)?UUIDType Comparisons (CASSANDRA-8730)
 * Make CRC32Ex into a separate maven dependency (CASSANDRA-8836)
 * Use preloaded jemalloc w/ Unsafe (CASSANDRA-8714, 9197)
 * Avoid accessing partitioner through StorageProxy (CASSANDRA-8244, 8268)
 * Upgrade Metrics library and remove depricated metrics (CASSANDRA-5657)
 * Serializing Row cache alternative, fully off heap (CASSANDRA-7438)
 * Duplicate rows returned when in clause has repeated values (CASSANDRA-6706)
 * Make CassandraException unchecked, extend RuntimeException (CASSANDRA-8560)
 * Support direct buffer decompression for reads (CASSANDRA-8464)
 * DirectByteBuffer compatible LZ4 methods (CASSANDRA-7039)
 * Group sstables for anticompaction correctly (CASSANDRA-8578)
 * Add ReadFailureException to native protocol, respond
   immediately when replicas encounter errors while handling
   a read request (CASSANDRA-7886)
 * Switch CommitLogSegment from RandomAccessFile to nio (CASSANDRA-8308)
 * Allow mixing token and partition key restrictions (CASSANDRA-7016)
 * Support index key/value entries on map collections (CASSANDRA-8473)
 * Modernize schema tables (CASSANDRA-8261)
 * Support for user-defined aggregation functions (CASSANDRA-8053)
 * Fix NPE in SelectStatement with empty IN values (CASSANDRA-8419)
 * Refactor SelectStatement, return IN results in natural order instead
   of IN value list order and ignore duplicate values in partition key IN restrictions (CASSANDRA-7981)
 * Support UDTs, tuples, and collections in user-defined
   functions (CASSANDRA-7563)
 * Fix aggregate fn results on empty selection, result column name,
   and cqlsh parsing (CASSANDRA-8229)
 * Mark sstables as repaired after full repair (CASSANDRA-7586)
 * Extend Descriptor to include a format value and refactor reader/writer
   APIs (CASSANDRA-7443)
 * Integrate JMH for microbenchmarks (CASSANDRA-8151)
 * Keep sstable levels when bootstrapping (CASSANDRA-7460)
 * Add Sigar library and perform basic OS settings check on startup (CASSANDRA-7838)
 * Support for aggregation functions (CASSANDRA-4914)
 * Remove cassandra-cli (CASSANDRA-7920)
 * Accept dollar quoted strings in CQL (CASSANDRA-7769)
 * Make assassinate a first class command (CASSANDRA-7935)
 * Support IN clause on any partition key column (CASSANDRA-7855)
 * Support IN clause on any clustering column (CASSANDRA-4762)
 * Improve compaction logging (CASSANDRA-7818)
 * Remove YamlFileNetworkTopologySnitch (CASSANDRA-7917)
 * Do anticompaction in groups (CASSANDRA-6851)
 * Support user-defined functions (CASSANDRA-7395, 7526, 7562, 7740, 7781, 7929,
   7924, 7812, 8063, 7813, 7708)
 * Permit configurable timestamps with cassandra-stress (CASSANDRA-7416)
 * Move sstable RandomAccessReader to nio2, which allows using the
   FILE_SHARE_DELETE flag on Windows (CASSANDRA-4050)
 * Remove CQL2 (CASSANDRA-5918)
 * Optimize fetching multiple cells by name (CASSANDRA-6933)
 * Allow compilation in java 8 (CASSANDRA-7028)
 * Make incremental repair default (CASSANDRA-7250)
 * Enable code coverage thru JaCoCo (CASSANDRA-7226)
 * Switch external naming of 'column families' to 'tables' (CASSANDRA-4369) 
 * Shorten SSTable path (CASSANDRA-6962)
 * Use unsafe mutations for most unit tests (CASSANDRA-6969)
 * Fix race condition during calculation of pending ranges (CASSANDRA-7390)
 * Fail on very large batch sizes (CASSANDRA-8011)
 * Improve concurrency of repair (CASSANDRA-6455, 8208, 9145)
 * Select optimal CRC32 implementation at runtime (CASSANDRA-8614)
 * Evaluate MurmurHash of Token once per query (CASSANDRA-7096)
 * Generalize progress reporting (CASSANDRA-8901)
 * Resumable bootstrap streaming (CASSANDRA-8838, CASSANDRA-8942)
 * Allow scrub for secondary index (CASSANDRA-5174)
 * Save repair data to system table (CASSANDRA-5839)
 * fix nodetool names that reference column families (CASSANDRA-8872)
 Merged from 2.1:
 * Warn on misuse of unlogged batches (CASSANDRA-9282)
 * Failure detector detects and ignores local pauses (CASSANDRA-9183)
 * Add utility class to support for rate limiting a given log statement (CASSANDRA-9029)
 * Add missing consistency levels to cassandra-stess (CASSANDRA-9361)
 * Fix commitlog getCompletedTasks to not increment (CASSANDRA-9339)
 * Fix for harmless exceptions logged as ERROR (CASSANDRA-8564)
 * Delete processed sstables in sstablesplit/sstableupgrade (CASSANDRA-8606)
 * Improve sstable exclusion from partition tombstones (CASSANDRA-9298)
 * Validate the indexed column rather than the cell's contents for 2i (CASSANDRA-9057)
 * Add support for top-k custom 2i queries (CASSANDRA-8717)
 * Fix error when dropping table during compaction (CASSANDRA-9251)
 * cassandra-stress supports validation operations over user profiles (CASSANDRA-8773)
 * Add support for rate limiting log messages (CASSANDRA-9029)
 * Log the partition key with tombstone warnings (CASSANDRA-8561)
 * Reduce runWithCompactionsDisabled poll interval to 1ms (CASSANDRA-9271)
 * Fix PITR commitlog replay (CASSANDRA-9195)
 * GCInspector logs very different times (CASSANDRA-9124)
 * Fix deleting from an empty list (CASSANDRA-9198)
 * Update tuple and collection types that use a user-defined type when that UDT
   is modified (CASSANDRA-9148, CASSANDRA-9192)
 * Use higher timeout for prepair and snapshot in repair (CASSANDRA-9261)
 * Fix anticompaction blocking ANTI_ENTROPY stage (CASSANDRA-9151)
 * Repair waits for anticompaction to finish (CASSANDRA-9097)
 * Fix streaming not holding ref when stream error (CASSANDRA-9295)
 * Fix canonical view returning early opened SSTables (CASSANDRA-9396)
Merged from 2.0:
 * (cqlsh) Add LOGIN command to switch users (CASSANDRA-7212)
 * Clone SliceQueryFilter in AbstractReadCommand implementations (CASSANDRA-8940)
 * Push correct protocol notification for DROP INDEX (CASSANDRA-9310)
 * token-generator - generated tokens too long (CASSANDRA-9300)
 * Fix counting of tombstones for TombstoneOverwhelmingException (CASSANDRA-9299)
 * Fix ReconnectableSnitch reconnecting to peers during upgrade (CASSANDRA-6702)
 * Include keyspace and table name in error log for collections over the size
   limit (CASSANDRA-9286)
 * Avoid potential overlap in LCS with single-partition sstables (CASSANDRA-9322)
 * Log warning message when a table is queried before the schema has fully
   propagated (CASSANDRA-9136)
 * Overload SecondaryIndex#indexes to accept the column definition (CASSANDRA-9314)
 * (cqlsh) Add SERIAL and LOCAL_SERIAL consistency levels (CASSANDRA-8051)
 * Fix index selection during rebuild with certain table layouts (CASSANDRA-9281)
 * Fix partition-level-delete-only workload accounting (CASSANDRA-9194)
 * Allow scrub to handle corrupted compressed chunks (CASSANDRA-9140)
 * Fix assertion error when resetlocalschema is run during repair (CASSANDRA-9249)
 * Disable single sstable tombstone compactions for DTCS by default (CASSANDRA-9234)
 * IncomingTcpConnection thread is not named (CASSANDRA-9262)
 * Close incoming connections when MessagingService is stopped (CASSANDRA-9238)
 * Fix streaming hang when retrying (CASSANDRA-9132)


2.1.5
 * Re-add deprecated cold_reads_to_omit param for backwards compat (CASSANDRA-9203)
 * Make anticompaction visible in compactionstats (CASSANDRA-9098)
 * Improve nodetool getendpoints documentation about the partition
   key parameter (CASSANDRA-6458)
 * Don't check other keyspaces for schema changes when an user-defined
   type is altered (CASSANDRA-9187)
 * Add generate-idea-files target to build.xml (CASSANDRA-9123)
 * Allow takeColumnFamilySnapshot to take a list of tables (CASSANDRA-8348)
 * Limit major sstable operations to their canonical representation (CASSANDRA-8669)
 * cqlsh: Add tests for INSERT and UPDATE tab completion (CASSANDRA-9125)
 * cqlsh: quote column names when needed in COPY FROM inserts (CASSANDRA-9080)
 * Do not load read meter for offline operations (CASSANDRA-9082)
 * cqlsh: Make CompositeType data readable (CASSANDRA-8919)
 * cqlsh: Fix display of triggers (CASSANDRA-9081)
 * Fix NullPointerException when deleting or setting an element by index on
   a null list collection (CASSANDRA-9077)
 * Buffer bloom filter serialization (CASSANDRA-9066)
 * Fix anti-compaction target bloom filter size (CASSANDRA-9060)
 * Make FROZEN and TUPLE unreserved keywords in CQL (CASSANDRA-9047)
 * Prevent AssertionError from SizeEstimatesRecorder (CASSANDRA-9034)
 * Avoid overwriting index summaries for sstables with an older format that
   does not support downsampling; rebuild summaries on startup when this
   is detected (CASSANDRA-8993)
 * Fix potential data loss in CompressedSequentialWriter (CASSANDRA-8949)
 * Make PasswordAuthenticator number of hashing rounds configurable (CASSANDRA-8085)
 * Fix AssertionError when binding nested collections in DELETE (CASSANDRA-8900)
 * Check for overlap with non-early sstables in LCS (CASSANDRA-8739)
 * Only calculate max purgable timestamp if we have to (CASSANDRA-8914)
 * (cqlsh) Greatly improve performance of COPY FROM (CASSANDRA-8225)
 * IndexSummary effectiveIndexInterval is now a guideline, not a rule (CASSANDRA-8993)
 * Use correct bounds for page cache eviction of compressed files (CASSANDRA-8746)
 * SSTableScanner enforces its bounds (CASSANDRA-8946)
 * Cleanup cell equality (CASSANDRA-8947)
 * Introduce intra-cluster message coalescing (CASSANDRA-8692)
 * DatabaseDescriptor throws NPE when rpc_interface is used (CASSANDRA-8839)
 * Don't check if an sstable is live for offline compactions (CASSANDRA-8841)
 * Don't set clientMode in SSTableLoader (CASSANDRA-8238)
 * Fix SSTableRewriter with disabled early open (CASSANDRA-8535)
 * Fix cassandra-stress so it respects the CL passed in user mode (CASSANDRA-8948)
 * Fix rare NPE in ColumnDefinition#hasIndexOption() (CASSANDRA-8786)
 * cassandra-stress reports per-operation statistics, plus misc (CASSANDRA-8769)
 * Add SimpleDate (cql date) and Time (cql time) types (CASSANDRA-7523)
 * Use long for key count in cfstats (CASSANDRA-8913)
 * Make SSTableRewriter.abort() more robust to failure (CASSANDRA-8832)
 * Remove cold_reads_to_omit from STCS (CASSANDRA-8860)
 * Make EstimatedHistogram#percentile() use ceil instead of floor (CASSANDRA-8883)
 * Fix top partitions reporting wrong cardinality (CASSANDRA-8834)
 * Fix rare NPE in KeyCacheSerializer (CASSANDRA-8067)
 * Pick sstables for validation as late as possible inc repairs (CASSANDRA-8366)
 * Fix commitlog getPendingTasks to not increment (CASSANDRA-8862)
 * Fix parallelism adjustment in range and secondary index queries
   when the first fetch does not satisfy the limit (CASSANDRA-8856)
 * Check if the filtered sstables is non-empty in STCS (CASSANDRA-8843)
 * Upgrade java-driver used for cassandra-stress (CASSANDRA-8842)
 * Fix CommitLog.forceRecycleAllSegments() memory access error (CASSANDRA-8812)
 * Improve assertions in Memory (CASSANDRA-8792)
 * Fix SSTableRewriter cleanup (CASSANDRA-8802)
 * Introduce SafeMemory for CompressionMetadata.Writer (CASSANDRA-8758)
 * 'nodetool info' prints exception against older node (CASSANDRA-8796)
 * Ensure SSTableReader.last corresponds exactly with the file end (CASSANDRA-8750)
 * Make SSTableWriter.openEarly more robust and obvious (CASSANDRA-8747)
 * Enforce SSTableReader.first/last (CASSANDRA-8744)
 * Cleanup SegmentedFile API (CASSANDRA-8749)
 * Avoid overlap with early compaction replacement (CASSANDRA-8683)
 * Safer Resource Management++ (CASSANDRA-8707)
 * Write partition size estimates into a system table (CASSANDRA-7688)
 * cqlsh: Fix keys() and full() collection indexes in DESCRIBE output
   (CASSANDRA-8154)
 * Show progress of streaming in nodetool netstats (CASSANDRA-8886)
 * IndexSummaryBuilder utilises offheap memory, and shares data between
   each IndexSummary opened from it (CASSANDRA-8757)
 * markCompacting only succeeds if the exact SSTableReader instances being 
   marked are in the live set (CASSANDRA-8689)
 * cassandra-stress support for varint (CASSANDRA-8882)
 * Fix Adler32 digest for compressed sstables (CASSANDRA-8778)
 * Add nodetool statushandoff/statusbackup (CASSANDRA-8912)
 * Use stdout for progress and stats in sstableloader (CASSANDRA-8982)
 * Correctly identify 2i datadir from older versions (CASSANDRA-9116)
Merged from 2.0:
 * Ignore gossip SYNs after shutdown (CASSANDRA-9238)
 * Avoid overflow when calculating max sstable size in LCS (CASSANDRA-9235)
 * Make sstable blacklisting work with compression (CASSANDRA-9138)
 * Do not attempt to rebuild indexes if no index accepts any column (CASSANDRA-9196)
 * Don't initiate snitch reconnection for dead states (CASSANDRA-7292)
 * Fix ArrayIndexOutOfBoundsException in CQLSSTableWriter (CASSANDRA-8978)
 * Add shutdown gossip state to prevent timeouts during rolling restarts (CASSANDRA-8336)
 * Fix running with java.net.preferIPv6Addresses=true (CASSANDRA-9137)
 * Fix failed bootstrap/replace attempts being persisted in system.peers (CASSANDRA-9180)
 * Flush system.IndexInfo after marking index built (CASSANDRA-9128)
 * Fix updates to min/max_compaction_threshold through cassandra-cli
   (CASSANDRA-8102)
 * Don't include tmp files when doing offline relevel (CASSANDRA-9088)
 * Use the proper CAS WriteType when finishing a previous round during Paxos
   preparation (CASSANDRA-8672)
 * Avoid race in cancelling compactions (CASSANDRA-9070)
 * More aggressive check for expired sstables in DTCS (CASSANDRA-8359)
 * Fix ignored index_interval change in ALTER TABLE statements (CASSANDRA-7976)
 * Do more aggressive compaction in old time windows in DTCS (CASSANDRA-8360)
 * java.lang.AssertionError when reading saved cache (CASSANDRA-8740)
 * "disk full" when running cleanup (CASSANDRA-9036)
 * Lower logging level from ERROR to DEBUG when a scheduled schema pull
   cannot be completed due to a node being down (CASSANDRA-9032)
 * Fix MOVED_NODE client event (CASSANDRA-8516)
 * Allow overriding MAX_OUTSTANDING_REPLAY_COUNT (CASSANDRA-7533)
 * Fix malformed JMX ObjectName containing IPv6 addresses (CASSANDRA-9027)
 * (cqlsh) Allow increasing CSV field size limit through
   cqlshrc config option (CASSANDRA-8934)
 * Stop logging range tombstones when exceeding the threshold
   (CASSANDRA-8559)
 * Fix NullPointerException when nodetool getendpoints is run
   against invalid keyspaces or tables (CASSANDRA-8950)
 * Allow specifying the tmp dir (CASSANDRA-7712)
 * Improve compaction estimated tasks estimation (CASSANDRA-8904)
 * Fix duplicate up/down messages sent to native clients (CASSANDRA-7816)
 * Expose commit log archive status via JMX (CASSANDRA-8734)
 * Provide better exceptions for invalid replication strategy parameters
   (CASSANDRA-8909)
 * Fix regression in mixed single and multi-column relation support for
   SELECT statements (CASSANDRA-8613)
 * Add ability to limit number of native connections (CASSANDRA-8086)
 * Fix CQLSSTableWriter throwing exception and spawning threads
   (CASSANDRA-8808)
 * Fix MT mismatch between empty and GC-able data (CASSANDRA-8979)
 * Fix incorrect validation when snapshotting single table (CASSANDRA-8056)
 * Add offline tool to relevel sstables (CASSANDRA-8301)
 * Preserve stream ID for more protocol errors (CASSANDRA-8848)
 * Fix combining token() function with multi-column relations on
   clustering columns (CASSANDRA-8797)
 * Make CFS.markReferenced() resistant to bad refcounting (CASSANDRA-8829)
 * Fix StreamTransferTask abort/complete bad refcounting (CASSANDRA-8815)
 * Fix AssertionError when querying a DESC clustering ordered
   table with ASC ordering and paging (CASSANDRA-8767)
 * AssertionError: "Memory was freed" when running cleanup (CASSANDRA-8716)
 * Make it possible to set max_sstable_age to fractional days (CASSANDRA-8406)
 * Fix some multi-column relations with indexes on some clustering
   columns (CASSANDRA-8275)
 * Fix memory leak in SSTableSimple*Writer and SSTableReader.validate()
   (CASSANDRA-8748)
 * Throw OOM if allocating memory fails to return a valid pointer (CASSANDRA-8726)
 * Fix SSTableSimpleUnsortedWriter ConcurrentModificationException (CASSANDRA-8619)
 * 'nodetool info' prints exception against older node (CASSANDRA-8796)
 * Ensure SSTableSimpleUnsortedWriter.close() terminates if
   disk writer has crashed (CASSANDRA-8807)


2.1.4
 * Bind JMX to localhost unless explicitly configured otherwise (CASSANDRA-9085)


2.1.3
 * Fix HSHA/offheap_objects corruption (CASSANDRA-8719)
 * Upgrade libthrift to 0.9.2 (CASSANDRA-8685)
 * Don't use the shared ref in sstableloader (CASSANDRA-8704)
 * Purge internal prepared statements if related tables or
   keyspaces are dropped (CASSANDRA-8693)
 * (cqlsh) Handle unicode BOM at start of files (CASSANDRA-8638)
 * Stop compactions before exiting offline tools (CASSANDRA-8623)
 * Update tools/stress/README.txt to match current behaviour (CASSANDRA-7933)
 * Fix schema from Thrift conversion with empty metadata (CASSANDRA-8695)
 * Safer Resource Management (CASSANDRA-7705)
 * Make sure we compact highly overlapping cold sstables with
   STCS (CASSANDRA-8635)
 * rpc_interface and listen_interface generate NPE on startup when specified
   interface doesn't exist (CASSANDRA-8677)
 * Fix ArrayIndexOutOfBoundsException in nodetool cfhistograms (CASSANDRA-8514)
 * Switch from yammer metrics for nodetool cf/proxy histograms (CASSANDRA-8662)
 * Make sure we don't add tmplink files to the compaction
   strategy (CASSANDRA-8580)
 * (cqlsh) Handle maps with blob keys (CASSANDRA-8372)
 * (cqlsh) Handle DynamicCompositeType schemas correctly (CASSANDRA-8563)
 * Duplicate rows returned when in clause has repeated values (CASSANDRA-6706)
 * Add tooling to detect hot partitions (CASSANDRA-7974)
 * Fix cassandra-stress user-mode truncation of partition generation (CASSANDRA-8608)
 * Only stream from unrepaired sstables during inc repair (CASSANDRA-8267)
 * Don't allow starting multiple inc repairs on the same sstables (CASSANDRA-8316)
 * Invalidate prepared BATCH statements when related tables
   or keyspaces are dropped (CASSANDRA-8652)
 * Fix missing results in secondary index queries on collections
   with ALLOW FILTERING (CASSANDRA-8421)
 * Expose EstimatedHistogram metrics for range slices (CASSANDRA-8627)
 * (cqlsh) Escape clqshrc passwords properly (CASSANDRA-8618)
 * Fix NPE when passing wrong argument in ALTER TABLE statement (CASSANDRA-8355)
 * Pig: Refactor and deprecate CqlStorage (CASSANDRA-8599)
 * Don't reuse the same cleanup strategy for all sstables (CASSANDRA-8537)
 * Fix case-sensitivity of index name on CREATE and DROP INDEX
   statements (CASSANDRA-8365)
 * Better detection/logging for corruption in compressed sstables (CASSANDRA-8192)
 * Use the correct repairedAt value when closing writer (CASSANDRA-8570)
 * (cqlsh) Handle a schema mismatch being detected on startup (CASSANDRA-8512)
 * Properly calculate expected write size during compaction (CASSANDRA-8532)
 * Invalidate affected prepared statements when a table's columns
   are altered (CASSANDRA-7910)
 * Stress - user defined writes should populate sequentally (CASSANDRA-8524)
 * Fix regression in SSTableRewriter causing some rows to become unreadable 
   during compaction (CASSANDRA-8429)
 * Run major compactions for repaired/unrepaired in parallel (CASSANDRA-8510)
 * (cqlsh) Fix compression options in DESCRIBE TABLE output when compression
   is disabled (CASSANDRA-8288)
 * (cqlsh) Fix DESCRIBE output after keyspaces are altered (CASSANDRA-7623)
 * Make sure we set lastCompactedKey correctly (CASSANDRA-8463)
 * (cqlsh) Fix output of CONSISTENCY command (CASSANDRA-8507)
 * (cqlsh) Fixed the handling of LIST statements (CASSANDRA-8370)
 * Make sstablescrub check leveled manifest again (CASSANDRA-8432)
 * Check first/last keys in sstable when giving out positions (CASSANDRA-8458)
 * Disable mmap on Windows (CASSANDRA-6993)
 * Add missing ConsistencyLevels to cassandra-stress (CASSANDRA-8253)
 * Add auth support to cassandra-stress (CASSANDRA-7985)
 * Fix ArrayIndexOutOfBoundsException when generating error message
   for some CQL syntax errors (CASSANDRA-8455)
 * Scale memtable slab allocation logarithmically (CASSANDRA-7882)
 * cassandra-stress simultaneous inserts over same seed (CASSANDRA-7964)
 * Reduce cassandra-stress sampling memory requirements (CASSANDRA-7926)
 * Ensure memtable flush cannot expire commit log entries from its future (CASSANDRA-8383)
 * Make read "defrag" async to reclaim memtables (CASSANDRA-8459)
 * Remove tmplink files for offline compactions (CASSANDRA-8321)
 * Reduce maxHintsInProgress (CASSANDRA-8415)
 * BTree updates may call provided update function twice (CASSANDRA-8018)
 * Release sstable references after anticompaction (CASSANDRA-8386)
 * Handle abort() in SSTableRewriter properly (CASSANDRA-8320)
 * Centralize shared executors (CASSANDRA-8055)
 * Fix filtering for CONTAINS (KEY) relations on frozen collection
   clustering columns when the query is restricted to a single
   partition (CASSANDRA-8203)
 * Do more aggressive entire-sstable TTL expiry checks (CASSANDRA-8243)
 * Add more log info if readMeter is null (CASSANDRA-8238)
 * add check of the system wall clock time at startup (CASSANDRA-8305)
 * Support for frozen collections (CASSANDRA-7859)
 * Fix overflow on histogram computation (CASSANDRA-8028)
 * Have paxos reuse the timestamp generation of normal queries (CASSANDRA-7801)
 * Fix incremental repair not remove parent session on remote (CASSANDRA-8291)
 * Improve JBOD disk utilization (CASSANDRA-7386)
 * Log failed host when preparing incremental repair (CASSANDRA-8228)
 * Force config client mode in CQLSSTableWriter (CASSANDRA-8281)
 * Fix sstableupgrade throws exception (CASSANDRA-8688)
 * Fix hang when repairing empty keyspace (CASSANDRA-8694)
Merged from 2.0:
 * Fix IllegalArgumentException in dynamic snitch (CASSANDRA-8448)
 * Add support for UPDATE ... IF EXISTS (CASSANDRA-8610)
 * Fix reversal of list prepends (CASSANDRA-8733)
 * Prevent non-zero default_time_to_live on tables with counters
   (CASSANDRA-8678)
 * Fix SSTableSimpleUnsortedWriter ConcurrentModificationException
   (CASSANDRA-8619)
 * Round up time deltas lower than 1ms in BulkLoader (CASSANDRA-8645)
 * Add batch remove iterator to ABSC (CASSANDRA-8414, 8666)
 * Round up time deltas lower than 1ms in BulkLoader (CASSANDRA-8645)
 * Fix isClientMode check in Keyspace (CASSANDRA-8687)
 * Use more efficient slice size for querying internal secondary
   index tables (CASSANDRA-8550)
 * Fix potentially returning deleted rows with range tombstone (CASSANDRA-8558)
 * Check for available disk space before starting a compaction (CASSANDRA-8562)
 * Fix DISTINCT queries with LIMITs or paging when some partitions
   contain only tombstones (CASSANDRA-8490)
 * Introduce background cache refreshing to permissions cache
   (CASSANDRA-8194)
 * Fix race condition in StreamTransferTask that could lead to
   infinite loops and premature sstable deletion (CASSANDRA-7704)
 * Add an extra version check to MigrationTask (CASSANDRA-8462)
 * Ensure SSTableWriter cleans up properly after failure (CASSANDRA-8499)
 * Increase bf true positive count on key cache hit (CASSANDRA-8525)
 * Move MeteredFlusher to its own thread (CASSANDRA-8485)
 * Fix non-distinct results in DISTNCT queries on static columns when
   paging is enabled (CASSANDRA-8087)
 * Move all hints related tasks to hints internal executor (CASSANDRA-8285)
 * Fix paging for multi-partition IN queries (CASSANDRA-8408)
 * Fix MOVED_NODE topology event never being emitted when a node
   moves its token (CASSANDRA-8373)
 * Fix validation of indexes in COMPACT tables (CASSANDRA-8156)
 * Avoid StackOverflowError when a large list of IN values
   is used for a clustering column (CASSANDRA-8410)
 * Fix NPE when writetime() or ttl() calls are wrapped by
   another function call (CASSANDRA-8451)
 * Fix NPE after dropping a keyspace (CASSANDRA-8332)
 * Fix error message on read repair timeouts (CASSANDRA-7947)
 * Default DTCS base_time_seconds changed to 60 (CASSANDRA-8417)
 * Refuse Paxos operation with more than one pending endpoint (CASSANDRA-8346, 8640)
 * Throw correct exception when trying to bind a keyspace or table
   name (CASSANDRA-6952)
 * Make HHOM.compact synchronized (CASSANDRA-8416)
 * cancel latency-sampling task when CF is dropped (CASSANDRA-8401)
 * don't block SocketThread for MessagingService (CASSANDRA-8188)
 * Increase quarantine delay on replacement (CASSANDRA-8260)
 * Expose off-heap memory usage stats (CASSANDRA-7897)
 * Ignore Paxos commits for truncated tables (CASSANDRA-7538)
 * Validate size of indexed column values (CASSANDRA-8280)
 * Make LCS split compaction results over all data directories (CASSANDRA-8329)
 * Fix some failing queries that use multi-column relations
   on COMPACT STORAGE tables (CASSANDRA-8264)
 * Fix InvalidRequestException with ORDER BY (CASSANDRA-8286)
 * Disable SSLv3 for POODLE (CASSANDRA-8265)
 * Fix millisecond timestamps in Tracing (CASSANDRA-8297)
 * Include keyspace name in error message when there are insufficient
   live nodes to stream from (CASSANDRA-8221)
 * Avoid overlap in L1 when L0 contains many nonoverlapping
   sstables (CASSANDRA-8211)
 * Improve PropertyFileSnitch logging (CASSANDRA-8183)
 * Add DC-aware sequential repair (CASSANDRA-8193)
 * Use live sstables in snapshot repair if possible (CASSANDRA-8312)
 * Fix hints serialized size calculation (CASSANDRA-8587)


2.1.2
 * (cqlsh) parse_for_table_meta errors out on queries with undefined
   grammars (CASSANDRA-8262)
 * (cqlsh) Fix SELECT ... TOKEN() function broken in C* 2.1.1 (CASSANDRA-8258)
 * Fix Cassandra crash when running on JDK8 update 40 (CASSANDRA-8209)
 * Optimize partitioner tokens (CASSANDRA-8230)
 * Improve compaction of repaired/unrepaired sstables (CASSANDRA-8004)
 * Make cache serializers pluggable (CASSANDRA-8096)
 * Fix issues with CONTAINS (KEY) queries on secondary indexes
   (CASSANDRA-8147)
 * Fix read-rate tracking of sstables for some queries (CASSANDRA-8239)
 * Fix default timestamp in QueryOptions (CASSANDRA-8246)
 * Set socket timeout when reading remote version (CASSANDRA-8188)
 * Refactor how we track live size (CASSANDRA-7852)
 * Make sure unfinished compaction files are removed (CASSANDRA-8124)
 * Fix shutdown when run as Windows service (CASSANDRA-8136)
 * Fix DESCRIBE TABLE with custom indexes (CASSANDRA-8031)
 * Fix race in RecoveryManagerTest (CASSANDRA-8176)
 * Avoid IllegalArgumentException while sorting sstables in
   IndexSummaryManager (CASSANDRA-8182)
 * Shutdown JVM on file descriptor exhaustion (CASSANDRA-7579)
 * Add 'die' policy for commit log and disk failure (CASSANDRA-7927)
 * Fix installing as service on Windows (CASSANDRA-8115)
 * Fix CREATE TABLE for CQL2 (CASSANDRA-8144)
 * Avoid boxing in ColumnStats min/max trackers (CASSANDRA-8109)
Merged from 2.0:
 * Correctly handle non-text column names in cql3 (CASSANDRA-8178)
 * Fix deletion for indexes on primary key columns (CASSANDRA-8206)
 * Add 'nodetool statusgossip' (CASSANDRA-8125)
 * Improve client notification that nodes are ready for requests (CASSANDRA-7510)
 * Handle negative timestamp in writetime method (CASSANDRA-8139)
 * Pig: Remove errant LIMIT clause in CqlNativeStorage (CASSANDRA-8166)
 * Throw ConfigurationException when hsha is used with the default
   rpc_max_threads setting of 'unlimited' (CASSANDRA-8116)
 * Allow concurrent writing of the same table in the same JVM using
   CQLSSTableWriter (CASSANDRA-7463)
 * Fix totalDiskSpaceUsed calculation (CASSANDRA-8205)


2.1.1
 * Fix spin loop in AtomicSortedColumns (CASSANDRA-7546)
 * Dont notify when replacing tmplink files (CASSANDRA-8157)
 * Fix validation with multiple CONTAINS clause (CASSANDRA-8131)
 * Fix validation of collections in TriggerExecutor (CASSANDRA-8146)
 * Fix IllegalArgumentException when a list of IN values containing tuples
   is passed as a single arg to a prepared statement with the v1 or v2
   protocol (CASSANDRA-8062)
 * Fix ClassCastException in DISTINCT query on static columns with
   query paging (CASSANDRA-8108)
 * Fix NPE on null nested UDT inside a set (CASSANDRA-8105)
 * Fix exception when querying secondary index on set items or map keys
   when some clustering columns are specified (CASSANDRA-8073)
 * Send proper error response when there is an error during native
   protocol message decode (CASSANDRA-8118)
 * Gossip should ignore generation numbers too far in the future (CASSANDRA-8113)
 * Fix NPE when creating a table with frozen sets, lists (CASSANDRA-8104)
 * Fix high memory use due to tracking reads on incrementally opened sstable
   readers (CASSANDRA-8066)
 * Fix EXECUTE request with skipMetadata=false returning no metadata
   (CASSANDRA-8054)
 * Allow concurrent use of CQLBulkOutputFormat (CASSANDRA-7776)
 * Shutdown JVM on OOM (CASSANDRA-7507)
 * Upgrade netty version and enable epoll event loop (CASSANDRA-7761)
 * Don't duplicate sstables smaller than split size when using
   the sstablesplitter tool (CASSANDRA-7616)
 * Avoid re-parsing already prepared statements (CASSANDRA-7923)
 * Fix some Thrift slice deletions and updates of COMPACT STORAGE
   tables with some clustering columns omitted (CASSANDRA-7990)
 * Fix filtering for CONTAINS on sets (CASSANDRA-8033)
 * Properly track added size (CASSANDRA-7239)
 * Allow compilation in java 8 (CASSANDRA-7208)
 * Fix Assertion error on RangeTombstoneList diff (CASSANDRA-8013)
 * Release references to overlapping sstables during compaction (CASSANDRA-7819)
 * Send notification when opening compaction results early (CASSANDRA-8034)
 * Make native server start block until properly bound (CASSANDRA-7885)
 * (cqlsh) Fix IPv6 support (CASSANDRA-7988)
 * Ignore fat clients when checking for endpoint collision (CASSANDRA-7939)
 * Make sstablerepairedset take a list of files (CASSANDRA-7995)
 * (cqlsh) Tab completeion for indexes on map keys (CASSANDRA-7972)
 * (cqlsh) Fix UDT field selection in select clause (CASSANDRA-7891)
 * Fix resource leak in event of corrupt sstable
 * (cqlsh) Add command line option for cqlshrc file path (CASSANDRA-7131)
 * Provide visibility into prepared statements churn (CASSANDRA-7921, CASSANDRA-7930)
 * Invalidate prepared statements when their keyspace or table is
   dropped (CASSANDRA-7566)
 * cassandra-stress: fix support for NetworkTopologyStrategy (CASSANDRA-7945)
 * Fix saving caches when a table is dropped (CASSANDRA-7784)
 * Add better error checking of new stress profile (CASSANDRA-7716)
 * Use ThreadLocalRandom and remove FBUtilities.threadLocalRandom (CASSANDRA-7934)
 * Prevent operator mistakes due to simultaneous bootstrap (CASSANDRA-7069)
 * cassandra-stress supports whitelist mode for node config (CASSANDRA-7658)
 * GCInspector more closely tracks GC; cassandra-stress and nodetool report it (CASSANDRA-7916)
 * nodetool won't output bogus ownership info without a keyspace (CASSANDRA-7173)
 * Add human readable option to nodetool commands (CASSANDRA-5433)
 * Don't try to set repairedAt on old sstables (CASSANDRA-7913)
 * Add metrics for tracking PreparedStatement use (CASSANDRA-7719)
 * (cqlsh) tab-completion for triggers (CASSANDRA-7824)
 * (cqlsh) Support for query paging (CASSANDRA-7514)
 * (cqlsh) Show progress of COPY operations (CASSANDRA-7789)
 * Add syntax to remove multiple elements from a map (CASSANDRA-6599)
 * Support non-equals conditions in lightweight transactions (CASSANDRA-6839)
 * Add IF [NOT] EXISTS to create/drop triggers (CASSANDRA-7606)
 * (cqlsh) Display the current logged-in user (CASSANDRA-7785)
 * (cqlsh) Don't ignore CTRL-C during COPY FROM execution (CASSANDRA-7815)
 * (cqlsh) Order UDTs according to cross-type dependencies in DESCRIBE
   output (CASSANDRA-7659)
 * (cqlsh) Fix handling of CAS statement results (CASSANDRA-7671)
 * (cqlsh) COPY TO/FROM improvements (CASSANDRA-7405)
 * Support list index operations with conditions (CASSANDRA-7499)
 * Add max live/tombstoned cells to nodetool cfstats output (CASSANDRA-7731)
 * Validate IPv6 wildcard addresses properly (CASSANDRA-7680)
 * (cqlsh) Error when tracing query (CASSANDRA-7613)
 * Avoid IOOBE when building SyntaxError message snippet (CASSANDRA-7569)
 * SSTableExport uses correct validator to create string representation of partition
   keys (CASSANDRA-7498)
 * Avoid NPEs when receiving type changes for an unknown keyspace (CASSANDRA-7689)
 * Add support for custom 2i validation (CASSANDRA-7575)
 * Pig support for hadoop CqlInputFormat (CASSANDRA-6454)
 * Add duration mode to cassandra-stress (CASSANDRA-7468)
 * Add listen_interface and rpc_interface options (CASSANDRA-7417)
 * Improve schema merge performance (CASSANDRA-7444)
 * Adjust MT depth based on # of partition validating (CASSANDRA-5263)
 * Optimise NativeCell comparisons (CASSANDRA-6755)
 * Configurable client timeout for cqlsh (CASSANDRA-7516)
 * Include snippet of CQL query near syntax error in messages (CASSANDRA-7111)
 * Make repair -pr work with -local (CASSANDRA-7450)
 * Fix error in sstableloader with -cph > 1 (CASSANDRA-8007)
 * Fix snapshot repair error on indexed tables (CASSANDRA-8020)
 * Do not exit nodetool repair when receiving JMX NOTIF_LOST (CASSANDRA-7909)
 * Stream to private IP when available (CASSANDRA-8084)
Merged from 2.0:
 * Reject conditions on DELETE unless full PK is given (CASSANDRA-6430)
 * Properly reject the token function DELETE (CASSANDRA-7747)
 * Force batchlog replay before decommissioning a node (CASSANDRA-7446)
 * Fix hint replay with many accumulated expired hints (CASSANDRA-6998)
 * Fix duplicate results in DISTINCT queries on static columns with query
   paging (CASSANDRA-8108)
 * Add DateTieredCompactionStrategy (CASSANDRA-6602)
 * Properly validate ascii and utf8 string literals in CQL queries (CASSANDRA-8101)
 * (cqlsh) Fix autocompletion for alter keyspace (CASSANDRA-8021)
 * Create backup directories for commitlog archiving during startup (CASSANDRA-8111)
 * Reduce totalBlockFor() for LOCAL_* consistency levels (CASSANDRA-8058)
 * Fix merging schemas with re-dropped keyspaces (CASSANDRA-7256)
 * Fix counters in supercolumns during live upgrades from 1.2 (CASSANDRA-7188)
 * Notify DT subscribers when a column family is truncated (CASSANDRA-8088)
 * Add sanity check of $JAVA on startup (CASSANDRA-7676)
 * Schedule fat client schema pull on join (CASSANDRA-7993)
 * Don't reset nodes' versions when closing IncomingTcpConnections
   (CASSANDRA-7734)
 * Record the real messaging version in all cases in OutboundTcpConnection
   (CASSANDRA-8057)
 * SSL does not work in cassandra-cli (CASSANDRA-7899)
 * Fix potential exception when using ReversedType in DynamicCompositeType
   (CASSANDRA-7898)
 * Better validation of collection values (CASSANDRA-7833)
 * Track min/max timestamps correctly (CASSANDRA-7969)
 * Fix possible overflow while sorting CL segments for replay (CASSANDRA-7992)
 * Increase nodetool Xmx (CASSANDRA-7956)
 * Archive any commitlog segments present at startup (CASSANDRA-6904)
 * CrcCheckChance should adjust based on live CFMetadata not 
   sstable metadata (CASSANDRA-7978)
 * token() should only accept columns in the partitioning
   key order (CASSANDRA-6075)
 * Add method to invalidate permission cache via JMX (CASSANDRA-7977)
 * Allow propagating multiple gossip states atomically (CASSANDRA-6125)
 * Log exceptions related to unclean native protocol client disconnects
   at DEBUG or INFO (CASSANDRA-7849)
 * Allow permissions cache to be set via JMX (CASSANDRA-7698)
 * Include schema_triggers CF in readable system resources (CASSANDRA-7967)
 * Fix RowIndexEntry to report correct serializedSize (CASSANDRA-7948)
 * Make CQLSSTableWriter sync within partitions (CASSANDRA-7360)
 * Potentially use non-local replicas in CqlConfigHelper (CASSANDRA-7906)
 * Explicitly disallow mixing multi-column and single-column
   relations on clustering columns (CASSANDRA-7711)
 * Better error message when condition is set on PK column (CASSANDRA-7804)
 * Don't send schema change responses and events for no-op DDL
   statements (CASSANDRA-7600)
 * (Hadoop) fix cluster initialisation for a split fetching (CASSANDRA-7774)
 * Throw InvalidRequestException when queries contain relations on entire
   collection columns (CASSANDRA-7506)
 * (cqlsh) enable CTRL-R history search with libedit (CASSANDRA-7577)
 * (Hadoop) allow ACFRW to limit nodes to local DC (CASSANDRA-7252)
 * (cqlsh) cqlsh should automatically disable tracing when selecting
   from system_traces (CASSANDRA-7641)
 * (Hadoop) Add CqlOutputFormat (CASSANDRA-6927)
 * Don't depend on cassandra config for nodetool ring (CASSANDRA-7508)
 * (cqlsh) Fix failing cqlsh formatting tests (CASSANDRA-7703)
 * Fix IncompatibleClassChangeError from hadoop2 (CASSANDRA-7229)
 * Add 'nodetool sethintedhandoffthrottlekb' (CASSANDRA-7635)
 * (cqlsh) Add tab-completion for CREATE/DROP USER IF [NOT] EXISTS (CASSANDRA-7611)
 * Catch errors when the JVM pulls the rug out from GCInspector (CASSANDRA-5345)
 * cqlsh fails when version number parts are not int (CASSANDRA-7524)
 * Fix NPE when table dropped during streaming (CASSANDRA-7946)
 * Fix wrong progress when streaming uncompressed (CASSANDRA-7878)
 * Fix possible infinite loop in creating repair range (CASSANDRA-7983)
 * Fix unit in nodetool for streaming throughput (CASSANDRA-7375)
Merged from 1.2:
 * Don't index tombstones (CASSANDRA-7828)
 * Improve PasswordAuthenticator default super user setup (CASSANDRA-7788)


2.1.0
 * (cqlsh) Removed "ALTER TYPE <name> RENAME TO <name>" from tab-completion
   (CASSANDRA-7895)
 * Fixed IllegalStateException in anticompaction (CASSANDRA-7892)
 * cqlsh: DESCRIBE support for frozen UDTs, tuples (CASSANDRA-7863)
 * Avoid exposing internal classes over JMX (CASSANDRA-7879)
 * Add null check for keys when freezing collection (CASSANDRA-7869)
 * Improve stress workload realism (CASSANDRA-7519)
Merged from 2.0:
 * Configure system.paxos with LeveledCompactionStrategy (CASSANDRA-7753)
 * Fix ALTER clustering column type from DateType to TimestampType when
   using DESC clustering order (CASSANRDA-7797)
 * Throw EOFException if we run out of chunks in compressed datafile
   (CASSANDRA-7664)
 * Fix PRSI handling of CQL3 row markers for row cleanup (CASSANDRA-7787)
 * Fix dropping collection when it's the last regular column (CASSANDRA-7744)
 * Make StreamReceiveTask thread safe and gc friendly (CASSANDRA-7795)
 * Validate empty cell names from counter updates (CASSANDRA-7798)
Merged from 1.2:
 * Don't allow compacted sstables to be marked as compacting (CASSANDRA-7145)
 * Track expired tombstones (CASSANDRA-7810)


2.1.0-rc7
 * Add frozen keyword and require UDT to be frozen (CASSANDRA-7857)
 * Track added sstable size correctly (CASSANDRA-7239)
 * (cqlsh) Fix case insensitivity (CASSANDRA-7834)
 * Fix failure to stream ranges when moving (CASSANDRA-7836)
 * Correctly remove tmplink files (CASSANDRA-7803)
 * (cqlsh) Fix column name formatting for functions, CAS operations,
   and UDT field selections (CASSANDRA-7806)
 * (cqlsh) Fix COPY FROM handling of null/empty primary key
   values (CASSANDRA-7792)
 * Fix ordering of static cells (CASSANDRA-7763)
Merged from 2.0:
 * Forbid re-adding dropped counter columns (CASSANDRA-7831)
 * Fix CFMetaData#isThriftCompatible() for PK-only tables (CASSANDRA-7832)
 * Always reject inequality on the partition key without token()
   (CASSANDRA-7722)
 * Always send Paxos commit to all replicas (CASSANDRA-7479)
 * Make disruptor_thrift_server invocation pool configurable (CASSANDRA-7594)
 * Make repair no-op when RF=1 (CASSANDRA-7864)


2.1.0-rc6
 * Fix OOM issue from netty caching over time (CASSANDRA-7743)
 * json2sstable couldn't import JSON for CQL table (CASSANDRA-7477)
 * Invalidate all caches on table drop (CASSANDRA-7561)
 * Skip strict endpoint selection for ranges if RF == nodes (CASSANRA-7765)
 * Fix Thrift range filtering without 2ary index lookups (CASSANDRA-7741)
 * Add tracing entries about concurrent range requests (CASSANDRA-7599)
 * (cqlsh) Fix DESCRIBE for NTS keyspaces (CASSANDRA-7729)
 * Remove netty buffer ref-counting (CASSANDRA-7735)
 * Pass mutated cf to index updater for use by PRSI (CASSANDRA-7742)
 * Include stress yaml example in release and deb (CASSANDRA-7717)
 * workaround for netty issue causing corrupted data off the wire (CASSANDRA-7695)
 * cqlsh DESC CLUSTER fails retrieving ring information (CASSANDRA-7687)
 * Fix binding null values inside UDT (CASSANDRA-7685)
 * Fix UDT field selection with empty fields (CASSANDRA-7670)
 * Bogus deserialization of static cells from sstable (CASSANDRA-7684)
 * Fix NPE on compaction leftover cleanup for dropped table (CASSANDRA-7770)
Merged from 2.0:
 * Fix race condition in StreamTransferTask that could lead to
   infinite loops and premature sstable deletion (CASSANDRA-7704)
 * (cqlsh) Wait up to 10 sec for a tracing session (CASSANDRA-7222)
 * Fix NPE in FileCacheService.sizeInBytes (CASSANDRA-7756)
 * Remove duplicates from StorageService.getJoiningNodes (CASSANDRA-7478)
 * Clone token map outside of hot gossip loops (CASSANDRA-7758)
 * Fix MS expiring map timeout for Paxos messages (CASSANDRA-7752)
 * Do not flush on truncate if durable_writes is false (CASSANDRA-7750)
 * Give CRR a default input_cql Statement (CASSANDRA-7226)
 * Better error message when adding a collection with the same name
   than a previously dropped one (CASSANDRA-6276)
 * Fix validation when adding static columns (CASSANDRA-7730)
 * (Thrift) fix range deletion of supercolumns (CASSANDRA-7733)
 * Fix potential AssertionError in RangeTombstoneList (CASSANDRA-7700)
 * Validate arguments of blobAs* functions (CASSANDRA-7707)
 * Fix potential AssertionError with 2ndary indexes (CASSANDRA-6612)
 * Avoid logging CompactionInterrupted at ERROR (CASSANDRA-7694)
 * Minor leak in sstable2jon (CASSANDRA-7709)
 * Add cassandra.auto_bootstrap system property (CASSANDRA-7650)
 * Update java driver (for hadoop) (CASSANDRA-7618)
 * Remove CqlPagingRecordReader/CqlPagingInputFormat (CASSANDRA-7570)
 * Support connecting to ipv6 jmx with nodetool (CASSANDRA-7669)


2.1.0-rc5
 * Reject counters inside user types (CASSANDRA-7672)
 * Switch to notification-based GCInspector (CASSANDRA-7638)
 * (cqlsh) Handle nulls in UDTs and tuples correctly (CASSANDRA-7656)
 * Don't use strict consistency when replacing (CASSANDRA-7568)
 * Fix min/max cell name collection on 2.0 SSTables with range
   tombstones (CASSANDRA-7593)
 * Tolerate min/max cell names of different lengths (CASSANDRA-7651)
 * Filter cached results correctly (CASSANDRA-7636)
 * Fix tracing on the new SEPExecutor (CASSANDRA-7644)
 * Remove shuffle and taketoken (CASSANDRA-7601)
 * Clean up Windows batch scripts (CASSANDRA-7619)
 * Fix native protocol drop user type notification (CASSANDRA-7571)
 * Give read access to system.schema_usertypes to all authenticated users
   (CASSANDRA-7578)
 * (cqlsh) Fix cqlsh display when zero rows are returned (CASSANDRA-7580)
 * Get java version correctly when JAVA_TOOL_OPTIONS is set (CASSANDRA-7572)
 * Fix NPE when dropping index from non-existent keyspace, AssertionError when
   dropping non-existent index with IF EXISTS (CASSANDRA-7590)
 * Fix sstablelevelresetter hang (CASSANDRA-7614)
 * (cqlsh) Fix deserialization of blobs (CASSANDRA-7603)
 * Use "keyspace updated" schema change message for UDT changes in v1 and
   v2 protocols (CASSANDRA-7617)
 * Fix tracing of range slices and secondary index lookups that are local
   to the coordinator (CASSANDRA-7599)
 * Set -Dcassandra.storagedir for all tool shell scripts (CASSANDRA-7587)
 * Don't swap max/min col names when mutating sstable metadata (CASSANDRA-7596)
 * (cqlsh) Correctly handle paged result sets (CASSANDRA-7625)
 * (cqlsh) Improve waiting for a trace to complete (CASSANDRA-7626)
 * Fix tracing of concurrent range slices and 2ary index queries (CASSANDRA-7626)
 * Fix scrub against collection type (CASSANDRA-7665)
Merged from 2.0:
 * Set gc_grace_seconds to seven days for system schema tables (CASSANDRA-7668)
 * SimpleSeedProvider no longer caches seeds forever (CASSANDRA-7663)
 * Always flush on truncate (CASSANDRA-7511)
 * Fix ReversedType(DateType) mapping to native protocol (CASSANDRA-7576)
 * Always merge ranges owned by a single node (CASSANDRA-6930)
 * Track max/min timestamps for range tombstones (CASSANDRA-7647)
 * Fix NPE when listing saved caches dir (CASSANDRA-7632)


2.1.0-rc4
 * Fix word count hadoop example (CASSANDRA-7200)
 * Updated memtable_cleanup_threshold and memtable_flush_writers defaults 
   (CASSANDRA-7551)
 * (Windows) fix startup when WMI memory query fails (CASSANDRA-7505)
 * Anti-compaction proceeds if any part of the repair failed (CASSANDRA-7521)
 * Add missing table name to DROP INDEX responses and notifications (CASSANDRA-7539)
 * Bump CQL version to 3.2.0 and update CQL documentation (CASSANDRA-7527)
 * Fix configuration error message when running nodetool ring (CASSANDRA-7508)
 * Support conditional updates, tuple type, and the v3 protocol in cqlsh (CASSANDRA-7509)
 * Handle queries on multiple secondary index types (CASSANDRA-7525)
 * Fix cqlsh authentication with v3 native protocol (CASSANDRA-7564)
 * Fix NPE when unknown prepared statement ID is used (CASSANDRA-7454)
Merged from 2.0:
 * (Windows) force range-based repair to non-sequential mode (CASSANDRA-7541)
 * Fix range merging when DES scores are zero (CASSANDRA-7535)
 * Warn when SSL certificates have expired (CASSANDRA-7528)
 * Fix error when doing reversed queries with static columns (CASSANDRA-7490)
Merged from 1.2:
 * Set correct stream ID on responses when non-Exception Throwables
   are thrown while handling native protocol messages (CASSANDRA-7470)


2.1.0-rc3
 * Consider expiry when reconciling otherwise equal cells (CASSANDRA-7403)
 * Introduce CQL support for stress tool (CASSANDRA-6146)
 * Fix ClassCastException processing expired messages (CASSANDRA-7496)
 * Fix prepared marker for collections inside UDT (CASSANDRA-7472)
 * Remove left-over populate_io_cache_on_flush and replicate_on_write
   uses (CASSANDRA-7493)
 * (Windows) handle spaces in path names (CASSANDRA-7451)
 * Ensure writes have completed after dropping a table, before recycling
   commit log segments (CASSANDRA-7437)
 * Remove left-over rows_per_partition_to_cache (CASSANDRA-7493)
 * Fix error when CONTAINS is used with a bind marker (CASSANDRA-7502)
 * Properly reject unknown UDT field (CASSANDRA-7484)
Merged from 2.0:
 * Fix CC#collectTimeOrderedData() tombstone optimisations (CASSANDRA-7394)
 * Support DISTINCT for static columns and fix behaviour when DISTINC is
   not use (CASSANDRA-7305).
 * Workaround JVM NPE on JMX bind failure (CASSANDRA-7254)
 * Fix race in FileCacheService RemovalListener (CASSANDRA-7278)
 * Fix inconsistent use of consistencyForCommit that allowed LOCAL_QUORUM
   operations to incorrect become full QUORUM (CASSANDRA-7345)
 * Properly handle unrecognized opcodes and flags (CASSANDRA-7440)
 * (Hadoop) close CqlRecordWriter clients when finished (CASSANDRA-7459)
 * Commit disk failure policy (CASSANDRA-7429)
 * Make sure high level sstables get compacted (CASSANDRA-7414)
 * Fix AssertionError when using empty clustering columns and static columns
   (CASSANDRA-7455)
 * Add option to disable STCS in L0 (CASSANDRA-6621)
 * Upgrade to snappy-java 1.0.5.2 (CASSANDRA-7476)


2.1.0-rc2
 * Fix heap size calculation for CompoundSparseCellName and 
   CompoundSparseCellName.WithCollection (CASSANDRA-7421)
 * Allow counter mutations in UNLOGGED batches (CASSANDRA-7351)
 * Modify reconcile logic to always pick a tombstone over a counter cell
   (CASSANDRA-7346)
 * Avoid incremental compaction on Windows (CASSANDRA-7365)
 * Fix exception when querying a composite-keyed table with a collection index
   (CASSANDRA-7372)
 * Use node's host id in place of counter ids (CASSANDRA-7366)
 * Fix error when doing reversed queries with static columns (CASSANDRA-7490)
 * Backport CASSANDRA-6747 (CASSANDRA-7560)
 * Track max/min timestamps for range tombstones (CASSANDRA-7647)
 * Fix NPE when listing saved caches dir (CASSANDRA-7632)
 * Fix sstableloader unable to connect encrypted node (CASSANDRA-7585)
Merged from 1.2:
 * Clone token map outside of hot gossip loops (CASSANDRA-7758)
 * Add stop method to EmbeddedCassandraService (CASSANDRA-7595)
 * Support connecting to ipv6 jmx with nodetool (CASSANDRA-7669)
 * Set gc_grace_seconds to seven days for system schema tables (CASSANDRA-7668)
 * SimpleSeedProvider no longer caches seeds forever (CASSANDRA-7663)
 * Set correct stream ID on responses when non-Exception Throwables
   are thrown while handling native protocol messages (CASSANDRA-7470)
 * Fix row size miscalculation in LazilyCompactedRow (CASSANDRA-7543)
 * Fix race in background compaction check (CASSANDRA-7745)
 * Don't clear out range tombstones during compaction (CASSANDRA-7808)


2.1.0-rc1
 * Revert flush directory (CASSANDRA-6357)
 * More efficient executor service for fast operations (CASSANDRA-4718)
 * Move less common tools into a new cassandra-tools package (CASSANDRA-7160)
 * Support more concurrent requests in native protocol (CASSANDRA-7231)
 * Add tab-completion to debian nodetool packaging (CASSANDRA-6421)
 * Change concurrent_compactors defaults (CASSANDRA-7139)
 * Add PowerShell Windows launch scripts (CASSANDRA-7001)
 * Make commitlog archive+restore more robust (CASSANDRA-6974)
 * Fix marking commitlogsegments clean (CASSANDRA-6959)
 * Add snapshot "manifest" describing files included (CASSANDRA-6326)
 * Parallel streaming for sstableloader (CASSANDRA-3668)
 * Fix bugs in supercolumns handling (CASSANDRA-7138)
 * Fix ClassClassException on composite dense tables (CASSANDRA-7112)
 * Cleanup and optimize collation and slice iterators (CASSANDRA-7107)
 * Upgrade NBHM lib (CASSANDRA-7128)
 * Optimize netty server (CASSANDRA-6861)
 * Fix repair hang when given CF does not exist (CASSANDRA-7189)
 * Allow c* to be shutdown in an embedded mode (CASSANDRA-5635)
 * Add server side batching to native transport (CASSANDRA-5663)
 * Make batchlog replay asynchronous (CASSANDRA-6134)
 * remove unused classes (CASSANDRA-7197)
 * Limit user types to the keyspace they are defined in (CASSANDRA-6643)
 * Add validate method to CollectionType (CASSANDRA-7208)
 * New serialization format for UDT values (CASSANDRA-7209, CASSANDRA-7261)
 * Fix nodetool netstats (CASSANDRA-7270)
 * Fix potential ClassCastException in HintedHandoffManager (CASSANDRA-7284)
 * Use prepared statements internally (CASSANDRA-6975)
 * Fix broken paging state with prepared statement (CASSANDRA-7120)
 * Fix IllegalArgumentException in CqlStorage (CASSANDRA-7287)
 * Allow nulls/non-existant fields in UDT (CASSANDRA-7206)
 * Add Thrift MultiSliceRequest (CASSANDRA-6757, CASSANDRA-7027)
 * Handle overlapping MultiSlices (CASSANDRA-7279)
 * Fix DataOutputTest on Windows (CASSANDRA-7265)
 * Embedded sets in user defined data-types are not updating (CASSANDRA-7267)
 * Add tuple type to CQL/native protocol (CASSANDRA-7248)
 * Fix CqlPagingRecordReader on tables with few rows (CASSANDRA-7322)
Merged from 2.0:
 * Copy compaction options to make sure they are reloaded (CASSANDRA-7290)
 * Add option to do more aggressive tombstone compactions (CASSANDRA-6563)
 * Don't try to compact already-compacting files in HHOM (CASSANDRA-7288)
 * Always reallocate buffers in HSHA (CASSANDRA-6285)
 * (Hadoop) support authentication in CqlRecordReader (CASSANDRA-7221)
 * (Hadoop) Close java driver Cluster in CQLRR.close (CASSANDRA-7228)
 * Warn when 'USING TIMESTAMP' is used on a CAS BATCH (CASSANDRA-7067)
 * return all cpu values from BackgroundActivityMonitor.readAndCompute (CASSANDRA-7183)
 * Correctly delete scheduled range xfers (CASSANDRA-7143)
 * return all cpu values from BackgroundActivityMonitor.readAndCompute (CASSANDRA-7183)  
 * reduce garbage creation in calculatePendingRanges (CASSANDRA-7191)
 * fix c* launch issues on Russian os's due to output of linux 'free' cmd (CASSANDRA-6162)
 * Fix disabling autocompaction (CASSANDRA-7187)
 * Fix potential NumberFormatException when deserializing IntegerType (CASSANDRA-7088)
 * cqlsh can't tab-complete disabling compaction (CASSANDRA-7185)
 * cqlsh: Accept and execute CQL statement(s) from command-line parameter (CASSANDRA-7172)
 * Fix IllegalStateException in CqlPagingRecordReader (CASSANDRA-7198)
 * Fix the InvertedIndex trigger example (CASSANDRA-7211)
 * Add --resolve-ip option to 'nodetool ring' (CASSANDRA-7210)
 * reduce garbage on codec flag deserialization (CASSANDRA-7244) 
 * Fix duplicated error messages on directory creation error at startup (CASSANDRA-5818)
 * Proper null handle for IF with map element access (CASSANDRA-7155)
 * Improve compaction visibility (CASSANDRA-7242)
 * Correctly delete scheduled range xfers (CASSANDRA-7143)
 * Make batchlog replica selection rack-aware (CASSANDRA-6551)
 * Fix CFMetaData#getColumnDefinitionFromColumnName() (CASSANDRA-7074)
 * Fix writetime/ttl functions for static columns (CASSANDRA-7081)
 * Suggest CTRL-C or semicolon after three blank lines in cqlsh (CASSANDRA-7142)
 * Fix 2ndary index queries with DESC clustering order (CASSANDRA-6950)
 * Invalid key cache entries on DROP (CASSANDRA-6525)
 * Fix flapping RecoveryManagerTest (CASSANDRA-7084)
 * Add missing iso8601 patterns for date strings (CASSANDRA-6973)
 * Support selecting multiple rows in a partition using IN (CASSANDRA-6875)
 * Add authentication support to shuffle (CASSANDRA-6484)
 * Swap local and global default read repair chances (CASSANDRA-7320)
 * Add conditional CREATE/DROP USER support (CASSANDRA-7264)
 * Cqlsh counts non-empty lines for "Blank lines" warning (CASSANDRA-7325)
Merged from 1.2:
 * Add Cloudstack snitch (CASSANDRA-7147)
 * Update system.peers correctly when relocating tokens (CASSANDRA-7126)
 * Add Google Compute Engine snitch (CASSANDRA-7132)
 * remove duplicate query for local tokens (CASSANDRA-7182)
 * exit CQLSH with error status code if script fails (CASSANDRA-6344)
 * Fix bug with some IN queries missig results (CASSANDRA-7105)
 * Fix availability validation for LOCAL_ONE CL (CASSANDRA-7319)
 * Hint streaming can cause decommission to fail (CASSANDRA-7219)


2.1.0-beta2
 * Increase default CL space to 8GB (CASSANDRA-7031)
 * Add range tombstones to read repair digests (CASSANDRA-6863)
 * Fix BTree.clear for large updates (CASSANDRA-6943)
 * Fail write instead of logging a warning when unable to append to CL
   (CASSANDRA-6764)
 * Eliminate possibility of CL segment appearing twice in active list 
   (CASSANDRA-6557)
 * Apply DONTNEED fadvise to commitlog segments (CASSANDRA-6759)
 * Switch CRC component to Adler and include it for compressed sstables 
   (CASSANDRA-4165)
 * Allow cassandra-stress to set compaction strategy options (CASSANDRA-6451)
 * Add broadcast_rpc_address option to cassandra.yaml (CASSANDRA-5899)
 * Auto reload GossipingPropertyFileSnitch config (CASSANDRA-5897)
 * Fix overflow of memtable_total_space_in_mb (CASSANDRA-6573)
 * Fix ABTC NPE and apply update function correctly (CASSANDRA-6692)
 * Allow nodetool to use a file or prompt for password (CASSANDRA-6660)
 * Fix AIOOBE when concurrently accessing ABSC (CASSANDRA-6742)
 * Fix assertion error in ALTER TYPE RENAME (CASSANDRA-6705)
 * Scrub should not always clear out repaired status (CASSANDRA-5351)
 * Improve handling of range tombstone for wide partitions (CASSANDRA-6446)
 * Fix ClassCastException for compact table with composites (CASSANDRA-6738)
 * Fix potentially repairing with wrong nodes (CASSANDRA-6808)
 * Change caching option syntax (CASSANDRA-6745)
 * Fix stress to do proper counter reads (CASSANDRA-6835)
 * Fix help message for stress counter_write (CASSANDRA-6824)
 * Fix stress smart Thrift client to pick servers correctly (CASSANDRA-6848)
 * Add logging levels (minimal, normal or verbose) to stress tool (CASSANDRA-6849)
 * Fix race condition in Batch CLE (CASSANDRA-6860)
 * Improve cleanup/scrub/upgradesstables failure handling (CASSANDRA-6774)
 * ByteBuffer write() methods for serializing sstables (CASSANDRA-6781)
 * Proper compare function for CollectionType (CASSANDRA-6783)
 * Update native server to Netty 4 (CASSANDRA-6236)
 * Fix off-by-one error in stress (CASSANDRA-6883)
 * Make OpOrder AutoCloseable (CASSANDRA-6901)
 * Remove sync repair JMX interface (CASSANDRA-6900)
 * Add multiple memory allocation options for memtables (CASSANDRA-6689, 6694)
 * Remove adjusted op rate from stress output (CASSANDRA-6921)
 * Add optimized CF.hasColumns() implementations (CASSANDRA-6941)
 * Serialize batchlog mutations with the version of the target node
   (CASSANDRA-6931)
 * Optimize CounterColumn#reconcile() (CASSANDRA-6953)
 * Properly remove 1.2 sstable support in 2.1 (CASSANDRA-6869)
 * Lock counter cells, not partitions (CASSANDRA-6880)
 * Track presence of legacy counter shards in sstables (CASSANDRA-6888)
 * Ensure safe resource cleanup when replacing sstables (CASSANDRA-6912)
 * Add failure handler to async callback (CASSANDRA-6747)
 * Fix AE when closing SSTable without releasing reference (CASSANDRA-7000)
 * Clean up IndexInfo on keyspace/table drops (CASSANDRA-6924)
 * Only snapshot relative SSTables when sequential repair (CASSANDRA-7024)
 * Require nodetool rebuild_index to specify index names (CASSANDRA-7038)
 * fix cassandra stress errors on reads with native protocol (CASSANDRA-7033)
 * Use OpOrder to guard sstable references for reads (CASSANDRA-6919)
 * Preemptive opening of compaction result (CASSANDRA-6916)
 * Multi-threaded scrub/cleanup/upgradesstables (CASSANDRA-5547)
 * Optimize cellname comparison (CASSANDRA-6934)
 * Native protocol v3 (CASSANDRA-6855)
 * Optimize Cell liveness checks and clean up Cell (CASSANDRA-7119)
 * Support consistent range movements (CASSANDRA-2434)
 * Display min timestamp in sstablemetadata viewer (CASSANDRA-6767)
Merged from 2.0:
 * Avoid race-prone second "scrub" of system keyspace (CASSANDRA-6797)
 * Pool CqlRecordWriter clients by inetaddress rather than Range
   (CASSANDRA-6665)
 * Fix compaction_history timestamps (CASSANDRA-6784)
 * Compare scores of full replica ordering in DES (CASSANDRA-6683)
 * fix CME in SessionInfo updateProgress affecting netstats (CASSANDRA-6577)
 * Allow repairing between specific replicas (CASSANDRA-6440)
 * Allow per-dc enabling of hints (CASSANDRA-6157)
 * Add compatibility for Hadoop 0.2.x (CASSANDRA-5201)
 * Fix EstimatedHistogram races (CASSANDRA-6682)
 * Failure detector correctly converts initial value to nanos (CASSANDRA-6658)
 * Add nodetool taketoken to relocate vnodes (CASSANDRA-4445)
 * Expose bulk loading progress over JMX (CASSANDRA-4757)
 * Correctly handle null with IF conditions and TTL (CASSANDRA-6623)
 * Account for range/row tombstones in tombstone drop
   time histogram (CASSANDRA-6522)
 * Stop CommitLogSegment.close() from calling sync() (CASSANDRA-6652)
 * Make commitlog failure handling configurable (CASSANDRA-6364)
 * Avoid overlaps in LCS (CASSANDRA-6688)
 * Improve support for paginating over composites (CASSANDRA-4851)
 * Fix count(*) queries in a mixed cluster (CASSANDRA-6707)
 * Improve repair tasks(snapshot, differencing) concurrency (CASSANDRA-6566)
 * Fix replaying pre-2.0 commit logs (CASSANDRA-6714)
 * Add static columns to CQL3 (CASSANDRA-6561)
 * Optimize single partition batch statements (CASSANDRA-6737)
 * Disallow post-query re-ordering when paging (CASSANDRA-6722)
 * Fix potential paging bug with deleted columns (CASSANDRA-6748)
 * Fix NPE on BulkLoader caused by losing StreamEvent (CASSANDRA-6636)
 * Fix truncating compression metadata (CASSANDRA-6791)
 * Add CMSClassUnloadingEnabled JVM option (CASSANDRA-6541)
 * Catch memtable flush exceptions during shutdown (CASSANDRA-6735)
 * Fix upgradesstables NPE for non-CF-based indexes (CASSANDRA-6645)
 * Fix UPDATE updating PRIMARY KEY columns implicitly (CASSANDRA-6782)
 * Fix IllegalArgumentException when updating from 1.2 with SuperColumns
   (CASSANDRA-6733)
 * FBUtilities.singleton() should use the CF comparator (CASSANDRA-6778)
 * Fix CQLSStableWriter.addRow(Map<String, Object>) (CASSANDRA-6526)
 * Fix HSHA server introducing corrupt data (CASSANDRA-6285)
 * Fix CAS conditions for COMPACT STORAGE tables (CASSANDRA-6813)
 * Starting threads in OutboundTcpConnectionPool constructor causes race conditions (CASSANDRA-7177)
 * Allow overriding cassandra-rackdc.properties file (CASSANDRA-7072)
 * Set JMX RMI port to 7199 (CASSANDRA-7087)
 * Use LOCAL_QUORUM for data reads at LOCAL_SERIAL (CASSANDRA-6939)
 * Log a warning for large batches (CASSANDRA-6487)
 * Put nodes in hibernate when join_ring is false (CASSANDRA-6961)
 * Avoid early loading of non-system keyspaces before compaction-leftovers 
   cleanup at startup (CASSANDRA-6913)
 * Restrict Windows to parallel repairs (CASSANDRA-6907)
 * (Hadoop) Allow manually specifying start/end tokens in CFIF (CASSANDRA-6436)
 * Fix NPE in MeteredFlusher (CASSANDRA-6820)
 * Fix race processing range scan responses (CASSANDRA-6820)
 * Allow deleting snapshots from dropped keyspaces (CASSANDRA-6821)
 * Add uuid() function (CASSANDRA-6473)
 * Omit tombstones from schema digests (CASSANDRA-6862)
 * Include correct consistencyLevel in LWT timeout (CASSANDRA-6884)
 * Lower chances for losing new SSTables during nodetool refresh and
   ColumnFamilyStore.loadNewSSTables (CASSANDRA-6514)
 * Add support for DELETE ... IF EXISTS to CQL3 (CASSANDRA-5708)
 * Update hadoop_cql3_word_count example (CASSANDRA-6793)
 * Fix handling of RejectedExecution in sync Thrift server (CASSANDRA-6788)
 * Log more information when exceeding tombstone_warn_threshold (CASSANDRA-6865)
 * Fix truncate to not abort due to unreachable fat clients (CASSANDRA-6864)
 * Fix schema concurrency exceptions (CASSANDRA-6841)
 * Fix leaking validator FH in StreamWriter (CASSANDRA-6832)
 * Fix saving triggers to schema (CASSANDRA-6789)
 * Fix trigger mutations when base mutation list is immutable (CASSANDRA-6790)
 * Fix accounting in FileCacheService to allow re-using RAR (CASSANDRA-6838)
 * Fix static counter columns (CASSANDRA-6827)
 * Restore expiring->deleted (cell) compaction optimization (CASSANDRA-6844)
 * Fix CompactionManager.needsCleanup (CASSANDRA-6845)
 * Correctly compare BooleanType values other than 0 and 1 (CASSANDRA-6779)
 * Read message id as string from earlier versions (CASSANDRA-6840)
 * Properly use the Paxos consistency for (non-protocol) batch (CASSANDRA-6837)
 * Add paranoid disk failure option (CASSANDRA-6646)
 * Improve PerRowSecondaryIndex performance (CASSANDRA-6876)
 * Extend triggers to support CAS updates (CASSANDRA-6882)
 * Static columns with IF NOT EXISTS don't always work as expected (CASSANDRA-6873)
 * Fix paging with SELECT DISTINCT (CASSANDRA-6857)
 * Fix UnsupportedOperationException on CAS timeout (CASSANDRA-6923)
 * Improve MeteredFlusher handling of MF-unaffected column families
   (CASSANDRA-6867)
 * Add CqlRecordReader using native pagination (CASSANDRA-6311)
 * Add QueryHandler interface (CASSANDRA-6659)
 * Track liveRatio per-memtable, not per-CF (CASSANDRA-6945)
 * Make sure upgradesstables keeps sstable level (CASSANDRA-6958)
 * Fix LIMIT with static columns (CASSANDRA-6956)
 * Fix clash with CQL column name in thrift validation (CASSANDRA-6892)
 * Fix error with super columns in mixed 1.2-2.0 clusters (CASSANDRA-6966)
 * Fix bad skip of sstables on slice query with composite start/finish (CASSANDRA-6825)
 * Fix unintended update with conditional statement (CASSANDRA-6893)
 * Fix map element access in IF (CASSANDRA-6914)
 * Avoid costly range calculations for range queries on system keyspaces
   (CASSANDRA-6906)
 * Fix SSTable not released if stream session fails (CASSANDRA-6818)
 * Avoid build failure due to ANTLR timeout (CASSANDRA-6991)
 * Queries on compact tables can return more rows that requested (CASSANDRA-7052)
 * USING TIMESTAMP for batches does not work (CASSANDRA-7053)
 * Fix performance regression from CASSANDRA-5614 (CASSANDRA-6949)
 * Ensure that batchlog and hint timeouts do not produce hints (CASSANDRA-7058)
 * Merge groupable mutations in TriggerExecutor#execute() (CASSANDRA-7047)
 * Plug holes in resource release when wiring up StreamSession (CASSANDRA-7073)
 * Re-add parameter columns to tracing session (CASSANDRA-6942)
 * Preserves CQL metadata when updating table from thrift (CASSANDRA-6831)
Merged from 1.2:
 * Fix nodetool display with vnodes (CASSANDRA-7082)
 * Add UNLOGGED, COUNTER options to BATCH documentation (CASSANDRA-6816)
 * add extra SSL cipher suites (CASSANDRA-6613)
 * fix nodetool getsstables for blob PK (CASSANDRA-6803)
 * Fix BatchlogManager#deleteBatch() use of millisecond timestamps
   (CASSANDRA-6822)
 * Continue assassinating even if the endpoint vanishes (CASSANDRA-6787)
 * Schedule schema pulls on change (CASSANDRA-6971)
 * Non-droppable verbs shouldn't be dropped from OTC (CASSANDRA-6980)
 * Shutdown batchlog executor in SS#drain() (CASSANDRA-7025)
 * Fix batchlog to account for CF truncation records (CASSANDRA-6999)
 * Fix CQLSH parsing of functions and BLOB literals (CASSANDRA-7018)
 * Properly load trustore in the native protocol (CASSANDRA-6847)
 * Always clean up references in SerializingCache (CASSANDRA-6994)
 * Don't shut MessagingService down when replacing a node (CASSANDRA-6476)
 * fix npe when doing -Dcassandra.fd_initial_value_ms (CASSANDRA-6751)


2.1.0-beta1
 * Add flush directory distinct from compaction directories (CASSANDRA-6357)
 * Require JNA by default (CASSANDRA-6575)
 * add listsnapshots command to nodetool (CASSANDRA-5742)
 * Introduce AtomicBTreeColumns (CASSANDRA-6271, 6692)
 * Multithreaded commitlog (CASSANDRA-3578)
 * allocate fixed index summary memory pool and resample cold index summaries 
   to use less memory (CASSANDRA-5519)
 * Removed multithreaded compaction (CASSANDRA-6142)
 * Parallelize fetching rows for low-cardinality indexes (CASSANDRA-1337)
 * change logging from log4j to logback (CASSANDRA-5883)
 * switch to LZ4 compression for internode communication (CASSANDRA-5887)
 * Stop using Thrift-generated Index* classes internally (CASSANDRA-5971)
 * Remove 1.2 network compatibility code (CASSANDRA-5960)
 * Remove leveled json manifest migration code (CASSANDRA-5996)
 * Remove CFDefinition (CASSANDRA-6253)
 * Use AtomicIntegerFieldUpdater in RefCountedMemory (CASSANDRA-6278)
 * User-defined types for CQL3 (CASSANDRA-5590)
 * Use of o.a.c.metrics in nodetool (CASSANDRA-5871, 6406)
 * Batch read from OTC's queue and cleanup (CASSANDRA-1632)
 * Secondary index support for collections (CASSANDRA-4511, 6383)
 * SSTable metadata(Stats.db) format change (CASSANDRA-6356)
 * Push composites support in the storage engine
   (CASSANDRA-5417, CASSANDRA-6520)
 * Add snapshot space used to cfstats (CASSANDRA-6231)
 * Add cardinality estimator for key count estimation (CASSANDRA-5906)
 * CF id is changed to be non-deterministic. Data dir/key cache are created
   uniquely for CF id (CASSANDRA-5202)
 * New counters implementation (CASSANDRA-6504)
 * Replace UnsortedColumns, EmptyColumns, TreeMapBackedSortedColumns with new
   ArrayBackedSortedColumns (CASSANDRA-6630, CASSANDRA-6662, CASSANDRA-6690)
 * Add option to use row cache with a given amount of rows (CASSANDRA-5357)
 * Avoid repairing already repaired data (CASSANDRA-5351)
 * Reject counter updates with USING TTL/TIMESTAMP (CASSANDRA-6649)
 * Replace index_interval with min/max_index_interval (CASSANDRA-6379)
 * Lift limitation that order by columns must be selected for IN queries (CASSANDRA-4911)


2.0.5
 * Reduce garbage generated by bloom filter lookups (CASSANDRA-6609)
 * Add ks.cf names to tombstone logging (CASSANDRA-6597)
 * Use LOCAL_QUORUM for LWT operations at LOCAL_SERIAL (CASSANDRA-6495)
 * Wait for gossip to settle before accepting client connections (CASSANDRA-4288)
 * Delete unfinished compaction incrementally (CASSANDRA-6086)
 * Allow specifying custom secondary index options in CQL3 (CASSANDRA-6480)
 * Improve replica pinning for cache efficiency in DES (CASSANDRA-6485)
 * Fix LOCAL_SERIAL from thrift (CASSANDRA-6584)
 * Don't special case received counts in CAS timeout exceptions (CASSANDRA-6595)
 * Add support for 2.1 global counter shards (CASSANDRA-6505)
 * Fix NPE when streaming connection is not yet established (CASSANDRA-6210)
 * Avoid rare duplicate read repair triggering (CASSANDRA-6606)
 * Fix paging discardFirst (CASSANDRA-6555)
 * Fix ArrayIndexOutOfBoundsException in 2ndary index query (CASSANDRA-6470)
 * Release sstables upon rebuilding 2i (CASSANDRA-6635)
 * Add AbstractCompactionStrategy.startup() method (CASSANDRA-6637)
 * SSTableScanner may skip rows during cleanup (CASSANDRA-6638)
 * sstables from stalled repair sessions can resurrect deleted data (CASSANDRA-6503)
 * Switch stress to use ITransportFactory (CASSANDRA-6641)
 * Fix IllegalArgumentException during prepare (CASSANDRA-6592)
 * Fix possible loss of 2ndary index entries during compaction (CASSANDRA-6517)
 * Fix direct Memory on architectures that do not support unaligned long access
   (CASSANDRA-6628)
 * Let scrub optionally skip broken counter partitions (CASSANDRA-5930)
Merged from 1.2:
 * fsync compression metadata (CASSANDRA-6531)
 * Validate CF existence on execution for prepared statement (CASSANDRA-6535)
 * Add ability to throttle batchlog replay (CASSANDRA-6550)
 * Fix executing LOCAL_QUORUM with SimpleStrategy (CASSANDRA-6545)
 * Avoid StackOverflow when using large IN queries (CASSANDRA-6567)
 * Nodetool upgradesstables includes secondary indexes (CASSANDRA-6598)
 * Paginate batchlog replay (CASSANDRA-6569)
 * skip blocking on streaming during drain (CASSANDRA-6603)
 * Improve error message when schema doesn't match loaded sstable (CASSANDRA-6262)
 * Add properties to adjust FD initial value and max interval (CASSANDRA-4375)
 * Fix preparing with batch and delete from collection (CASSANDRA-6607)
 * Fix ABSC reverse iterator's remove() method (CASSANDRA-6629)
 * Handle host ID conflicts properly (CASSANDRA-6615)
 * Move handling of migration event source to solve bootstrap race. (CASSANDRA-6648)
 * Make sure compaction throughput value doesn't overflow with int math (CASSANDRA-6647)


2.0.4
 * Allow removing snapshots of no-longer-existing CFs (CASSANDRA-6418)
 * add StorageService.stopDaemon() (CASSANDRA-4268)
 * add IRE for invalid CF supplied to get_count (CASSANDRA-5701)
 * add client encryption support to sstableloader (CASSANDRA-6378)
 * Fix accept() loop for SSL sockets post-shutdown (CASSANDRA-6468)
 * Fix size-tiered compaction in LCS L0 (CASSANDRA-6496)
 * Fix assertion failure in filterColdSSTables (CASSANDRA-6483)
 * Fix row tombstones in larger-than-memory compactions (CASSANDRA-6008)
 * Fix cleanup ClassCastException (CASSANDRA-6462)
 * Reduce gossip memory use by interning VersionedValue strings (CASSANDRA-6410)
 * Allow specifying datacenters to participate in a repair (CASSANDRA-6218)
 * Fix divide-by-zero in PCI (CASSANDRA-6403)
 * Fix setting last compacted key in the wrong level for LCS (CASSANDRA-6284)
 * Add millisecond precision formats to the timestamp parser (CASSANDRA-6395)
 * Expose a total memtable size metric for a CF (CASSANDRA-6391)
 * cqlsh: handle symlinks properly (CASSANDRA-6425)
 * Fix potential infinite loop when paging query with IN (CASSANDRA-6464)
 * Fix assertion error in AbstractQueryPager.discardFirst (CASSANDRA-6447)
 * Fix streaming older SSTable yields unnecessary tombstones (CASSANDRA-6527)
Merged from 1.2:
 * Improved error message on bad properties in DDL queries (CASSANDRA-6453)
 * Randomize batchlog candidates selection (CASSANDRA-6481)
 * Fix thundering herd on endpoint cache invalidation (CASSANDRA-6345, 6485)
 * Improve batchlog write performance with vnodes (CASSANDRA-6488)
 * cqlsh: quote single quotes in strings inside collections (CASSANDRA-6172)
 * Improve gossip performance for typical messages (CASSANDRA-6409)
 * Throw IRE if a prepared statement has more markers than supported 
   (CASSANDRA-5598)
 * Expose Thread metrics for the native protocol server (CASSANDRA-6234)
 * Change snapshot response message verb to INTERNAL to avoid dropping it 
   (CASSANDRA-6415)
 * Warn when collection read has > 65K elements (CASSANDRA-5428)
 * Fix cache persistence when both row and key cache are enabled 
   (CASSANDRA-6413)
 * (Hadoop) add describe_local_ring (CASSANDRA-6268)
 * Fix handling of concurrent directory creation failure (CASSANDRA-6459)
 * Allow executing CREATE statements multiple times (CASSANDRA-6471)
 * Don't send confusing info with timeouts (CASSANDRA-6491)
 * Don't resubmit counter mutation runnables internally (CASSANDRA-6427)
 * Don't drop local mutations without a hint (CASSANDRA-6510)
 * Don't allow null max_hint_window_in_ms (CASSANDRA-6419)
 * Validate SliceRange start and finish lengths (CASSANDRA-6521)


2.0.3
 * Fix FD leak on slice read path (CASSANDRA-6275)
 * Cancel read meter task when closing SSTR (CASSANDRA-6358)
 * free off-heap IndexSummary during bulk (CASSANDRA-6359)
 * Recover from IOException in accept() thread (CASSANDRA-6349)
 * Improve Gossip tolerance of abnormally slow tasks (CASSANDRA-6338)
 * Fix trying to hint timed out counter writes (CASSANDRA-6322)
 * Allow restoring specific columnfamilies from archived CL (CASSANDRA-4809)
 * Avoid flushing compaction_history after each operation (CASSANDRA-6287)
 * Fix repair assertion error when tombstones expire (CASSANDRA-6277)
 * Skip loading corrupt key cache (CASSANDRA-6260)
 * Fixes for compacting larger-than-memory rows (CASSANDRA-6274)
 * Compact hottest sstables first and optionally omit coldest from
   compaction entirely (CASSANDRA-6109)
 * Fix modifying column_metadata from thrift (CASSANDRA-6182)
 * cqlsh: fix LIST USERS output (CASSANDRA-6242)
 * Add IRequestSink interface (CASSANDRA-6248)
 * Update memtable size while flushing (CASSANDRA-6249)
 * Provide hooks around CQL2/CQL3 statement execution (CASSANDRA-6252)
 * Require Permission.SELECT for CAS updates (CASSANDRA-6247)
 * New CQL-aware SSTableWriter (CASSANDRA-5894)
 * Reject CAS operation when the protocol v1 is used (CASSANDRA-6270)
 * Correctly throw error when frame too large (CASSANDRA-5981)
 * Fix serialization bug in PagedRange with 2ndary indexes (CASSANDRA-6299)
 * Fix CQL3 table validation in Thrift (CASSANDRA-6140)
 * Fix bug missing results with IN clauses (CASSANDRA-6327)
 * Fix paging with reversed slices (CASSANDRA-6343)
 * Set minTimestamp correctly to be able to drop expired sstables (CASSANDRA-6337)
 * Support NaN and Infinity as float literals (CASSANDRA-6003)
 * Remove RF from nodetool ring output (CASSANDRA-6289)
 * Fix attempting to flush empty rows (CASSANDRA-6374)
 * Fix potential out of bounds exception when paging (CASSANDRA-6333)
Merged from 1.2:
 * Optimize FD phi calculation (CASSANDRA-6386)
 * Improve initial FD phi estimate when starting up (CASSANDRA-6385)
 * Don't list CQL3 table in CLI describe even if named explicitely 
   (CASSANDRA-5750)
 * Invalidate row cache when dropping CF (CASSANDRA-6351)
 * add non-jamm path for cached statements (CASSANDRA-6293)
 * add windows bat files for shell commands (CASSANDRA-6145)
 * Require logging in for Thrift CQL2/3 statement preparation (CASSANDRA-6254)
 * restrict max_num_tokens to 1536 (CASSANDRA-6267)
 * Nodetool gets default JMX port from cassandra-env.sh (CASSANDRA-6273)
 * make calculatePendingRanges asynchronous (CASSANDRA-6244)
 * Remove blocking flushes in gossip thread (CASSANDRA-6297)
 * Fix potential socket leak in connectionpool creation (CASSANDRA-6308)
 * Allow LOCAL_ONE/LOCAL_QUORUM to work with SimpleStrategy (CASSANDRA-6238)
 * cqlsh: handle 'null' as session duration (CASSANDRA-6317)
 * Fix json2sstable handling of range tombstones (CASSANDRA-6316)
 * Fix missing one row in reverse query (CASSANDRA-6330)
 * Fix reading expired row value from row cache (CASSANDRA-6325)
 * Fix AssertionError when doing set element deletion (CASSANDRA-6341)
 * Make CL code for the native protocol match the one in C* 2.0
   (CASSANDRA-6347)
 * Disallow altering CQL3 table from thrift (CASSANDRA-6370)
 * Fix size computation of prepared statement (CASSANDRA-6369)


2.0.2
 * Update FailureDetector to use nanontime (CASSANDRA-4925)
 * Fix FileCacheService regressions (CASSANDRA-6149)
 * Never return WriteTimeout for CL.ANY (CASSANDRA-6132)
 * Fix race conditions in bulk loader (CASSANDRA-6129)
 * Add configurable metrics reporting (CASSANDRA-4430)
 * drop queries exceeding a configurable number of tombstones (CASSANDRA-6117)
 * Track and persist sstable read activity (CASSANDRA-5515)
 * Fixes for speculative retry (CASSANDRA-5932, CASSANDRA-6194)
 * Improve memory usage of metadata min/max column names (CASSANDRA-6077)
 * Fix thrift validation refusing row markers on CQL3 tables (CASSANDRA-6081)
 * Fix insertion of collections with CAS (CASSANDRA-6069)
 * Correctly send metadata on SELECT COUNT (CASSANDRA-6080)
 * Track clients' remote addresses in ClientState (CASSANDRA-6070)
 * Create snapshot dir if it does not exist when migrating
   leveled manifest (CASSANDRA-6093)
 * make sequential nodetool repair the default (CASSANDRA-5950)
 * Add more hooks for compaction strategy implementations (CASSANDRA-6111)
 * Fix potential NPE on composite 2ndary indexes (CASSANDRA-6098)
 * Delete can potentially be skipped in batch (CASSANDRA-6115)
 * Allow alter keyspace on system_traces (CASSANDRA-6016)
 * Disallow empty column names in cql (CASSANDRA-6136)
 * Use Java7 file-handling APIs and fix file moving on Windows (CASSANDRA-5383)
 * Save compaction history to system keyspace (CASSANDRA-5078)
 * Fix NPE if StorageService.getOperationMode() is executed before full startup (CASSANDRA-6166)
 * CQL3: support pre-epoch longs for TimestampType (CASSANDRA-6212)
 * Add reloadtriggers command to nodetool (CASSANDRA-4949)
 * cqlsh: ignore empty 'value alias' in DESCRIBE (CASSANDRA-6139)
 * Fix sstable loader (CASSANDRA-6205)
 * Reject bootstrapping if the node already exists in gossip (CASSANDRA-5571)
 * Fix NPE while loading paxos state (CASSANDRA-6211)
 * cqlsh: add SHOW SESSION <tracing-session> command (CASSANDRA-6228)
Merged from 1.2:
 * (Hadoop) Require CFRR batchSize to be at least 2 (CASSANDRA-6114)
 * Add a warning for small LCS sstable size (CASSANDRA-6191)
 * Add ability to list specific KS/CF combinations in nodetool cfstats (CASSANDRA-4191)
 * Mark CF clean if a mutation raced the drop and got it marked dirty (CASSANDRA-5946)
 * Add a LOCAL_ONE consistency level (CASSANDRA-6202)
 * Limit CQL prepared statement cache by size instead of count (CASSANDRA-6107)
 * Tracing should log write failure rather than raw exceptions (CASSANDRA-6133)
 * lock access to TM.endpointToHostIdMap (CASSANDRA-6103)
 * Allow estimated memtable size to exceed slab allocator size (CASSANDRA-6078)
 * Start MeteredFlusher earlier to prevent OOM during CL replay (CASSANDRA-6087)
 * Avoid sending Truncate command to fat clients (CASSANDRA-6088)
 * Allow where clause conditions to be in parenthesis (CASSANDRA-6037)
 * Do not open non-ssl storage port if encryption option is all (CASSANDRA-3916)
 * Move batchlog replay to its own executor (CASSANDRA-6079)
 * Add tombstone debug threshold and histogram (CASSANDRA-6042, 6057)
 * Enable tcp keepalive on incoming connections (CASSANDRA-4053)
 * Fix fat client schema pull NPE (CASSANDRA-6089)
 * Fix memtable flushing for indexed tables (CASSANDRA-6112)
 * Fix skipping columns with multiple slices (CASSANDRA-6119)
 * Expose connected thrift + native client counts (CASSANDRA-5084)
 * Optimize auth setup (CASSANDRA-6122)
 * Trace index selection (CASSANDRA-6001)
 * Update sstablesPerReadHistogram to use biased sampling (CASSANDRA-6164)
 * Log UnknownColumnfamilyException when closing socket (CASSANDRA-5725)
 * Properly error out on CREATE INDEX for counters table (CASSANDRA-6160)
 * Handle JMX notification failure for repair (CASSANDRA-6097)
 * (Hadoop) Fetch no more than 128 splits in parallel (CASSANDRA-6169)
 * stress: add username/password authentication support (CASSANDRA-6068)
 * Fix indexed queries with row cache enabled on parent table (CASSANDRA-5732)
 * Fix compaction race during columnfamily drop (CASSANDRA-5957)
 * Fix validation of empty column names for compact tables (CASSANDRA-6152)
 * Skip replaying mutations that pass CRC but fail to deserialize (CASSANDRA-6183)
 * Rework token replacement to use replace_address (CASSANDRA-5916)
 * Fix altering column types (CASSANDRA-6185)
 * cqlsh: fix CREATE/ALTER WITH completion (CASSANDRA-6196)
 * add windows bat files for shell commands (CASSANDRA-6145)
 * Fix potential stack overflow during range tombstones insertion (CASSANDRA-6181)
 * (Hadoop) Make LOCAL_ONE the default consistency level (CASSANDRA-6214)


2.0.1
 * Fix bug that could allow reading deleted data temporarily (CASSANDRA-6025)
 * Improve memory use defaults (CASSANDRA-6059)
 * Make ThriftServer more easlly extensible (CASSANDRA-6058)
 * Remove Hadoop dependency from ITransportFactory (CASSANDRA-6062)
 * add file_cache_size_in_mb setting (CASSANDRA-5661)
 * Improve error message when yaml contains invalid properties (CASSANDRA-5958)
 * Improve leveled compaction's ability to find non-overlapping L0 compactions
   to work on concurrently (CASSANDRA-5921)
 * Notify indexer of columns shadowed by range tombstones (CASSANDRA-5614)
 * Log Merkle tree stats (CASSANDRA-2698)
 * Switch from crc32 to adler32 for compressed sstable checksums (CASSANDRA-5862)
 * Improve offheap memcpy performance (CASSANDRA-5884)
 * Use a range aware scanner for cleanup (CASSANDRA-2524)
 * Cleanup doesn't need to inspect sstables that contain only local data
   (CASSANDRA-5722)
 * Add ability for CQL3 to list partition keys (CASSANDRA-4536)
 * Improve native protocol serialization (CASSANDRA-5664)
 * Upgrade Thrift to 0.9.1 (CASSANDRA-5923)
 * Require superuser status for adding triggers (CASSANDRA-5963)
 * Make standalone scrubber handle old and new style leveled manifest
   (CASSANDRA-6005)
 * Fix paxos bugs (CASSANDRA-6012, 6013, 6023)
 * Fix paged ranges with multiple replicas (CASSANDRA-6004)
 * Fix potential AssertionError during tracing (CASSANDRA-6041)
 * Fix NPE in sstablesplit (CASSANDRA-6027)
 * Migrate pre-2.0 key/value/column aliases to system.schema_columns
   (CASSANDRA-6009)
 * Paging filter empty rows too agressively (CASSANDRA-6040)
 * Support variadic parameters for IN clauses (CASSANDRA-4210)
 * cqlsh: return the result of CAS writes (CASSANDRA-5796)
 * Fix validation of IN clauses with 2ndary indexes (CASSANDRA-6050)
 * Support named bind variables in CQL (CASSANDRA-6033)
Merged from 1.2:
 * Allow cache-keys-to-save to be set at runtime (CASSANDRA-5980)
 * Avoid second-guessing out-of-space state (CASSANDRA-5605)
 * Tuning knobs for dealing with large blobs and many CFs (CASSANDRA-5982)
 * (Hadoop) Fix CQLRW for thrift tables (CASSANDRA-6002)
 * Fix possible divide-by-zero in HHOM (CASSANDRA-5990)
 * Allow local batchlog writes for CL.ANY (CASSANDRA-5967)
 * Upgrade metrics-core to version 2.2.0 (CASSANDRA-5947)
 * Fix CqlRecordWriter with composite keys (CASSANDRA-5949)
 * Add snitch, schema version, cluster, partitioner to JMX (CASSANDRA-5881)
 * Allow disabling SlabAllocator (CASSANDRA-5935)
 * Make user-defined compaction JMX blocking (CASSANDRA-4952)
 * Fix streaming does not transfer wrapped range (CASSANDRA-5948)
 * Fix loading index summary containing empty key (CASSANDRA-5965)
 * Correctly handle limits in CompositesSearcher (CASSANDRA-5975)
 * Pig: handle CQL collections (CASSANDRA-5867)
 * Pass the updated cf to the PRSI index() method (CASSANDRA-5999)
 * Allow empty CQL3 batches (as no-op) (CASSANDRA-5994)
 * Support null in CQL3 functions (CASSANDRA-5910)
 * Replace the deprecated MapMaker with CacheLoader (CASSANDRA-6007)
 * Add SSTableDeletingNotification to DataTracker (CASSANDRA-6010)
 * Fix snapshots in use get deleted during snapshot repair (CASSANDRA-6011)
 * Move hints and exception count to o.a.c.metrics (CASSANDRA-6017)
 * Fix memory leak in snapshot repair (CASSANDRA-6047)
 * Fix sstable2sjon for CQL3 tables (CASSANDRA-5852)


2.0.0
 * Fix thrift validation when inserting into CQL3 tables (CASSANDRA-5138)
 * Fix periodic memtable flushing behavior with clean memtables (CASSANDRA-5931)
 * Fix dateOf() function for pre-2.0 timestamp columns (CASSANDRA-5928)
 * Fix SSTable unintentionally loads BF when opened for batch (CASSANDRA-5938)
 * Add stream session progress to JMX (CASSANDRA-4757)
 * Fix NPE during CAS operation (CASSANDRA-5925)
Merged from 1.2:
 * Fix getBloomFilterDiskSpaceUsed for AlwaysPresentFilter (CASSANDRA-5900)
 * Don't announce schema version until we've loaded the changes locally
   (CASSANDRA-5904)
 * Fix to support off heap bloom filters size greater than 2 GB (CASSANDRA-5903)
 * Properly handle parsing huge map and set literals (CASSANDRA-5893)


2.0.0-rc2
 * enable vnodes by default (CASSANDRA-5869)
 * fix CAS contention timeout (CASSANDRA-5830)
 * fix HsHa to respect max frame size (CASSANDRA-4573)
 * Fix (some) 2i on composite components omissions (CASSANDRA-5851)
 * cqlsh: add DESCRIBE FULL SCHEMA variant (CASSANDRA-5880)
Merged from 1.2:
 * Correctly validate sparse composite cells in scrub (CASSANDRA-5855)
 * Add KeyCacheHitRate metric to CF metrics (CASSANDRA-5868)
 * cqlsh: add support for multiline comments (CASSANDRA-5798)
 * Handle CQL3 SELECT duplicate IN restrictions on clustering columns
   (CASSANDRA-5856)


2.0.0-rc1
 * improve DecimalSerializer performance (CASSANDRA-5837)
 * fix potential spurious wakeup in AsyncOneResponse (CASSANDRA-5690)
 * fix schema-related trigger issues (CASSANDRA-5774)
 * Better validation when accessing CQL3 table from thrift (CASSANDRA-5138)
 * Fix assertion error during repair (CASSANDRA-5801)
 * Fix range tombstone bug (CASSANDRA-5805)
 * DC-local CAS (CASSANDRA-5797)
 * Add a native_protocol_version column to the system.local table (CASSANRDA-5819)
 * Use index_interval from cassandra.yaml when upgraded (CASSANDRA-5822)
 * Fix buffer underflow on socket close (CASSANDRA-5792)
Merged from 1.2:
 * Fix reading DeletionTime from 1.1-format sstables (CASSANDRA-5814)
 * cqlsh: add collections support to COPY (CASSANDRA-5698)
 * retry important messages for any IOException (CASSANDRA-5804)
 * Allow empty IN relations in SELECT/UPDATE/DELETE statements (CASSANDRA-5626)
 * cqlsh: fix crashing on Windows due to libedit detection (CASSANDRA-5812)
 * fix bulk-loading compressed sstables (CASSANDRA-5820)
 * (Hadoop) fix quoting in CqlPagingRecordReader and CqlRecordWriter 
   (CASSANDRA-5824)
 * update default LCS sstable size to 160MB (CASSANDRA-5727)
 * Allow compacting 2Is via nodetool (CASSANDRA-5670)
 * Hex-encode non-String keys in OPP (CASSANDRA-5793)
 * nodetool history logging (CASSANDRA-5823)
 * (Hadoop) fix support for Thrift tables in CqlPagingRecordReader 
   (CASSANDRA-5752)
 * add "all time blocked" to StatusLogger output (CASSANDRA-5825)
 * Future-proof inter-major-version schema migrations (CASSANDRA-5845)
 * (Hadoop) add CqlPagingRecordReader support for ReversedType in Thrift table
   (CASSANDRA-5718)
 * Add -no-snapshot option to scrub (CASSANDRA-5891)
 * Fix to support off heap bloom filters size greater than 2 GB (CASSANDRA-5903)
 * Properly handle parsing huge map and set literals (CASSANDRA-5893)
 * Fix LCS L0 compaction may overlap in L1 (CASSANDRA-5907)
 * New sstablesplit tool to split large sstables offline (CASSANDRA-4766)
 * Fix potential deadlock in native protocol server (CASSANDRA-5926)
 * Disallow incompatible type change in CQL3 (CASSANDRA-5882)
Merged from 1.1:
 * Correctly validate sparse composite cells in scrub (CASSANDRA-5855)


2.0.0-beta2
 * Replace countPendingHints with Hints Created metric (CASSANDRA-5746)
 * Allow nodetool with no args, and with help to run without a server (CASSANDRA-5734)
 * Cleanup AbstractType/TypeSerializer classes (CASSANDRA-5744)
 * Remove unimplemented cli option schema-mwt (CASSANDRA-5754)
 * Support range tombstones in thrift (CASSANDRA-5435)
 * Normalize table-manipulating CQL3 statements' class names (CASSANDRA-5759)
 * cqlsh: add missing table options to DESCRIBE output (CASSANDRA-5749)
 * Fix assertion error during repair (CASSANDRA-5757)
 * Fix bulkloader (CASSANDRA-5542)
 * Add LZ4 compression to the native protocol (CASSANDRA-5765)
 * Fix bugs in the native protocol v2 (CASSANDRA-5770)
 * CAS on 'primary key only' table (CASSANDRA-5715)
 * Support streaming SSTables of old versions (CASSANDRA-5772)
 * Always respect protocol version in native protocol (CASSANDRA-5778)
 * Fix ConcurrentModificationException during streaming (CASSANDRA-5782)
 * Update deletion timestamp in Commit#updatesWithPaxosTime (CASSANDRA-5787)
 * Thrift cas() method crashes if input columns are not sorted (CASSANDRA-5786)
 * Order columns names correctly when querying for CAS (CASSANDRA-5788)
 * Fix streaming retry (CASSANDRA-5775)
Merged from 1.2:
 * if no seeds can be a reached a node won't start in a ring by itself (CASSANDRA-5768)
 * add cassandra.unsafesystem property (CASSANDRA-5704)
 * (Hadoop) quote identifiers in CqlPagingRecordReader (CASSANDRA-5763)
 * Add replace_node functionality for vnodes (CASSANDRA-5337)
 * Add timeout events to query traces (CASSANDRA-5520)
 * Fix serialization of the LEFT gossip value (CASSANDRA-5696)
 * Pig: support for cql3 tables (CASSANDRA-5234)
 * Fix skipping range tombstones with reverse queries (CASSANDRA-5712)
 * Expire entries out of ThriftSessionManager (CASSANDRA-5719)
 * Don't keep ancestor information in memory (CASSANDRA-5342)
 * Expose native protocol server status in nodetool info (CASSANDRA-5735)
 * Fix pathetic performance of range tombstones (CASSANDRA-5677)
 * Fix querying with an empty (impossible) range (CASSANDRA-5573)
 * cqlsh: handle CUSTOM 2i in DESCRIBE output (CASSANDRA-5760)
 * Fix minor bug in Range.intersects(Bound) (CASSANDRA-5771)
 * cqlsh: handle disabled compression in DESCRIBE output (CASSANDRA-5766)
 * Ensure all UP events are notified on the native protocol (CASSANDRA-5769)
 * Fix formatting of sstable2json with multiple -k arguments (CASSANDRA-5781)
 * Don't rely on row marker for queries in general to hide lost markers
   after TTL expires (CASSANDRA-5762)
 * Sort nodetool help output (CASSANDRA-5776)
 * Fix column expiring during 2 phases compaction (CASSANDRA-5799)
 * now() is being rejected in INSERTs when inside collections (CASSANDRA-5795)


2.0.0-beta1
 * Add support for indexing clustered columns (CASSANDRA-5125)
 * Removed on-heap row cache (CASSANDRA-5348)
 * use nanotime consistently for node-local timeouts (CASSANDRA-5581)
 * Avoid unnecessary second pass on name-based queries (CASSANDRA-5577)
 * Experimental triggers (CASSANDRA-1311)
 * JEMalloc support for off-heap allocation (CASSANDRA-3997)
 * Single-pass compaction (CASSANDRA-4180)
 * Removed token range bisection (CASSANDRA-5518)
 * Removed compatibility with pre-1.2.5 sstables and network messages
   (CASSANDRA-5511)
 * removed PBSPredictor (CASSANDRA-5455)
 * CAS support (CASSANDRA-5062, 5441, 5442, 5443, 5619, 5667)
 * Leveled compaction performs size-tiered compactions in L0 
   (CASSANDRA-5371, 5439)
 * Add yaml network topology snitch for mixed ec2/other envs (CASSANDRA-5339)
 * Log when a node is down longer than the hint window (CASSANDRA-4554)
 * Optimize tombstone creation for ExpiringColumns (CASSANDRA-4917)
 * Improve LeveledScanner work estimation (CASSANDRA-5250, 5407)
 * Replace compaction lock with runWithCompactionsDisabled (CASSANDRA-3430)
 * Change Message IDs to ints (CASSANDRA-5307)
 * Move sstable level information into the Stats component, removing the
   need for a separate Manifest file (CASSANDRA-4872)
 * avoid serializing to byte[] on commitlog append (CASSANDRA-5199)
 * make index_interval configurable per columnfamily (CASSANDRA-3961, CASSANDRA-5650)
 * add default_time_to_live (CASSANDRA-3974)
 * add memtable_flush_period_in_ms (CASSANDRA-4237)
 * replace supercolumns internally by composites (CASSANDRA-3237, 5123)
 * upgrade thrift to 0.9.0 (CASSANDRA-3719)
 * drop unnecessary keyspace parameter from user-defined compaction API 
   (CASSANDRA-5139)
 * more robust solution to incomplete compactions + counters (CASSANDRA-5151)
 * Change order of directory searching for c*.in.sh (CASSANDRA-3983)
 * Add tool to reset SSTable compaction level for LCS (CASSANDRA-5271)
 * Allow custom configuration loader (CASSANDRA-5045)
 * Remove memory emergency pressure valve logic (CASSANDRA-3534)
 * Reduce request latency with eager retry (CASSANDRA-4705)
 * cqlsh: Remove ASSUME command (CASSANDRA-5331)
 * Rebuild BF when loading sstables if bloom_filter_fp_chance
   has changed since compaction (CASSANDRA-5015)
 * remove row-level bloom filters (CASSANDRA-4885)
 * Change Kernel Page Cache skipping into row preheating (disabled by default)
   (CASSANDRA-4937)
 * Improve repair by deciding on a gcBefore before sending
   out TreeRequests (CASSANDRA-4932)
 * Add an official way to disable compactions (CASSANDRA-5074)
 * Reenable ALTER TABLE DROP with new semantics (CASSANDRA-3919)
 * Add binary protocol versioning (CASSANDRA-5436)
 * Swap THshaServer for TThreadedSelectorServer (CASSANDRA-5530)
 * Add alias support to SELECT statement (CASSANDRA-5075)
 * Don't create empty RowMutations in CommitLogReplayer (CASSANDRA-5541)
 * Use range tombstones when dropping cfs/columns from schema (CASSANDRA-5579)
 * cqlsh: drop CQL2/CQL3-beta support (CASSANDRA-5585)
 * Track max/min column names in sstables to be able to optimize slice
   queries (CASSANDRA-5514, CASSANDRA-5595, CASSANDRA-5600)
 * Binary protocol: allow batching already prepared statements (CASSANDRA-4693)
 * Allow preparing timestamp, ttl and limit in CQL3 queries (CASSANDRA-4450)
 * Support native link w/o JNA in Java7 (CASSANDRA-3734)
 * Use SASL authentication in binary protocol v2 (CASSANDRA-5545)
 * Replace Thrift HsHa with LMAX Disruptor based implementation (CASSANDRA-5582)
 * cqlsh: Add row count to SELECT output (CASSANDRA-5636)
 * Include a timestamp with all read commands to determine column expiration
   (CASSANDRA-5149)
 * Streaming 2.0 (CASSANDRA-5286, 5699)
 * Conditional create/drop ks/table/index statements in CQL3 (CASSANDRA-2737)
 * more pre-table creation property validation (CASSANDRA-5693)
 * Redesign repair messages (CASSANDRA-5426)
 * Fix ALTER RENAME post-5125 (CASSANDRA-5702)
 * Disallow renaming a 2ndary indexed column (CASSANDRA-5705)
 * Rename Table to Keyspace (CASSANDRA-5613)
 * Ensure changing column_index_size_in_kb on different nodes don't corrupt the
   sstable (CASSANDRA-5454)
 * Move resultset type information into prepare, not execute (CASSANDRA-5649)
 * Auto paging in binary protocol (CASSANDRA-4415, 5714)
 * Don't tie client side use of AbstractType to JDBC (CASSANDRA-4495)
 * Adds new TimestampType to replace DateType (CASSANDRA-5723, CASSANDRA-5729)
Merged from 1.2:
 * make starting native protocol server idempotent (CASSANDRA-5728)
 * Fix loading key cache when a saved entry is no longer valid (CASSANDRA-5706)
 * Fix serialization of the LEFT gossip value (CASSANDRA-5696)
 * cqlsh: Don't show 'null' in place of empty values (CASSANDRA-5675)
 * Race condition in detecting version on a mixed 1.1/1.2 cluster
   (CASSANDRA-5692)
 * Fix skipping range tombstones with reverse queries (CASSANDRA-5712)
 * Expire entries out of ThriftSessionManager (CASSANRDA-5719)
 * Don't keep ancestor information in memory (CASSANDRA-5342)
 * cqlsh: fix handling of semicolons inside BATCH queries (CASSANDRA-5697)


1.2.6
 * Fix tracing when operation completes before all responses arrive 
   (CASSANDRA-5668)
 * Fix cross-DC mutation forwarding (CASSANDRA-5632)
 * Reduce SSTableLoader memory usage (CASSANDRA-5555)
 * Scale hinted_handoff_throttle_in_kb to cluster size (CASSANDRA-5272)
 * (Hadoop) Add CQL3 input/output formats (CASSANDRA-4421, 5622)
 * (Hadoop) Fix InputKeyRange in CFIF (CASSANDRA-5536)
 * Fix dealing with ridiculously large max sstable sizes in LCS (CASSANDRA-5589)
 * Ignore pre-truncate hints (CASSANDRA-4655)
 * Move System.exit on OOM into a separate thread (CASSANDRA-5273)
 * Write row markers when serializing schema (CASSANDRA-5572)
 * Check only SSTables for the requested range when streaming (CASSANDRA-5569)
 * Improve batchlog replay behavior and hint ttl handling (CASSANDRA-5314)
 * Exclude localTimestamp from validation for tombstones (CASSANDRA-5398)
 * cqlsh: add custom prompt support (CASSANDRA-5539)
 * Reuse prepared statements in hot auth queries (CASSANDRA-5594)
 * cqlsh: add vertical output option (see EXPAND) (CASSANDRA-5597)
 * Add a rate limit option to stress (CASSANDRA-5004)
 * have BulkLoader ignore snapshots directories (CASSANDRA-5587) 
 * fix SnitchProperties logging context (CASSANDRA-5602)
 * Expose whether jna is enabled and memory is locked via JMX (CASSANDRA-5508)
 * cqlsh: fix COPY FROM with ReversedType (CASSANDRA-5610)
 * Allow creating CUSTOM indexes on collections (CASSANDRA-5615)
 * Evaluate now() function at execution time (CASSANDRA-5616)
 * Expose detailed read repair metrics (CASSANDRA-5618)
 * Correct blob literal + ReversedType parsing (CASSANDRA-5629)
 * Allow GPFS to prefer the internal IP like EC2MRS (CASSANDRA-5630)
 * fix help text for -tspw cassandra-cli (CASSANDRA-5643)
 * don't throw away initial causes exceptions for internode encryption issues 
   (CASSANDRA-5644)
 * Fix message spelling errors for cql select statements (CASSANDRA-5647)
 * Suppress custom exceptions thru jmx (CASSANDRA-5652)
 * Update CREATE CUSTOM INDEX syntax (CASSANDRA-5639)
 * Fix PermissionDetails.equals() method (CASSANDRA-5655)
 * Never allow partition key ranges in CQL3 without token() (CASSANDRA-5666)
 * Gossiper incorrectly drops AppState for an upgrading node (CASSANDRA-5660)
 * Connection thrashing during multi-region ec2 during upgrade, due to 
   messaging version (CASSANDRA-5669)
 * Avoid over reconnecting in EC2MRS (CASSANDRA-5678)
 * Fix ReadResponseSerializer.serializedSize() for digest reads (CASSANDRA-5476)
 * allow sstable2json on 2i CFs (CASSANDRA-5694)
Merged from 1.1:
 * Remove buggy thrift max message length option (CASSANDRA-5529)
 * Fix NPE in Pig's widerow mode (CASSANDRA-5488)
 * Add split size parameter to Pig and disable split combination (CASSANDRA-5544)


1.2.5
 * make BytesToken.toString only return hex bytes (CASSANDRA-5566)
 * Ensure that submitBackground enqueues at least one task (CASSANDRA-5554)
 * fix 2i updates with identical values and timestamps (CASSANDRA-5540)
 * fix compaction throttling bursty-ness (CASSANDRA-4316)
 * reduce memory consumption of IndexSummary (CASSANDRA-5506)
 * remove per-row column name bloom filters (CASSANDRA-5492)
 * Include fatal errors in trace events (CASSANDRA-5447)
 * Ensure that PerRowSecondaryIndex is notified of row-level deletes
   (CASSANDRA-5445)
 * Allow empty blob literals in CQL3 (CASSANDRA-5452)
 * Fix streaming RangeTombstones at column index boundary (CASSANDRA-5418)
 * Fix preparing statements when current keyspace is not set (CASSANDRA-5468)
 * Fix SemanticVersion.isSupportedBy minor/patch handling (CASSANDRA-5496)
 * Don't provide oldCfId for post-1.1 system cfs (CASSANDRA-5490)
 * Fix primary range ignores replication strategy (CASSANDRA-5424)
 * Fix shutdown of binary protocol server (CASSANDRA-5507)
 * Fix repair -snapshot not working (CASSANDRA-5512)
 * Set isRunning flag later in binary protocol server (CASSANDRA-5467)
 * Fix use of CQL3 functions with descending clustering order (CASSANDRA-5472)
 * Disallow renaming columns one at a time for thrift table in CQL3
   (CASSANDRA-5531)
 * cqlsh: add CLUSTERING ORDER BY support to DESCRIBE (CASSANDRA-5528)
 * Add custom secondary index support to CQL3 (CASSANDRA-5484)
 * Fix repair hanging silently on unexpected error (CASSANDRA-5229)
 * Fix Ec2Snitch regression introduced by CASSANDRA-5171 (CASSANDRA-5432)
 * Add nodetool enablebackup/disablebackup (CASSANDRA-5556)
 * cqlsh: fix DESCRIBE after case insensitive USE (CASSANDRA-5567)
Merged from 1.1
 * Add retry mechanism to OTC for non-droppable_verbs (CASSANDRA-5393)
 * Use allocator information to improve memtable memory usage estimate
   (CASSANDRA-5497)
 * Fix trying to load deleted row into row cache on startup (CASSANDRA-4463)
 * fsync leveled manifest to avoid corruption (CASSANDRA-5535)
 * Fix Bound intersection computation (CASSANDRA-5551)
 * sstablescrub now respects max memory size in cassandra.in.sh (CASSANDRA-5562)


1.2.4
 * Ensure that PerRowSecondaryIndex updates see the most recent values
   (CASSANDRA-5397)
 * avoid duplicate index entries ind PrecompactedRow and 
   ParallelCompactionIterable (CASSANDRA-5395)
 * remove the index entry on oldColumn when new column is a tombstone 
   (CASSANDRA-5395)
 * Change default stream throughput from 400 to 200 mbps (CASSANDRA-5036)
 * Gossiper logs DOWN for symmetry with UP (CASSANDRA-5187)
 * Fix mixing prepared statements between keyspaces (CASSANDRA-5352)
 * Fix consistency level during bootstrap - strike 3 (CASSANDRA-5354)
 * Fix transposed arguments in AlreadyExistsException (CASSANDRA-5362)
 * Improve asynchronous hint delivery (CASSANDRA-5179)
 * Fix Guava dependency version (12.0 -> 13.0.1) for Maven (CASSANDRA-5364)
 * Validate that provided CQL3 collection value are < 64K (CASSANDRA-5355)
 * Make upgradeSSTable skip current version sstables by default (CASSANDRA-5366)
 * Optimize min/max timestamp collection (CASSANDRA-5373)
 * Invalid streamId in cql binary protocol when using invalid CL 
   (CASSANDRA-5164)
 * Fix validation for IN where clauses with collections (CASSANDRA-5376)
 * Copy resultSet on count query to avoid ConcurrentModificationException 
   (CASSANDRA-5382)
 * Correctly typecheck in CQL3 even with ReversedType (CASSANDRA-5386)
 * Fix streaming compressed files when using encryption (CASSANDRA-5391)
 * cassandra-all 1.2.0 pom missing netty dependency (CASSANDRA-5392)
 * Fix writetime/ttl functions on null values (CASSANDRA-5341)
 * Fix NPE during cql3 select with token() (CASSANDRA-5404)
 * IndexHelper.skipBloomFilters won't skip non-SHA filters (CASSANDRA-5385)
 * cqlsh: Print maps ordered by key, sort sets (CASSANDRA-5413)
 * Add null syntax support in CQL3 for inserts (CASSANDRA-3783)
 * Allow unauthenticated set_keyspace() calls (CASSANDRA-5423)
 * Fix potential incremental backups race (CASSANDRA-5410)
 * Fix prepared BATCH statements with batch-level timestamps (CASSANDRA-5415)
 * Allow overriding superuser setup delay (CASSANDRA-5430)
 * cassandra-shuffle with JMX usernames and passwords (CASSANDRA-5431)
Merged from 1.1:
 * cli: Quote ks and cf names in schema output when needed (CASSANDRA-5052)
 * Fix bad default for min/max timestamp in SSTableMetadata (CASSANDRA-5372)
 * Fix cf name extraction from manifest in Directories.migrateFile() 
   (CASSANDRA-5242)
 * Support pluggable internode authentication (CASSANDRA-5401)


1.2.3
 * add check for sstable overlap within a level on startup (CASSANDRA-5327)
 * replace ipv6 colons in jmx object names (CASSANDRA-5298, 5328)
 * Avoid allocating SSTableBoundedScanner during repair when the range does 
   not intersect the sstable (CASSANDRA-5249)
 * Don't lowercase property map keys (this breaks NTS) (CASSANDRA-5292)
 * Fix composite comparator with super columns (CASSANDRA-5287)
 * Fix insufficient validation of UPDATE queries against counter cfs
   (CASSANDRA-5300)
 * Fix PropertyFileSnitch default DC/Rack behavior (CASSANDRA-5285)
 * Handle null values when executing prepared statement (CASSANDRA-5081)
 * Add netty to pom dependencies (CASSANDRA-5181)
 * Include type arguments in Thrift CQLPreparedResult (CASSANDRA-5311)
 * Fix compaction not removing columns when bf_fp_ratio is 1 (CASSANDRA-5182)
 * cli: Warn about missing CQL3 tables in schema descriptions (CASSANDRA-5309)
 * Re-enable unknown option in replication/compaction strategies option for
   backward compatibility (CASSANDRA-4795)
 * Add binary protocol support to stress (CASSANDRA-4993)
 * cqlsh: Fix COPY FROM value quoting and null handling (CASSANDRA-5305)
 * Fix repair -pr for vnodes (CASSANDRA-5329)
 * Relax CL for auth queries for non-default users (CASSANDRA-5310)
 * Fix AssertionError during repair (CASSANDRA-5245)
 * Don't announce migrations to pre-1.2 nodes (CASSANDRA-5334)
Merged from 1.1:
 * Update offline scrub for 1.0 -> 1.1 directory structure (CASSANDRA-5195)
 * add tmp flag to Descriptor hashcode (CASSANDRA-4021)
 * fix logging of "Found table data in data directories" when only system tables
   are present (CASSANDRA-5289)
 * cli: Add JMX authentication support (CASSANDRA-5080)
 * nodetool: ability to repair specific range (CASSANDRA-5280)
 * Fix possible assertion triggered in SliceFromReadCommand (CASSANDRA-5284)
 * cqlsh: Add inet type support on Windows (ipv4-only) (CASSANDRA-4801)
 * Fix race when initializing ColumnFamilyStore (CASSANDRA-5350)
 * Add UseTLAB JVM flag (CASSANDRA-5361)


1.2.2
 * fix potential for multiple concurrent compactions of the same sstables
   (CASSANDRA-5256)
 * avoid no-op caching of byte[] on commitlog append (CASSANDRA-5199)
 * fix symlinks under data dir not working (CASSANDRA-5185)
 * fix bug in compact storage metadata handling (CASSANDRA-5189)
 * Validate login for USE queries (CASSANDRA-5207)
 * cli: remove default username and password (CASSANDRA-5208)
 * configure populate_io_cache_on_flush per-CF (CASSANDRA-4694)
 * allow configuration of internode socket buffer (CASSANDRA-3378)
 * Make sstable directory picking blacklist-aware again (CASSANDRA-5193)
 * Correctly expire gossip states for edge cases (CASSANDRA-5216)
 * Improve handling of directory creation failures (CASSANDRA-5196)
 * Expose secondary indicies to the rest of nodetool (CASSANDRA-4464)
 * Binary protocol: avoid sending notification for 0.0.0.0 (CASSANDRA-5227)
 * add UseCondCardMark XX jvm settings on jdk 1.7 (CASSANDRA-4366)
 * CQL3 refactor to allow conversion function (CASSANDRA-5226)
 * Fix drop of sstables in some circumstance (CASSANDRA-5232)
 * Implement caching of authorization results (CASSANDRA-4295)
 * Add support for LZ4 compression (CASSANDRA-5038)
 * Fix missing columns in wide rows queries (CASSANDRA-5225)
 * Simplify auth setup and make system_auth ks alterable (CASSANDRA-5112)
 * Stop compactions from hanging during bootstrap (CASSANDRA-5244)
 * fix compressed streaming sending extra chunk (CASSANDRA-5105)
 * Add CQL3-based implementations of IAuthenticator and IAuthorizer
   (CASSANDRA-4898)
 * Fix timestamp-based tomstone removal logic (CASSANDRA-5248)
 * cli: Add JMX authentication support (CASSANDRA-5080)
 * Fix forceFlush behavior (CASSANDRA-5241)
 * cqlsh: Add username autocompletion (CASSANDRA-5231)
 * Fix CQL3 composite partition key error (CASSANDRA-5240)
 * Allow IN clause on last clustering key (CASSANDRA-5230)
Merged from 1.1:
 * fix start key/end token validation for wide row iteration (CASSANDRA-5168)
 * add ConfigHelper support for Thrift frame and max message sizes (CASSANDRA-5188)
 * fix nodetool repair not fail on node down (CASSANDRA-5203)
 * always collect tombstone hints (CASSANDRA-5068)
 * Fix error when sourcing file in cqlsh (CASSANDRA-5235)


1.2.1
 * stream undelivered hints on decommission (CASSANDRA-5128)
 * GossipingPropertyFileSnitch loads saved dc/rack info if needed (CASSANDRA-5133)
 * drain should flush system CFs too (CASSANDRA-4446)
 * add inter_dc_tcp_nodelay setting (CASSANDRA-5148)
 * re-allow wrapping ranges for start_token/end_token range pairitspwng (CASSANDRA-5106)
 * fix validation compaction of empty rows (CASSANDRA-5136)
 * nodetool methods to enable/disable hint storage/delivery (CASSANDRA-4750)
 * disallow bloom filter false positive chance of 0 (CASSANDRA-5013)
 * add threadpool size adjustment methods to JMXEnabledThreadPoolExecutor and 
   CompactionManagerMBean (CASSANDRA-5044)
 * fix hinting for dropped local writes (CASSANDRA-4753)
 * off-heap cache doesn't need mutable column container (CASSANDRA-5057)
 * apply disk_failure_policy to bad disks on initial directory creation 
   (CASSANDRA-4847)
 * Optimize name-based queries to use ArrayBackedSortedColumns (CASSANDRA-5043)
 * Fall back to old manifest if most recent is unparseable (CASSANDRA-5041)
 * pool [Compressed]RandomAccessReader objects on the partitioned read path
   (CASSANDRA-4942)
 * Add debug logging to list filenames processed by Directories.migrateFile 
   method (CASSANDRA-4939)
 * Expose black-listed directories via JMX (CASSANDRA-4848)
 * Log compaction merge counts (CASSANDRA-4894)
 * Minimize byte array allocation by AbstractData{Input,Output} (CASSANDRA-5090)
 * Add SSL support for the binary protocol (CASSANDRA-5031)
 * Allow non-schema system ks modification for shuffle to work (CASSANDRA-5097)
 * cqlsh: Add default limit to SELECT statements (CASSANDRA-4972)
 * cqlsh: fix DESCRIBE for 1.1 cfs in CQL3 (CASSANDRA-5101)
 * Correctly gossip with nodes >= 1.1.7 (CASSANDRA-5102)
 * Ensure CL guarantees on digest mismatch (CASSANDRA-5113)
 * Validate correctly selects on composite partition key (CASSANDRA-5122)
 * Fix exception when adding collection (CASSANDRA-5117)
 * Handle states for non-vnode clusters correctly (CASSANDRA-5127)
 * Refuse unrecognized replication and compaction strategy options (CASSANDRA-4795)
 * Pick the correct value validator in sstable2json for cql3 tables (CASSANDRA-5134)
 * Validate login for describe_keyspace, describe_keyspaces and set_keyspace
   (CASSANDRA-5144)
 * Fix inserting empty maps (CASSANDRA-5141)
 * Don't remove tokens from System table for node we know (CASSANDRA-5121)
 * fix streaming progress report for compresed files (CASSANDRA-5130)
 * Coverage analysis for low-CL queries (CASSANDRA-4858)
 * Stop interpreting dates as valid timeUUID value (CASSANDRA-4936)
 * Adds E notation for floating point numbers (CASSANDRA-4927)
 * Detect (and warn) unintentional use of the cql2 thrift methods when cql3 was
   intended (CASSANDRA-5172)
 * cli: Quote ks and cf names in schema output when needed (CASSANDRA-5052)
 * Fix cf name extraction from manifest in Directories.migrateFile() (CASSANDRA-5242)
 * Replace mistaken usage of commons-logging with slf4j (CASSANDRA-5464)
 * Ensure Jackson dependency matches lib (CASSANDRA-5126)
 * Expose droppable tombstone ratio stats over JMX (CASSANDRA-5159)
Merged from 1.1:
 * Simplify CompressedRandomAccessReader to work around JDK FD bug (CASSANDRA-5088)
 * Improve handling a changing target throttle rate mid-compaction (CASSANDRA-5087)
 * Pig: correctly decode row keys in widerow mode (CASSANDRA-5098)
 * nodetool repair command now prints progress (CASSANDRA-4767)
 * fix user defined compaction to run against 1.1 data directory (CASSANDRA-5118)
 * Fix CQL3 BATCH authorization caching (CASSANDRA-5145)
 * fix get_count returns incorrect value with TTL (CASSANDRA-5099)
 * better handling for mid-compaction failure (CASSANDRA-5137)
 * convert default marshallers list to map for better readability (CASSANDRA-5109)
 * fix ConcurrentModificationException in getBootstrapSource (CASSANDRA-5170)
 * fix sstable maxtimestamp for row deletes and pre-1.1.1 sstables (CASSANDRA-5153)
 * Fix thread growth on node removal (CASSANDRA-5175)
 * Make Ec2Region's datacenter name configurable (CASSANDRA-5155)


1.2.0
 * Disallow counters in collections (CASSANDRA-5082)
 * cqlsh: add unit tests (CASSANDRA-3920)
 * fix default bloom_filter_fp_chance for LeveledCompactionStrategy (CASSANDRA-5093)
Merged from 1.1:
 * add validation for get_range_slices with start_key and end_token (CASSANDRA-5089)


1.2.0-rc2
 * fix nodetool ownership display with vnodes (CASSANDRA-5065)
 * cqlsh: add DESCRIBE KEYSPACES command (CASSANDRA-5060)
 * Fix potential infinite loop when reloading CFS (CASSANDRA-5064)
 * Fix SimpleAuthorizer example (CASSANDRA-5072)
 * cqlsh: force CL.ONE for tracing and system.schema* queries (CASSANDRA-5070)
 * Includes cassandra-shuffle in the debian package (CASSANDRA-5058)
Merged from 1.1:
 * fix multithreaded compaction deadlock (CASSANDRA-4492)
 * fix temporarily missing schema after upgrade from pre-1.1.5 (CASSANDRA-5061)
 * Fix ALTER TABLE overriding compression options with defaults
   (CASSANDRA-4996, 5066)
 * fix specifying and altering crc_check_chance (CASSANDRA-5053)
 * fix Murmur3Partitioner ownership% calculation (CASSANDRA-5076)
 * Don't expire columns sooner than they should in 2ndary indexes (CASSANDRA-5079)


1.2-rc1
 * rename rpc_timeout settings to request_timeout (CASSANDRA-5027)
 * add BF with 0.1 FP to LCS by default (CASSANDRA-5029)
 * Fix preparing insert queries (CASSANDRA-5016)
 * Fix preparing queries with counter increment (CASSANDRA-5022)
 * Fix preparing updates with collections (CASSANDRA-5017)
 * Don't generate UUID based on other node address (CASSANDRA-5002)
 * Fix message when trying to alter a clustering key type (CASSANDRA-5012)
 * Update IAuthenticator to match the new IAuthorizer (CASSANDRA-5003)
 * Fix inserting only a key in CQL3 (CASSANDRA-5040)
 * Fix CQL3 token() function when used with strings (CASSANDRA-5050)
Merged from 1.1:
 * reduce log spam from invalid counter shards (CASSANDRA-5026)
 * Improve schema propagation performance (CASSANDRA-5025)
 * Fix for IndexHelper.IndexFor throws OOB Exception (CASSANDRA-5030)
 * cqlsh: make it possible to describe thrift CFs (CASSANDRA-4827)
 * cqlsh: fix timestamp formatting on some platforms (CASSANDRA-5046)


1.2-beta3
 * make consistency level configurable in cqlsh (CASSANDRA-4829)
 * fix cqlsh rendering of blob fields (CASSANDRA-4970)
 * fix cqlsh DESCRIBE command (CASSANDRA-4913)
 * save truncation position in system table (CASSANDRA-4906)
 * Move CompressionMetadata off-heap (CASSANDRA-4937)
 * allow CLI to GET cql3 columnfamily data (CASSANDRA-4924)
 * Fix rare race condition in getExpireTimeForEndpoint (CASSANDRA-4402)
 * acquire references to overlapping sstables during compaction so bloom filter
   doesn't get free'd prematurely (CASSANDRA-4934)
 * Don't share slice query filter in CQL3 SelectStatement (CASSANDRA-4928)
 * Separate tracing from Log4J (CASSANDRA-4861)
 * Exclude gcable tombstones from merkle-tree computation (CASSANDRA-4905)
 * Better printing of AbstractBounds for tracing (CASSANDRA-4931)
 * Optimize mostRecentTombstone check in CC.collectAllData (CASSANDRA-4883)
 * Change stream session ID to UUID to avoid collision from same node (CASSANDRA-4813)
 * Use Stats.db when bulk loading if present (CASSANDRA-4957)
 * Skip repair on system_trace and keyspaces with RF=1 (CASSANDRA-4956)
 * (cql3) Remove arbitrary SELECT limit (CASSANDRA-4918)
 * Correctly handle prepared operation on collections (CASSANDRA-4945)
 * Fix CQL3 LIMIT (CASSANDRA-4877)
 * Fix Stress for CQL3 (CASSANDRA-4979)
 * Remove cassandra specific exceptions from JMX interface (CASSANDRA-4893)
 * (CQL3) Force using ALLOW FILTERING on potentially inefficient queries (CASSANDRA-4915)
 * (cql3) Fix adding column when the table has collections (CASSANDRA-4982)
 * (cql3) Fix allowing collections with compact storage (CASSANDRA-4990)
 * (cql3) Refuse ttl/writetime function on collections (CASSANDRA-4992)
 * Replace IAuthority with new IAuthorizer (CASSANDRA-4874)
 * clqsh: fix KEY pseudocolumn escaping when describing Thrift tables
   in CQL3 mode (CASSANDRA-4955)
 * add basic authentication support for Pig CassandraStorage (CASSANDRA-3042)
 * fix CQL2 ALTER TABLE compaction_strategy_class altering (CASSANDRA-4965)
Merged from 1.1:
 * Fall back to old describe_splits if d_s_ex is not available (CASSANDRA-4803)
 * Improve error reporting when streaming ranges fail (CASSANDRA-5009)
 * Fix cqlsh timestamp formatting of timezone info (CASSANDRA-4746)
 * Fix assertion failure with leveled compaction (CASSANDRA-4799)
 * Check for null end_token in get_range_slice (CASSANDRA-4804)
 * Remove all remnants of removed nodes (CASSANDRA-4840)
 * Add aut-reloading of the log4j file in debian package (CASSANDRA-4855)
 * Fix estimated row cache entry size (CASSANDRA-4860)
 * reset getRangeSlice filter after finishing a row for get_paged_slice
   (CASSANDRA-4919)
 * expunge row cache post-truncate (CASSANDRA-4940)
 * Allow static CF definition with compact storage (CASSANDRA-4910)
 * Fix endless loop/compaction of schema_* CFs due to broken timestamps (CASSANDRA-4880)
 * Fix 'wrong class type' assertion in CounterColumn (CASSANDRA-4976)


1.2-beta2
 * fp rate of 1.0 disables BF entirely; LCS defaults to 1.0 (CASSANDRA-4876)
 * off-heap bloom filters for row keys (CASSANDRA_4865)
 * add extension point for sstable components (CASSANDRA-4049)
 * improve tracing output (CASSANDRA-4852, 4862)
 * make TRACE verb droppable (CASSANDRA-4672)
 * fix BulkLoader recognition of CQL3 columnfamilies (CASSANDRA-4755)
 * Sort commitlog segments for replay by id instead of mtime (CASSANDRA-4793)
 * Make hint delivery asynchronous (CASSANDRA-4761)
 * Pluggable Thrift transport factories for CLI and cqlsh (CASSANDRA-4609, 4610)
 * cassandra-cli: allow Double value type to be inserted to a column (CASSANDRA-4661)
 * Add ability to use custom TServerFactory implementations (CASSANDRA-4608)
 * optimize batchlog flushing to skip successful batches (CASSANDRA-4667)
 * include metadata for system keyspace itself in schema tables (CASSANDRA-4416)
 * add check to PropertyFileSnitch to verify presence of location for
   local node (CASSANDRA-4728)
 * add PBSPredictor consistency modeler (CASSANDRA-4261)
 * remove vestiges of Thrift unframed mode (CASSANDRA-4729)
 * optimize single-row PK lookups (CASSANDRA-4710)
 * adjust blockFor calculation to account for pending ranges due to node 
   movement (CASSANDRA-833)
 * Change CQL version to 3.0.0 and stop accepting 3.0.0-beta1 (CASSANDRA-4649)
 * (CQL3) Make prepared statement global instead of per connection 
   (CASSANDRA-4449)
 * Fix scrubbing of CQL3 created tables (CASSANDRA-4685)
 * (CQL3) Fix validation when using counter and regular columns in the same 
   table (CASSANDRA-4706)
 * Fix bug starting Cassandra with simple authentication (CASSANDRA-4648)
 * Add support for batchlog in CQL3 (CASSANDRA-4545, 4738)
 * Add support for multiple column family outputs in CFOF (CASSANDRA-4208)
 * Support repairing only the local DC nodes (CASSANDRA-4747)
 * Use rpc_address for binary protocol and change default port (CASSANDRA-4751)
 * Fix use of collections in prepared statements (CASSANDRA-4739)
 * Store more information into peers table (CASSANDRA-4351, 4814)
 * Configurable bucket size for size tiered compaction (CASSANDRA-4704)
 * Run leveled compaction in parallel (CASSANDRA-4310)
 * Fix potential NPE during CFS reload (CASSANDRA-4786)
 * Composite indexes may miss results (CASSANDRA-4796)
 * Move consistency level to the protocol level (CASSANDRA-4734, 4824)
 * Fix Subcolumn slice ends not respected (CASSANDRA-4826)
 * Fix Assertion error in cql3 select (CASSANDRA-4783)
 * Fix list prepend logic (CQL3) (CASSANDRA-4835)
 * Add booleans as literals in CQL3 (CASSANDRA-4776)
 * Allow renaming PK columns in CQL3 (CASSANDRA-4822)
 * Fix binary protocol NEW_NODE event (CASSANDRA-4679)
 * Fix potential infinite loop in tombstone compaction (CASSANDRA-4781)
 * Remove system tables accounting from schema (CASSANDRA-4850)
 * (cql3) Force provided columns in clustering key order in 
   'CLUSTERING ORDER BY' (CASSANDRA-4881)
 * Fix composite index bug (CASSANDRA-4884)
 * Fix short read protection for CQL3 (CASSANDRA-4882)
 * Add tracing support to the binary protocol (CASSANDRA-4699)
 * (cql3) Don't allow prepared marker inside collections (CASSANDRA-4890)
 * Re-allow order by on non-selected columns (CASSANDRA-4645)
 * Bug when composite index is created in a table having collections (CASSANDRA-4909)
 * log index scan subject in CompositesSearcher (CASSANDRA-4904)
Merged from 1.1:
 * add get[Row|Key]CacheEntries to CacheServiceMBean (CASSANDRA-4859)
 * fix get_paged_slice to wrap to next row correctly (CASSANDRA-4816)
 * fix indexing empty column values (CASSANDRA-4832)
 * allow JdbcDate to compose null Date objects (CASSANDRA-4830)
 * fix possible stackoverflow when compacting 1000s of sstables
   (CASSANDRA-4765)
 * fix wrong leveled compaction progress calculation (CASSANDRA-4807)
 * add a close() method to CRAR to prevent leaking file descriptors (CASSANDRA-4820)
 * fix potential infinite loop in get_count (CASSANDRA-4833)
 * fix compositeType.{get/from}String methods (CASSANDRA-4842)
 * (CQL) fix CREATE COLUMNFAMILY permissions check (CASSANDRA-4864)
 * Fix DynamicCompositeType same type comparison (CASSANDRA-4711)
 * Fix duplicate SSTable reference when stream session failed (CASSANDRA-3306)
 * Allow static CF definition with compact storage (CASSANDRA-4910)
 * Fix endless loop/compaction of schema_* CFs due to broken timestamps (CASSANDRA-4880)
 * Fix 'wrong class type' assertion in CounterColumn (CASSANDRA-4976)


1.2-beta1
 * add atomic_batch_mutate (CASSANDRA-4542, -4635)
 * increase default max_hint_window_in_ms to 3h (CASSANDRA-4632)
 * include message initiation time to replicas so they can more
   accurately drop timed-out requests (CASSANDRA-2858)
 * fix clientutil.jar dependencies (CASSANDRA-4566)
 * optimize WriteResponse (CASSANDRA-4548)
 * new metrics (CASSANDRA-4009)
 * redesign KEYS indexes to avoid read-before-write (CASSANDRA-2897)
 * debug tracing (CASSANDRA-1123)
 * parallelize row cache loading (CASSANDRA-4282)
 * Make compaction, flush JBOD-aware (CASSANDRA-4292)
 * run local range scans on the read stage (CASSANDRA-3687)
 * clean up ioexceptions (CASSANDRA-2116)
 * add disk_failure_policy (CASSANDRA-2118)
 * Introduce new json format with row level deletion (CASSANDRA-4054)
 * remove redundant "name" column from schema_keyspaces (CASSANDRA-4433)
 * improve "nodetool ring" handling of multi-dc clusters (CASSANDRA-3047)
 * update NTS calculateNaturalEndpoints to be O(N log N) (CASSANDRA-3881)
 * split up rpc timeout by operation type (CASSANDRA-2819)
 * rewrite key cache save/load to use only sequential i/o (CASSANDRA-3762)
 * update MS protocol with a version handshake + broadcast address id
   (CASSANDRA-4311)
 * multithreaded hint replay (CASSANDRA-4189)
 * add inter-node message compression (CASSANDRA-3127)
 * remove COPP (CASSANDRA-2479)
 * Track tombstone expiration and compact when tombstone content is
   higher than a configurable threshold, default 20% (CASSANDRA-3442, 4234)
 * update MurmurHash to version 3 (CASSANDRA-2975)
 * (CLI) track elapsed time for `delete' operation (CASSANDRA-4060)
 * (CLI) jline version is bumped to 1.0 to properly  support
   'delete' key function (CASSANDRA-4132)
 * Save IndexSummary into new SSTable 'Summary' component (CASSANDRA-2392, 4289)
 * Add support for range tombstones (CASSANDRA-3708)
 * Improve MessagingService efficiency (CASSANDRA-3617)
 * Avoid ID conflicts from concurrent schema changes (CASSANDRA-3794)
 * Set thrift HSHA server thread limit to unlimited by default (CASSANDRA-4277)
 * Avoids double serialization of CF id in RowMutation messages
   (CASSANDRA-4293)
 * stream compressed sstables directly with java nio (CASSANDRA-4297)
 * Support multiple ranges in SliceQueryFilter (CASSANDRA-3885)
 * Add column metadata to system column families (CASSANDRA-4018)
 * (cql3) Always use composite types by default (CASSANDRA-4329)
 * (cql3) Add support for set, map and list (CASSANDRA-3647)
 * Validate date type correctly (CASSANDRA-4441)
 * (cql3) Allow definitions with only a PK (CASSANDRA-4361)
 * (cql3) Add support for row key composites (CASSANDRA-4179)
 * improve DynamicEndpointSnitch by using reservoir sampling (CASSANDRA-4038)
 * (cql3) Add support for 2ndary indexes (CASSANDRA-3680)
 * (cql3) fix defining more than one PK to be invalid (CASSANDRA-4477)
 * remove schema agreement checking from all external APIs (Thrift, CQL and CQL3) (CASSANDRA-4487)
 * add Murmur3Partitioner and make it default for new installations (CASSANDRA-3772, 4621)
 * (cql3) update pseudo-map syntax to use map syntax (CASSANDRA-4497)
 * Finer grained exceptions hierarchy and provides error code with exceptions (CASSANDRA-3979)
 * Adds events push to binary protocol (CASSANDRA-4480)
 * Rewrite nodetool help (CASSANDRA-2293)
 * Make CQL3 the default for CQL (CASSANDRA-4640)
 * update stress tool to be able to use CQL3 (CASSANDRA-4406)
 * Accept all thrift update on CQL3 cf but don't expose their metadata (CASSANDRA-4377)
 * Replace Throttle with Guava's RateLimiter for HintedHandOff (CASSANDRA-4541)
 * fix counter add/get using CQL2 and CQL3 in stress tool (CASSANDRA-4633)
 * Add sstable count per level to cfstats (CASSANDRA-4537)
 * (cql3) Add ALTER KEYSPACE statement (CASSANDRA-4611)
 * (cql3) Allow defining default consistency levels (CASSANDRA-4448)
 * (cql3) Fix queries using LIMIT missing results (CASSANDRA-4579)
 * fix cross-version gossip messaging (CASSANDRA-4576)
 * added inet data type (CASSANDRA-4627)


1.1.6
 * Wait for writes on synchronous read digest mismatch (CASSANDRA-4792)
 * fix commitlog replay for nanotime-infected sstables (CASSANDRA-4782)
 * preflight check ttl for maximum of 20 years (CASSANDRA-4771)
 * (Pig) fix widerow input with single column rows (CASSANDRA-4789)
 * Fix HH to compact with correct gcBefore, which avoids wiping out
   undelivered hints (CASSANDRA-4772)
 * LCS will merge up to 32 L0 sstables as intended (CASSANDRA-4778)
 * NTS will default unconfigured DC replicas to zero (CASSANDRA-4675)
 * use default consistency level in counter validation if none is
   explicitly provide (CASSANDRA-4700)
 * Improve IAuthority interface by introducing fine-grained
   access permissions and grant/revoke commands (CASSANDRA-4490, 4644)
 * fix assumption error in CLI when updating/describing keyspace 
   (CASSANDRA-4322)
 * Adds offline sstablescrub to debian packaging (CASSANDRA-4642)
 * Automatic fixing of overlapping leveled sstables (CASSANDRA-4644)
 * fix error when using ORDER BY with extended selections (CASSANDRA-4689)
 * (CQL3) Fix validation for IN queries for non-PK cols (CASSANDRA-4709)
 * fix re-created keyspace disappering after 1.1.5 upgrade 
   (CASSANDRA-4698, 4752)
 * (CLI) display elapsed time in 2 fraction digits (CASSANDRA-3460)
 * add authentication support to sstableloader (CASSANDRA-4712)
 * Fix CQL3 'is reversed' logic (CASSANDRA-4716, 4759)
 * (CQL3) Don't return ReversedType in result set metadata (CASSANDRA-4717)
 * Backport adding AlterKeyspace statement (CASSANDRA-4611)
 * (CQL3) Correcty accept upper-case data types (CASSANDRA-4770)
 * Add binary protocol events for schema changes (CASSANDRA-4684)
Merged from 1.0:
 * Switch from NBHM to CHM in MessagingService's callback map, which
   prevents OOM in long-running instances (CASSANDRA-4708)


1.1.5
 * add SecondaryIndex.reload API (CASSANDRA-4581)
 * use millis + atomicint for commitlog segment creation instead of
   nanotime, which has issues under some hypervisors (CASSANDRA-4601)
 * fix FD leak in slice queries (CASSANDRA-4571)
 * avoid recursion in leveled compaction (CASSANDRA-4587)
 * increase stack size under Java7 to 180K
 * Log(info) schema changes (CASSANDRA-4547)
 * Change nodetool setcachecapcity to manipulate global caches (CASSANDRA-4563)
 * (cql3) fix setting compaction strategy (CASSANDRA-4597)
 * fix broken system.schema_* timestamps on system startup (CASSANDRA-4561)
 * fix wrong skip of cache saving (CASSANDRA-4533)
 * Avoid NPE when lost+found is in data dir (CASSANDRA-4572)
 * Respect five-minute flush moratorium after initial CL replay (CASSANDRA-4474)
 * Adds ntp as recommended in debian packaging (CASSANDRA-4606)
 * Configurable transport in CF Record{Reader|Writer} (CASSANDRA-4558)
 * (cql3) fix potential NPE with both equal and unequal restriction (CASSANDRA-4532)
 * (cql3) improves ORDER BY validation (CASSANDRA-4624)
 * Fix potential deadlock during counter writes (CASSANDRA-4578)
 * Fix cql error with ORDER BY when using IN (CASSANDRA-4612)
Merged from 1.0:
 * increase Xss to 160k to accomodate latest 1.6 JVMs (CASSANDRA-4602)
 * fix toString of hint destination tokens (CASSANDRA-4568)
 * Fix multiple values for CurrentLocal NodeID (CASSANDRA-4626)


1.1.4
 * fix offline scrub to catch >= out of order rows (CASSANDRA-4411)
 * fix cassandra-env.sh on RHEL and other non-dash-based systems 
   (CASSANDRA-4494)
Merged from 1.0:
 * (Hadoop) fix setting key length for old-style mapred api (CASSANDRA-4534)
 * (Hadoop) fix iterating through a resultset consisting entirely
   of tombstoned rows (CASSANDRA-4466)


1.1.3
 * (cqlsh) add COPY TO (CASSANDRA-4434)
 * munmap commitlog segments before rename (CASSANDRA-4337)
 * (JMX) rename getRangeKeySample to sampleKeyRange to avoid returning
   multi-MB results as an attribute (CASSANDRA-4452)
 * flush based on data size, not throughput; overwritten columns no 
   longer artificially inflate liveRatio (CASSANDRA-4399)
 * update default commitlog segment size to 32MB and total commitlog
   size to 32/1024 MB for 32/64 bit JVMs, respectively (CASSANDRA-4422)
 * avoid using global partitioner to estimate ranges in index sstables
   (CASSANDRA-4403)
 * restore pre-CASSANDRA-3862 approach to removing expired tombstones
   from row cache during compaction (CASSANDRA-4364)
 * (stress) support for CQL prepared statements (CASSANDRA-3633)
 * Correctly catch exception when Snappy cannot be loaded (CASSANDRA-4400)
 * (cql3) Support ORDER BY when IN condition is given in WHERE clause (CASSANDRA-4327)
 * (cql3) delete "component_index" column on DROP TABLE call (CASSANDRA-4420)
 * change nanoTime() to currentTimeInMillis() in schema related code (CASSANDRA-4432)
 * add a token generation tool (CASSANDRA-3709)
 * Fix LCS bug with sstable containing only 1 row (CASSANDRA-4411)
 * fix "Can't Modify Index Name" problem on CF update (CASSANDRA-4439)
 * Fix assertion error in getOverlappingSSTables during repair (CASSANDRA-4456)
 * fix nodetool's setcompactionthreshold command (CASSANDRA-4455)
 * Ensure compacted files are never used, to avoid counter overcount (CASSANDRA-4436)
Merged from 1.0:
 * Push the validation of secondary index values to the SecondaryIndexManager (CASSANDRA-4240)
 * allow dropping columns shadowed by not-yet-expired supercolumn or row
   tombstones in PrecompactedRow (CASSANDRA-4396)


1.1.2
 * Fix cleanup not deleting index entries (CASSANDRA-4379)
 * Use correct partitioner when saving + loading caches (CASSANDRA-4331)
 * Check schema before trying to export sstable (CASSANDRA-2760)
 * Raise a meaningful exception instead of NPE when PFS encounters
   an unconfigured node + no default (CASSANDRA-4349)
 * fix bug in sstable blacklisting with LCS (CASSANDRA-4343)
 * LCS no longer promotes tiny sstables out of L0 (CASSANDRA-4341)
 * skip tombstones during hint replay (CASSANDRA-4320)
 * fix NPE in compactionstats (CASSANDRA-4318)
 * enforce 1m min keycache for auto (CASSANDRA-4306)
 * Have DeletedColumn.isMFD always return true (CASSANDRA-4307)
 * (cql3) exeption message for ORDER BY constraints said primary filter can be
    an IN clause, which is misleading (CASSANDRA-4319)
 * (cql3) Reject (not yet supported) creation of 2ndardy indexes on tables with
   composite primary keys (CASSANDRA-4328)
 * Set JVM stack size to 160k for java 7 (CASSANDRA-4275)
 * cqlsh: add COPY command to load data from CSV flat files (CASSANDRA-4012)
 * CFMetaData.fromThrift to throw ConfigurationException upon error (CASSANDRA-4353)
 * Use CF comparator to sort indexed columns in SecondaryIndexManager
   (CASSANDRA-4365)
 * add strategy_options to the KSMetaData.toString() output (CASSANDRA-4248)
 * (cql3) fix range queries containing unqueried results (CASSANDRA-4372)
 * (cql3) allow updating column_alias types (CASSANDRA-4041)
 * (cql3) Fix deletion bug (CASSANDRA-4193)
 * Fix computation of overlapping sstable for leveled compaction (CASSANDRA-4321)
 * Improve scrub and allow to run it offline (CASSANDRA-4321)
 * Fix assertionError in StorageService.bulkLoad (CASSANDRA-4368)
 * (cqlsh) add option to authenticate to a keyspace at startup (CASSANDRA-4108)
 * (cqlsh) fix ASSUME functionality (CASSANDRA-4352)
 * Fix ColumnFamilyRecordReader to not return progress > 100% (CASSANDRA-3942)
Merged from 1.0:
 * Set gc_grace on index CF to 0 (CASSANDRA-4314)


1.1.1
 * add populate_io_cache_on_flush option (CASSANDRA-2635)
 * allow larger cache capacities than 2GB (CASSANDRA-4150)
 * add getsstables command to nodetool (CASSANDRA-4199)
 * apply parent CF compaction settings to secondary index CFs (CASSANDRA-4280)
 * preserve commitlog size cap when recycling segments at startup
   (CASSANDRA-4201)
 * (Hadoop) fix split generation regression (CASSANDRA-4259)
 * ignore min/max compactions settings in LCS, while preserving
   behavior that min=max=0 disables autocompaction (CASSANDRA-4233)
 * log number of rows read from saved cache (CASSANDRA-4249)
 * calculate exact size required for cleanup operations (CASSANDRA-1404)
 * avoid blocking additional writes during flush when the commitlog
   gets behind temporarily (CASSANDRA-1991)
 * enable caching on index CFs based on data CF cache setting (CASSANDRA-4197)
 * warn on invalid replication strategy creation options (CASSANDRA-4046)
 * remove [Freeable]Memory finalizers (CASSANDRA-4222)
 * include tombstone size in ColumnFamily.size, which can prevent OOM
   during sudden mass delete operations by yielding a nonzero liveRatio
   (CASSANDRA-3741)
 * Open 1 sstableScanner per level for leveled compaction (CASSANDRA-4142)
 * Optimize reads when row deletion timestamps allow us to restrict
   the set of sstables we check (CASSANDRA-4116)
 * add support for commitlog archiving and point-in-time recovery
   (CASSANDRA-3690)
 * avoid generating redundant compaction tasks during streaming
   (CASSANDRA-4174)
 * add -cf option to nodetool snapshot, and takeColumnFamilySnapshot to
   StorageService mbean (CASSANDRA-556)
 * optimize cleanup to drop entire sstables where possible (CASSANDRA-4079)
 * optimize truncate when autosnapshot is disabled (CASSANDRA-4153)
 * update caches to use byte[] keys to reduce memory overhead (CASSANDRA-3966)
 * add column limit to cli (CASSANDRA-3012, 4098)
 * clean up and optimize DataOutputBuffer, used by CQL compression and
   CompositeType (CASSANDRA-4072)
 * optimize commitlog checksumming (CASSANDRA-3610)
 * identify and blacklist corrupted SSTables from future compactions 
   (CASSANDRA-2261)
 * Move CfDef and KsDef validation out of thrift (CASSANDRA-4037)
 * Expose API to repair a user provided range (CASSANDRA-3912)
 * Add way to force the cassandra-cli to refresh its schema (CASSANDRA-4052)
 * Avoid having replicate on write tasks stacking up at CL.ONE (CASSANDRA-2889)
 * (cql3) Backwards compatibility for composite comparators in non-cql3-aware
   clients (CASSANDRA-4093)
 * (cql3) Fix order by for reversed queries (CASSANDRA-4160)
 * (cql3) Add ReversedType support (CASSANDRA-4004)
 * (cql3) Add timeuuid type (CASSANDRA-4194)
 * (cql3) Minor fixes (CASSANDRA-4185)
 * (cql3) Fix prepared statement in BATCH (CASSANDRA-4202)
 * (cql3) Reduce the list of reserved keywords (CASSANDRA-4186)
 * (cql3) Move max/min compaction thresholds to compaction strategy options
   (CASSANDRA-4187)
 * Fix exception during move when localhost is the only source (CASSANDRA-4200)
 * (cql3) Allow paging through non-ordered partitioner results (CASSANDRA-3771)
 * (cql3) Fix drop index (CASSANDRA-4192)
 * (cql3) Don't return range ghosts anymore (CASSANDRA-3982)
 * fix re-creating Keyspaces/ColumnFamilies with the same name as dropped
   ones (CASSANDRA-4219)
 * fix SecondaryIndex LeveledManifest save upon snapshot (CASSANDRA-4230)
 * fix missing arrayOffset in FBUtilities.hash (CASSANDRA-4250)
 * (cql3) Add name of parameters in CqlResultSet (CASSANDRA-4242)
 * (cql3) Correctly validate order by queries (CASSANDRA-4246)
 * rename stress to cassandra-stress for saner packaging (CASSANDRA-4256)
 * Fix exception on colum metadata with non-string comparator (CASSANDRA-4269)
 * Check for unknown/invalid compression options (CASSANDRA-4266)
 * (cql3) Adds simple access to column timestamp and ttl (CASSANDRA-4217)
 * (cql3) Fix range queries with secondary indexes (CASSANDRA-4257)
 * Better error messages from improper input in cli (CASSANDRA-3865)
 * Try to stop all compaction upon Keyspace or ColumnFamily drop (CASSANDRA-4221)
 * (cql3) Allow keyspace properties to contain hyphens (CASSANDRA-4278)
 * (cql3) Correctly validate keyspace access in create table (CASSANDRA-4296)
 * Avoid deadlock in migration stage (CASSANDRA-3882)
 * Take supercolumn names and deletion info into account in memtable throughput
   (CASSANDRA-4264)
 * Add back backward compatibility for old style replication factor (CASSANDRA-4294)
 * Preserve compatibility with pre-1.1 index queries (CASSANDRA-4262)
Merged from 1.0:
 * Fix super columns bug where cache is not updated (CASSANDRA-4190)
 * fix maxTimestamp to include row tombstones (CASSANDRA-4116)
 * (CLI) properly handle quotes in create/update keyspace commands (CASSANDRA-4129)
 * Avoids possible deadlock during bootstrap (CASSANDRA-4159)
 * fix stress tool that hangs forever on timeout or error (CASSANDRA-4128)
 * stress tool to return appropriate exit code on failure (CASSANDRA-4188)
 * fix compaction NPE when out of disk space and assertions disabled
   (CASSANDRA-3985)
 * synchronize LCS getEstimatedTasks to avoid CME (CASSANDRA-4255)
 * ensure unique streaming session id's (CASSANDRA-4223)
 * kick off background compaction when min/max thresholds change 
   (CASSANDRA-4279)
 * improve ability of STCS.getBuckets to deal with 100s of 1000s of
   sstables, such as when convertinb back from LCS (CASSANDRA-4287)
 * Oversize integer in CQL throws NumberFormatException (CASSANDRA-4291)
 * fix 1.0.x node join to mixed version cluster, other nodes >= 1.1 (CASSANDRA-4195)
 * Fix LCS splitting sstable base on uncompressed size (CASSANDRA-4419)
 * Push the validation of secondary index values to the SecondaryIndexManager (CASSANDRA-4240)
 * Don't purge columns during upgradesstables (CASSANDRA-4462)
 * Make cqlsh work with piping (CASSANDRA-4113)
 * Validate arguments for nodetool decommission (CASSANDRA-4061)
 * Report thrift status in nodetool info (CASSANDRA-4010)


1.1.0-final
 * average a reduced liveRatio estimate with the previous one (CASSANDRA-4065)
 * Allow KS and CF names up to 48 characters (CASSANDRA-4157)
 * fix stress build (CASSANDRA-4140)
 * add time remaining estimate to nodetool compactionstats (CASSANDRA-4167)
 * (cql) fix NPE in cql3 ALTER TABLE (CASSANDRA-4163)
 * (cql) Add support for CL.TWO and CL.THREE in CQL (CASSANDRA-4156)
 * (cql) Fix type in CQL3 ALTER TABLE preventing update (CASSANDRA-4170)
 * (cql) Throw invalid exception from CQL3 on obsolete options (CASSANDRA-4171)
 * (cqlsh) fix recognizing uppercase SELECT keyword (CASSANDRA-4161)
 * Pig: wide row support (CASSANDRA-3909)
Merged from 1.0:
 * avoid streaming empty files with bulk loader if sstablewriter errors out
   (CASSANDRA-3946)


1.1-rc1
 * Include stress tool in binary builds (CASSANDRA-4103)
 * (Hadoop) fix wide row iteration when last row read was deleted
   (CASSANDRA-4154)
 * fix read_repair_chance to really default to 0.1 in the cli (CASSANDRA-4114)
 * Adds caching and bloomFilterFpChange to CQL options (CASSANDRA-4042)
 * Adds posibility to autoconfigure size of the KeyCache (CASSANDRA-4087)
 * fix KEYS index from skipping results (CASSANDRA-3996)
 * Remove sliced_buffer_size_in_kb dead option (CASSANDRA-4076)
 * make loadNewSStable preserve sstable version (CASSANDRA-4077)
 * Respect 1.0 cache settings as much as possible when upgrading 
   (CASSANDRA-4088)
 * relax path length requirement for sstable files when upgrading on 
   non-Windows platforms (CASSANDRA-4110)
 * fix terminination of the stress.java when errors were encountered
   (CASSANDRA-4128)
 * Move CfDef and KsDef validation out of thrift (CASSANDRA-4037)
 * Fix get_paged_slice (CASSANDRA-4136)
 * CQL3: Support slice with exclusive start and stop (CASSANDRA-3785)
Merged from 1.0:
 * support PropertyFileSnitch in bulk loader (CASSANDRA-4145)
 * add auto_snapshot option allowing disabling snapshot before drop/truncate
   (CASSANDRA-3710)
 * allow short snitch names (CASSANDRA-4130)


1.1-beta2
 * rename loaded sstables to avoid conflicts with local snapshots
   (CASSANDRA-3967)
 * start hint replay as soon as FD notifies that the target is back up
   (CASSANDRA-3958)
 * avoid unproductive deserializing of cached rows during compaction
   (CASSANDRA-3921)
 * fix concurrency issues with CQL keyspace creation (CASSANDRA-3903)
 * Show Effective Owership via Nodetool ring <keyspace> (CASSANDRA-3412)
 * Update ORDER BY syntax for CQL3 (CASSANDRA-3925)
 * Fix BulkRecordWriter to not throw NPE if reducer gets no map data from Hadoop (CASSANDRA-3944)
 * Fix bug with counters in super columns (CASSANDRA-3821)
 * Remove deprecated merge_shard_chance (CASSANDRA-3940)
 * add a convenient way to reset a node's schema (CASSANDRA-2963)
 * fix for intermittent SchemaDisagreementException (CASSANDRA-3884)
 * CLI `list <CF>` to limit number of columns and their order (CASSANDRA-3012)
 * ignore deprecated KsDef/CfDef/ColumnDef fields in native schema (CASSANDRA-3963)
 * CLI to report when unsupported column_metadata pair was given (CASSANDRA-3959)
 * reincarnate removed and deprecated KsDef/CfDef attributes (CASSANDRA-3953)
 * Fix race between writes and read for cache (CASSANDRA-3862)
 * perform static initialization of StorageProxy on start-up (CASSANDRA-3797)
 * support trickling fsync() on writes (CASSANDRA-3950)
 * expose counters for unavailable/timeout exceptions given to thrift clients (CASSANDRA-3671)
 * avoid quadratic startup time in LeveledManifest (CASSANDRA-3952)
 * Add type information to new schema_ columnfamilies and remove thrift
   serialization for schema (CASSANDRA-3792)
 * add missing column validator options to the CLI help (CASSANDRA-3926)
 * skip reading saved key cache if CF's caching strategy is NONE or ROWS_ONLY (CASSANDRA-3954)
 * Unify migration code (CASSANDRA-4017)
Merged from 1.0:
 * cqlsh: guess correct version of Python for Arch Linux (CASSANDRA-4090)
 * (CLI) properly handle quotes in create/update keyspace commands (CASSANDRA-4129)
 * Avoids possible deadlock during bootstrap (CASSANDRA-4159)
 * fix stress tool that hangs forever on timeout or error (CASSANDRA-4128)
 * Fix super columns bug where cache is not updated (CASSANDRA-4190)
 * stress tool to return appropriate exit code on failure (CASSANDRA-4188)


1.0.9
 * improve index sampling performance (CASSANDRA-4023)
 * always compact away deleted hints immediately after handoff (CASSANDRA-3955)
 * delete hints from dropped ColumnFamilies on handoff instead of
   erroring out (CASSANDRA-3975)
 * add CompositeType ref to the CLI doc for create/update column family (CASSANDRA-3980)
 * Pig: support Counter ColumnFamilies (CASSANDRA-3973)
 * Pig: Composite column support (CASSANDRA-3684)
 * Avoid NPE during repair when a keyspace has no CFs (CASSANDRA-3988)
 * Fix division-by-zero error on get_slice (CASSANDRA-4000)
 * don't change manifest level for cleanup, scrub, and upgradesstables
   operations under LeveledCompactionStrategy (CASSANDRA-3989, 4112)
 * fix race leading to super columns assertion failure (CASSANDRA-3957)
 * fix NPE on invalid CQL delete command (CASSANDRA-3755)
 * allow custom types in CLI's assume command (CASSANDRA-4081)
 * fix totalBytes count for parallel compactions (CASSANDRA-3758)
 * fix intermittent NPE in get_slice (CASSANDRA-4095)
 * remove unnecessary asserts in native code interfaces (CASSANDRA-4096)
 * Validate blank keys in CQL to avoid assertion errors (CASSANDRA-3612)
 * cqlsh: fix bad decoding of some column names (CASSANDRA-4003)
 * cqlsh: fix incorrect padding with unicode chars (CASSANDRA-4033)
 * Fix EC2 snitch incorrectly reporting region (CASSANDRA-4026)
 * Shut down thrift during decommission (CASSANDRA-4086)
 * Expose nodetool cfhistograms for 2ndary indexes (CASSANDRA-4063)
Merged from 0.8:
 * Fix ConcurrentModificationException in gossiper (CASSANDRA-4019)


1.1-beta1
 * (cqlsh)
   + add SOURCE and CAPTURE commands, and --file option (CASSANDRA-3479)
   + add ALTER COLUMNFAMILY WITH (CASSANDRA-3523)
   + bundle Python dependencies with Cassandra (CASSANDRA-3507)
   + added to Debian package (CASSANDRA-3458)
   + display byte data instead of erroring out on decode failure 
     (CASSANDRA-3874)
 * add nodetool rebuild_index (CASSANDRA-3583)
 * add nodetool rangekeysample (CASSANDRA-2917)
 * Fix streaming too much data during move operations (CASSANDRA-3639)
 * Nodetool and CLI connect to localhost by default (CASSANDRA-3568)
 * Reduce memory used by primary index sample (CASSANDRA-3743)
 * (Hadoop) separate input/output configurations (CASSANDRA-3197, 3765)
 * avoid returning internal Cassandra classes over JMX (CASSANDRA-2805)
 * add row-level isolation via SnapTree (CASSANDRA-2893)
 * Optimize key count estimation when opening sstable on startup
   (CASSANDRA-2988)
 * multi-dc replication optimization supporting CL > ONE (CASSANDRA-3577)
 * add command to stop compactions (CASSANDRA-1740, 3566, 3582)
 * multithreaded streaming (CASSANDRA-3494)
 * removed in-tree redhat spec (CASSANDRA-3567)
 * "defragment" rows for name-based queries under STCS, again (CASSANDRA-2503)
 * Recycle commitlog segments for improved performance 
   (CASSANDRA-3411, 3543, 3557, 3615)
 * update size-tiered compaction to prioritize small tiers (CASSANDRA-2407)
 * add message expiration logic to OutboundTcpConnection (CASSANDRA-3005)
 * off-heap cache to use sun.misc.Unsafe instead of JNA (CASSANDRA-3271)
 * EACH_QUORUM is only supported for writes (CASSANDRA-3272)
 * replace compactionlock use in schema migration by checking CFS.isValid
   (CASSANDRA-3116)
 * recognize that "SELECT first ... *" isn't really "SELECT *" (CASSANDRA-3445)
 * Use faster bytes comparison (CASSANDRA-3434)
 * Bulk loader is no longer a fat client, (HADOOP) bulk load output format
   (CASSANDRA-3045)
 * (Hadoop) add support for KeyRange.filter
 * remove assumption that keys and token are in bijection
   (CASSANDRA-1034, 3574, 3604)
 * always remove endpoints from delevery queue in HH (CASSANDRA-3546)
 * fix race between cf flush and its 2ndary indexes flush (CASSANDRA-3547)
 * fix potential race in AES when a repair fails (CASSANDRA-3548)
 * Remove columns shadowed by a deleted container even when we cannot purge
   (CASSANDRA-3538)
 * Improve memtable slice iteration performance (CASSANDRA-3545)
 * more efficient allocation of small bloom filters (CASSANDRA-3618)
 * Use separate writer thread in SSTableSimpleUnsortedWriter (CASSANDRA-3619)
 * fsync the directory after new sstable or commitlog segment are created (CASSANDRA-3250)
 * fix minor issues reported by FindBugs (CASSANDRA-3658)
 * global key/row caches (CASSANDRA-3143, 3849)
 * optimize memtable iteration during range scan (CASSANDRA-3638)
 * introduce 'crc_check_chance' in CompressionParameters to support
   a checksum percentage checking chance similarly to read-repair (CASSANDRA-3611)
 * a way to deactivate global key/row cache on per-CF basis (CASSANDRA-3667)
 * fix LeveledCompactionStrategy broken because of generation pre-allocation
   in LeveledManifest (CASSANDRA-3691)
 * finer-grained control over data directories (CASSANDRA-2749)
 * Fix ClassCastException during hinted handoff (CASSANDRA-3694)
 * Upgrade Thrift to 0.7 (CASSANDRA-3213)
 * Make stress.java insert operation to use microseconds (CASSANDRA-3725)
 * Allows (internally) doing a range query with a limit of columns instead of
   rows (CASSANDRA-3742)
 * Allow rangeSlice queries to be start/end inclusive/exclusive (CASSANDRA-3749)
 * Fix BulkLoader to support new SSTable layout and add stream
   throttling to prevent an NPE when there is no yaml config (CASSANDRA-3752)
 * Allow concurrent schema migrations (CASSANDRA-1391, 3832)
 * Add SnapshotCommand to trigger snapshot on remote node (CASSANDRA-3721)
 * Make CFMetaData conversions to/from thrift/native schema inverses
   (CASSANDRA_3559)
 * Add initial code for CQL 3.0-beta (CASSANDRA-2474, 3781, 3753)
 * Add wide row support for ColumnFamilyInputFormat (CASSANDRA-3264)
 * Allow extending CompositeType comparator (CASSANDRA-3657)
 * Avoids over-paging during get_count (CASSANDRA-3798)
 * Add new command to rebuild a node without (repair) merkle tree calculations
   (CASSANDRA-3483, 3922)
 * respect not only row cache capacity but caching mode when
   trying to read data (CASSANDRA-3812)
 * fix system tests (CASSANDRA-3827)
 * CQL support for altering row key type in ALTER TABLE (CASSANDRA-3781)
 * turn compression on by default (CASSANDRA-3871)
 * make hexToBytes refuse invalid input (CASSANDRA-2851)
 * Make secondary indexes CF inherit compression and compaction from their
   parent CF (CASSANDRA-3877)
 * Finish cleanup up tombstone purge code (CASSANDRA-3872)
 * Avoid NPE on aboarted stream-out sessions (CASSANDRA-3904)
 * BulkRecordWriter throws NPE for counter columns (CASSANDRA-3906)
 * Support compression using BulkWriter (CASSANDRA-3907)


1.0.8
 * fix race between cleanup and flush on secondary index CFSes (CASSANDRA-3712)
 * avoid including non-queried nodes in rangeslice read repair
   (CASSANDRA-3843)
 * Only snapshot CF being compacted for snapshot_before_compaction 
   (CASSANDRA-3803)
 * Log active compactions in StatusLogger (CASSANDRA-3703)
 * Compute more accurate compaction score per level (CASSANDRA-3790)
 * Return InvalidRequest when using a keyspace that doesn't exist
   (CASSANDRA-3764)
 * disallow user modification of System keyspace (CASSANDRA-3738)
 * allow using sstable2json on secondary index data (CASSANDRA-3738)
 * (cqlsh) add DESCRIBE COLUMNFAMILIES (CASSANDRA-3586)
 * (cqlsh) format blobs correctly and use colors to improve output
   readability (CASSANDRA-3726)
 * synchronize BiMap of bootstrapping tokens (CASSANDRA-3417)
 * show index options in CLI (CASSANDRA-3809)
 * add optional socket timeout for streaming (CASSANDRA-3838)
 * fix truncate not to leave behind non-CFS backed secondary indexes
   (CASSANDRA-3844)
 * make CLI `show schema` to use output stream directly instead
   of StringBuilder (CASSANDRA-3842)
 * remove the wait on hint future during write (CASSANDRA-3870)
 * (cqlsh) ignore missing CfDef opts (CASSANDRA-3933)
 * (cqlsh) look for cqlshlib relative to realpath (CASSANDRA-3767)
 * Fix short read protection (CASSANDRA-3934)
 * Make sure infered and actual schema match (CASSANDRA-3371)
 * Fix NPE during HH delivery (CASSANDRA-3677)
 * Don't put boostrapping node in 'hibernate' status (CASSANDRA-3737)
 * Fix double quotes in windows bat files (CASSANDRA-3744)
 * Fix bad validator lookup (CASSANDRA-3789)
 * Fix soft reset in EC2MultiRegionSnitch (CASSANDRA-3835)
 * Don't leave zombie connections with THSHA thrift server (CASSANDRA-3867)
 * (cqlsh) fix deserialization of data (CASSANDRA-3874)
 * Fix removetoken force causing an inconsistent state (CASSANDRA-3876)
 * Fix ahndling of some types with Pig (CASSANDRA-3886)
 * Don't allow to drop the system keyspace (CASSANDRA-3759)
 * Make Pig deletes disabled by default and configurable (CASSANDRA-3628)
Merged from 0.8:
 * (Pig) fix CassandraStorage to use correct comparator in Super ColumnFamily
   case (CASSANDRA-3251)
 * fix thread safety issues in commitlog replay, primarily affecting
   systems with many (100s) of CF definitions (CASSANDRA-3751)
 * Fix relevant tombstone ignored with super columns (CASSANDRA-3875)


1.0.7
 * fix regression in HH page size calculation (CASSANDRA-3624)
 * retry failed stream on IOException (CASSANDRA-3686)
 * allow configuring bloom_filter_fp_chance (CASSANDRA-3497)
 * attempt hint delivery every ten minutes, or when failure detector
   notifies us that a node is back up, whichever comes first.  hint
   handoff throttle delay default changed to 1ms, from 50 (CASSANDRA-3554)
 * add nodetool setstreamthroughput (CASSANDRA-3571)
 * fix assertion when dropping a columnfamily with no sstables (CASSANDRA-3614)
 * more efficient allocation of small bloom filters (CASSANDRA-3618)
 * CLibrary.createHardLinkWithExec() to check for errors (CASSANDRA-3101)
 * Avoid creating empty and non cleaned writer during compaction (CASSANDRA-3616)
 * stop thrift service in shutdown hook so we can quiesce MessagingService
   (CASSANDRA-3335)
 * (CQL) compaction_strategy_options and compression_parameters for
   CREATE COLUMNFAMILY statement (CASSANDRA-3374)
 * Reset min/max compaction threshold when creating size tiered compaction
   strategy (CASSANDRA-3666)
 * Don't ignore IOException during compaction (CASSANDRA-3655)
 * Fix assertion error for CF with gc_grace=0 (CASSANDRA-3579)
 * Shutdown ParallelCompaction reducer executor after use (CASSANDRA-3711)
 * Avoid < 0 value for pending tasks in leveled compaction (CASSANDRA-3693)
 * (Hadoop) Support TimeUUID in Pig CassandraStorage (CASSANDRA-3327)
 * Check schema is ready before continuing boostrapping (CASSANDRA-3629)
 * Catch overflows during parsing of chunk_length_kb (CASSANDRA-3644)
 * Improve stream protocol mismatch errors (CASSANDRA-3652)
 * Avoid multiple thread doing HH to the same target (CASSANDRA-3681)
 * Add JMX property for rp_timeout_in_ms (CASSANDRA-2940)
 * Allow DynamicCompositeType to compare component of different types
   (CASSANDRA-3625)
 * Flush non-cfs backed secondary indexes (CASSANDRA-3659)
 * Secondary Indexes should report memory consumption (CASSANDRA-3155)
 * fix for SelectStatement start/end key are not set correctly
   when a key alias is involved (CASSANDRA-3700)
 * fix CLI `show schema` command insert of an extra comma in
   column_metadata (CASSANDRA-3714)
Merged from 0.8:
 * avoid logging (harmless) exception when GC takes < 1ms (CASSANDRA-3656)
 * prevent new nodes from thinking down nodes are up forever (CASSANDRA-3626)
 * use correct list of replicas for LOCAL_QUORUM reads when read repair
   is disabled (CASSANDRA-3696)
 * block on flush before compacting hints (may prevent OOM) (CASSANDRA-3733)


1.0.6
 * (CQL) fix cqlsh support for replicate_on_write (CASSANDRA-3596)
 * fix adding to leveled manifest after streaming (CASSANDRA-3536)
 * filter out unavailable cipher suites when using encryption (CASSANDRA-3178)
 * (HADOOP) add old-style api support for CFIF and CFRR (CASSANDRA-2799)
 * Support TimeUUIDType column names in Stress.java tool (CASSANDRA-3541)
 * (CQL) INSERT/UPDATE/DELETE/TRUNCATE commands should allow CF names to
   be qualified by keyspace (CASSANDRA-3419)
 * always remove endpoints from delevery queue in HH (CASSANDRA-3546)
 * fix race between cf flush and its 2ndary indexes flush (CASSANDRA-3547)
 * fix potential race in AES when a repair fails (CASSANDRA-3548)
 * fix default value validation usage in CLI SET command (CASSANDRA-3553)
 * Optimize componentsFor method for compaction and startup time
   (CASSANDRA-3532)
 * (CQL) Proper ColumnFamily metadata validation on CREATE COLUMNFAMILY 
   (CASSANDRA-3565)
 * fix compression "chunk_length_kb" option to set correct kb value for 
   thrift/avro (CASSANDRA-3558)
 * fix missing response during range slice repair (CASSANDRA-3551)
 * 'describe ring' moved from CLI to nodetool and available through JMX (CASSANDRA-3220)
 * add back partitioner to sstable metadata (CASSANDRA-3540)
 * fix NPE in get_count for counters (CASSANDRA-3601)
Merged from 0.8:
 * remove invalid assertion that table was opened before dropping it
   (CASSANDRA-3580)
 * range and index scans now only send requests to enough replicas to
   satisfy requested CL + RR (CASSANDRA-3598)
 * use cannonical host for local node in nodetool info (CASSANDRA-3556)
 * remove nonlocal DC write optimization since it only worked with
   CL.ONE or CL.LOCAL_QUORUM (CASSANDRA-3577, 3585)
 * detect misuses of CounterColumnType (CASSANDRA-3422)
 * turn off string interning in json2sstable, take 2 (CASSANDRA-2189)
 * validate compression parameters on add/update of the ColumnFamily 
   (CASSANDRA-3573)
 * Check for 0.0.0.0 is incorrect in CFIF (CASSANDRA-3584)
 * Increase vm.max_map_count in debian packaging (CASSANDRA-3563)
 * gossiper will never add itself to saved endpoints (CASSANDRA-3485)


1.0.5
 * revert CASSANDRA-3407 (see CASSANDRA-3540)
 * fix assertion error while forwarding writes to local nodes (CASSANDRA-3539)


1.0.4
 * fix self-hinting of timed out read repair updates and make hinted handoff
   less prone to OOMing a coordinator (CASSANDRA-3440)
 * expose bloom filter sizes via JMX (CASSANDRA-3495)
 * enforce RP tokens 0..2**127 (CASSANDRA-3501)
 * canonicalize paths exposed through JMX (CASSANDRA-3504)
 * fix "liveSize" stat when sstables are removed (CASSANDRA-3496)
 * add bloom filter FP rates to nodetool cfstats (CASSANDRA-3347)
 * record partitioner in sstable metadata component (CASSANDRA-3407)
 * add new upgradesstables nodetool command (CASSANDRA-3406)
 * skip --debug requirement to see common exceptions in CLI (CASSANDRA-3508)
 * fix incorrect query results due to invalid max timestamp (CASSANDRA-3510)
 * make sstableloader recognize compressed sstables (CASSANDRA-3521)
 * avoids race in OutboundTcpConnection in multi-DC setups (CASSANDRA-3530)
 * use SETLOCAL in cassandra.bat (CASSANDRA-3506)
 * fix ConcurrentModificationException in Table.all() (CASSANDRA-3529)
Merged from 0.8:
 * fix concurrence issue in the FailureDetector (CASSANDRA-3519)
 * fix array out of bounds error in counter shard removal (CASSANDRA-3514)
 * avoid dropping tombstones when they might still be needed to shadow
   data in a different sstable (CASSANDRA-2786)


1.0.3
 * revert name-based query defragmentation aka CASSANDRA-2503 (CASSANDRA-3491)
 * fix invalidate-related test failures (CASSANDRA-3437)
 * add next-gen cqlsh to bin/ (CASSANDRA-3188, 3131, 3493)
 * (CQL) fix handling of rows with no columns (CASSANDRA-3424, 3473)
 * fix querying supercolumns by name returning only a subset of
   subcolumns or old subcolumn versions (CASSANDRA-3446)
 * automatically compute sha1 sum for uncompressed data files (CASSANDRA-3456)
 * fix reading metadata/statistics component for version < h (CASSANDRA-3474)
 * add sstable forward-compatibility (CASSANDRA-3478)
 * report compression ratio in CFSMBean (CASSANDRA-3393)
 * fix incorrect size exception during streaming of counters (CASSANDRA-3481)
 * (CQL) fix for counter decrement syntax (CASSANDRA-3418)
 * Fix race introduced by CASSANDRA-2503 (CASSANDRA-3482)
 * Fix incomplete deletion of delivered hints (CASSANDRA-3466)
 * Avoid rescheduling compactions when no compaction was executed 
   (CASSANDRA-3484)
 * fix handling of the chunk_length_kb compression options (CASSANDRA-3492)
Merged from 0.8:
 * fix updating CF row_cache_provider (CASSANDRA-3414)
 * CFMetaData.convertToThrift method to set RowCacheProvider (CASSANDRA-3405)
 * acquire compactionlock during truncate (CASSANDRA-3399)
 * fix displaying cfdef entries for super columnfamilies (CASSANDRA-3415)
 * Make counter shard merging thread safe (CASSANDRA-3178)
 * Revert CASSANDRA-2855
 * Fix bug preventing the use of efficient cross-DC writes (CASSANDRA-3472)
 * `describe ring` command for CLI (CASSANDRA-3220)
 * (Hadoop) skip empty rows when entire row is requested, redux (CASSANDRA-2855)


1.0.2
 * "defragment" rows for name-based queries under STCS (CASSANDRA-2503)
 * Add timing information to cassandra-cli GET/SET/LIST queries (CASSANDRA-3326)
 * Only create one CompressionMetadata object per sstable (CASSANDRA-3427)
 * cleanup usage of StorageService.setMode() (CASSANDRA-3388)
 * Avoid large array allocation for compressed chunk offsets (CASSANDRA-3432)
 * fix DecimalType bytebuffer marshalling (CASSANDRA-3421)
 * fix bug that caused first column in per row indexes to be ignored 
   (CASSANDRA-3441)
 * add JMX call to clean (failed) repair sessions (CASSANDRA-3316)
 * fix sstableloader reference acquisition bug (CASSANDRA-3438)
 * fix estimated row size regression (CASSANDRA-3451)
 * make sure we don't return more columns than asked (CASSANDRA-3303, 3395)
Merged from 0.8:
 * acquire compactionlock during truncate (CASSANDRA-3399)
 * fix displaying cfdef entries for super columnfamilies (CASSANDRA-3415)


1.0.1
 * acquire references during index build to prevent delete problems
   on Windows (CASSANDRA-3314)
 * describe_ring should include datacenter/topology information (CASSANDRA-2882)
 * Thrift sockets are not properly buffered (CASSANDRA-3261)
 * performance improvement for bytebufferutil compare function (CASSANDRA-3286)
 * add system.versions ColumnFamily (CASSANDRA-3140)
 * reduce network copies (CASSANDRA-3333, 3373)
 * limit nodetool to 32MB of heap (CASSANDRA-3124)
 * (CQL) update parser to accept "timestamp" instead of "date" (CASSANDRA-3149)
 * Fix CLI `show schema` to include "compression_options" (CASSANDRA-3368)
 * Snapshot to include manifest under LeveledCompactionStrategy (CASSANDRA-3359)
 * (CQL) SELECT query should allow CF name to be qualified by keyspace (CASSANDRA-3130)
 * (CQL) Fix internal application error specifying 'using consistency ...'
   in lower case (CASSANDRA-3366)
 * fix Deflate compression when compression actually makes the data bigger
   (CASSANDRA-3370)
 * optimize UUIDGen to avoid lock contention on InetAddress.getLocalHost 
   (CASSANDRA-3387)
 * tolerate index being dropped mid-mutation (CASSANDRA-3334, 3313)
 * CompactionManager is now responsible for checking for new candidates
   post-task execution, enabling more consistent leveled compaction 
   (CASSANDRA-3391)
 * Cache HSHA threads (CASSANDRA-3372)
 * use CF/KS names as snapshot prefix for drop + truncate operations
   (CASSANDRA-2997)
 * Break bloom filters up to avoid heap fragmentation (CASSANDRA-2466)
 * fix cassandra hanging on jsvc stop (CASSANDRA-3302)
 * Avoid leveled compaction getting blocked on errors (CASSANDRA-3408)
 * Make reloading the compaction strategy safe (CASSANDRA-3409)
 * ignore 0.8 hints even if compaction begins before we try to purge
   them (CASSANDRA-3385)
 * remove procrun (bin\daemon) from Cassandra source tree and 
   artifacts (CASSANDRA-3331)
 * make cassandra compile under JDK7 (CASSANDRA-3275)
 * remove dependency of clientutil.jar to FBUtilities (CASSANDRA-3299)
 * avoid truncation errors by using long math on long values (CASSANDRA-3364)
 * avoid clock drift on some Windows machine (CASSANDRA-3375)
 * display cache provider in cli 'describe keyspace' command (CASSANDRA-3384)
 * fix incomplete topology information in describe_ring (CASSANDRA-3403)
 * expire dead gossip states based on time (CASSANDRA-2961)
 * improve CompactionTask extensibility (CASSANDRA-3330)
 * Allow one leveled compaction task to kick off another (CASSANDRA-3363)
 * allow encryption only between datacenters (CASSANDRA-2802)
Merged from 0.8:
 * fix truncate allowing data to be replayed post-restart (CASSANDRA-3297)
 * make iwriter final in IndexWriter to avoid NPE (CASSANDRA-2863)
 * (CQL) update grammar to require key clause in DELETE statement
   (CASSANDRA-3349)
 * (CQL) allow numeric keyspace names in USE statement (CASSANDRA-3350)
 * (Hadoop) skip empty rows when slicing the entire row (CASSANDRA-2855)
 * Fix handling of tombstone by SSTableExport/Import (CASSANDRA-3357)
 * fix ColumnIndexer to use long offsets (CASSANDRA-3358)
 * Improved CLI exceptions (CASSANDRA-3312)
 * Fix handling of tombstone by SSTableExport/Import (CASSANDRA-3357)
 * Only count compaction as active (for throttling) when they have
   successfully acquired the compaction lock (CASSANDRA-3344)
 * Display CLI version string on startup (CASSANDRA-3196)
 * (Hadoop) make CFIF try rpc_address or fallback to listen_address
   (CASSANDRA-3214)
 * (Hadoop) accept comma delimited lists of initial thrift connections
   (CASSANDRA-3185)
 * ColumnFamily min_compaction_threshold should be >= 2 (CASSANDRA-3342)
 * (Pig) add 0.8+ types and key validation type in schema (CASSANDRA-3280)
 * Fix completely removing column metadata using CLI (CASSANDRA-3126)
 * CLI `describe cluster;` output should be on separate lines for separate versions
   (CASSANDRA-3170)
 * fix changing durable_writes keyspace option during CF creation
   (CASSANDRA-3292)
 * avoid locking on update when no indexes are involved (CASSANDRA-3386)
 * fix assertionError during repair with ordered partitioners (CASSANDRA-3369)
 * correctly serialize key_validation_class for avro (CASSANDRA-3391)
 * don't expire counter tombstone after streaming (CASSANDRA-3394)
 * prevent nodes that failed to join from hanging around forever 
   (CASSANDRA-3351)
 * remove incorrect optimization from slice read path (CASSANDRA-3390)
 * Fix race in AntiEntropyService (CASSANDRA-3400)


1.0.0-final
 * close scrubbed sstable fd before deleting it (CASSANDRA-3318)
 * fix bug preventing obsolete commitlog segments from being removed
   (CASSANDRA-3269)
 * tolerate whitespace in seed CDL (CASSANDRA-3263)
 * Change default heap thresholds to max(min(1/2 ram, 1G), min(1/4 ram, 8GB))
   (CASSANDRA-3295)
 * Fix broken CompressedRandomAccessReaderTest (CASSANDRA-3298)
 * (CQL) fix type information returned for wildcard queries (CASSANDRA-3311)
 * add estimated tasks to LeveledCompactionStrategy (CASSANDRA-3322)
 * avoid including compaction cache-warming in keycache stats (CASSANDRA-3325)
 * run compaction and hinted handoff threads at MIN_PRIORITY (CASSANDRA-3308)
 * default hsha thrift server to cpu core count in rpc pool (CASSANDRA-3329)
 * add bin\daemon to binary tarball for Windows service (CASSANDRA-3331)
 * Fix places where uncompressed size of sstables was use in place of the
   compressed one (CASSANDRA-3338)
 * Fix hsha thrift server (CASSANDRA-3346)
 * Make sure repair only stream needed sstables (CASSANDRA-3345)


1.0.0-rc2
 * Log a meaningful warning when a node receives a message for a repair session
   that doesn't exist anymore (CASSANDRA-3256)
 * test for NUMA policy support as well as numactl presence (CASSANDRA-3245)
 * Fix FD leak when internode encryption is enabled (CASSANDRA-3257)
 * Remove incorrect assertion in mergeIterator (CASSANDRA-3260)
 * FBUtilities.hexToBytes(String) to throw NumberFormatException when string
   contains non-hex characters (CASSANDRA-3231)
 * Keep SimpleSnitch proximity ordering unchanged from what the Strategy
   generates, as intended (CASSANDRA-3262)
 * remove Scrub from compactionstats when finished (CASSANDRA-3255)
 * fix counter entry in jdbc TypesMap (CASSANDRA-3268)
 * fix full queue scenario for ParallelCompactionIterator (CASSANDRA-3270)
 * fix bootstrap process (CASSANDRA-3285)
 * don't try delivering hints if when there isn't any (CASSANDRA-3176)
 * CLI documentation change for ColumnFamily `compression_options` (CASSANDRA-3282)
 * ignore any CF ids sent by client for adding CF/KS (CASSANDRA-3288)
 * remove obsolete hints on first startup (CASSANDRA-3291)
 * use correct ISortedColumns for time-optimized reads (CASSANDRA-3289)
 * Evict gossip state immediately when a token is taken over by a new IP 
   (CASSANDRA-3259)


1.0.0-rc1
 * Update CQL to generate microsecond timestamps by default (CASSANDRA-3227)
 * Fix counting CFMetadata towards Memtable liveRatio (CASSANDRA-3023)
 * Kill server on wrapped OOME such as from FileChannel.map (CASSANDRA-3201)
 * remove unnecessary copy when adding to row cache (CASSANDRA-3223)
 * Log message when a full repair operation completes (CASSANDRA-3207)
 * Fix streamOutSession keeping sstables references forever if the remote end
   dies (CASSANDRA-3216)
 * Remove dynamic_snitch boolean from example configuration (defaulting to 
   true) and set default badness threshold to 0.1 (CASSANDRA-3229)
 * Base choice of random or "balanced" token on bootstrap on whether
   schema definitions were found (CASSANDRA-3219)
 * Fixes for LeveledCompactionStrategy score computation, prioritization,
   scheduling, and performance (CASSANDRA-3224, 3234)
 * parallelize sstable open at server startup (CASSANDRA-2988)
 * fix handling of exceptions writing to OutboundTcpConnection (CASSANDRA-3235)
 * Allow using quotes in "USE <keyspace>;" CLI command (CASSANDRA-3208)
 * Don't allow any cache loading exceptions to halt startup (CASSANDRA-3218)
 * Fix sstableloader --ignores option (CASSANDRA-3247)
 * File descriptor limit increased in packaging (CASSANDRA-3206)
 * Fix deadlock in commit log during flush (CASSANDRA-3253) 


1.0.0-beta1
 * removed binarymemtable (CASSANDRA-2692)
 * add commitlog_total_space_in_mb to prevent fragmented logs (CASSANDRA-2427)
 * removed commitlog_rotation_threshold_in_mb configuration (CASSANDRA-2771)
 * make AbstractBounds.normalize de-overlapp overlapping ranges (CASSANDRA-2641)
 * replace CollatingIterator, ReducingIterator with MergeIterator 
   (CASSANDRA-2062)
 * Fixed the ability to set compaction strategy in cli using create column 
   family command (CASSANDRA-2778)
 * clean up tmp files after failed compaction (CASSANDRA-2468)
 * restrict repair streaming to specific columnfamilies (CASSANDRA-2280)
 * don't bother persisting columns shadowed by a row tombstone (CASSANDRA-2589)
 * reset CF and SC deletion times after gc_grace (CASSANDRA-2317)
 * optimize away seek when compacting wide rows (CASSANDRA-2879)
 * single-pass streaming (CASSANDRA-2677, 2906, 2916, 3003)
 * use reference counting for deleting sstables instead of relying on GC
   (CASSANDRA-2521, 3179)
 * store hints as serialized mutations instead of pointers to data row
   (CASSANDRA-2045)
 * store hints in the coordinator node instead of in the closest replica 
   (CASSANDRA-2914)
 * add row_cache_keys_to_save CF option (CASSANDRA-1966)
 * check column family validity in nodetool repair (CASSANDRA-2933)
 * use lazy initialization instead of class initialization in NodeId
   (CASSANDRA-2953)
 * add paging to get_count (CASSANDRA-2894)
 * fix "short reads" in [multi]get (CASSANDRA-2643, 3157, 3192)
 * add optional compression for sstables (CASSANDRA-47, 2994, 3001, 3128)
 * add scheduler JMX metrics (CASSANDRA-2962)
 * add block level checksum for compressed data (CASSANDRA-1717)
 * make column family backed column map pluggable and introduce unsynchronized
   ArrayList backed one to speedup reads (CASSANDRA-2843, 3165, 3205)
 * refactoring of the secondary index api (CASSANDRA-2982)
 * make CL > ONE reads wait for digest reconciliation before returning
   (CASSANDRA-2494)
 * fix missing logging for some exceptions (CASSANDRA-2061)
 * refactor and optimize ColumnFamilyStore.files(...) and Descriptor.fromFilename(String)
   and few other places responsible for work with SSTable files (CASSANDRA-3040)
 * Stop reading from sstables once we know we have the most recent columns,
   for query-by-name requests (CASSANDRA-2498)
 * Add query-by-column mode to stress.java (CASSANDRA-3064)
 * Add "install" command to cassandra.bat (CASSANDRA-292)
 * clean up KSMetadata, CFMetadata from unnecessary
   Thrift<->Avro conversion methods (CASSANDRA-3032)
 * Add timeouts to client request schedulers (CASSANDRA-3079, 3096)
 * Cli to use hashes rather than array of hashes for strategy options (CASSANDRA-3081)
 * LeveledCompactionStrategy (CASSANDRA-1608, 3085, 3110, 3087, 3145, 3154, 3182)
 * Improvements of the CLI `describe` command (CASSANDRA-2630)
 * reduce window where dropped CF sstables may not be deleted (CASSANDRA-2942)
 * Expose gossip/FD info to JMX (CASSANDRA-2806)
 * Fix streaming over SSL when compressed SSTable involved (CASSANDRA-3051)
 * Add support for pluggable secondary index implementations (CASSANDRA-3078)
 * remove compaction_thread_priority setting (CASSANDRA-3104)
 * generate hints for replicas that timeout, not just replicas that are known
   to be down before starting (CASSANDRA-2034)
 * Add throttling for internode streaming (CASSANDRA-3080)
 * make the repair of a range repair all replica (CASSANDRA-2610, 3194)
 * expose the ability to repair the first range (as returned by the
   partitioner) of a node (CASSANDRA-2606)
 * Streams Compression (CASSANDRA-3015)
 * add ability to use multiple threads during a single compaction
   (CASSANDRA-2901)
 * make AbstractBounds.normalize support overlapping ranges (CASSANDRA-2641)
 * fix of the CQL count() behavior (CASSANDRA-3068)
 * use TreeMap backed column families for the SSTable simple writers
   (CASSANDRA-3148)
 * fix inconsistency of the CLI syntax when {} should be used instead of [{}]
   (CASSANDRA-3119)
 * rename CQL type names to match expected SQL behavior (CASSANDRA-3149, 3031)
 * Arena-based allocation for memtables (CASSANDRA-2252, 3162, 3163, 3168)
 * Default RR chance to 0.1 (CASSANDRA-3169)
 * Add RowLevel support to secondary index API (CASSANDRA-3147)
 * Make SerializingCacheProvider the default if JNA is available (CASSANDRA-3183)
 * Fix backwards compatibilty for CQL memtable properties (CASSANDRA-3190)
 * Add five-minute delay before starting compactions on a restarted server
   (CASSANDRA-3181)
 * Reduce copies done for intra-host messages (CASSANDRA-1788, 3144)
 * support of compaction strategy option for stress.java (CASSANDRA-3204)
 * make memtable throughput and column count thresholds no-ops (CASSANDRA-2449)
 * Return schema information along with the resultSet in CQL (CASSANDRA-2734)
 * Add new DecimalType (CASSANDRA-2883)
 * Fix assertion error in RowRepairResolver (CASSANDRA-3156)
 * Reduce unnecessary high buffer sizes (CASSANDRA-3171)
 * Pluggable compaction strategy (CASSANDRA-1610)
 * Add new broadcast_address config option (CASSANDRA-2491)


0.8.7
 * Kill server on wrapped OOME such as from FileChannel.map (CASSANDRA-3201)
 * Allow using quotes in "USE <keyspace>;" CLI command (CASSANDRA-3208)
 * Log message when a full repair operation completes (CASSANDRA-3207)
 * Don't allow any cache loading exceptions to halt startup (CASSANDRA-3218)
 * Fix sstableloader --ignores option (CASSANDRA-3247)
 * File descriptor limit increased in packaging (CASSANDRA-3206)
 * Log a meaningfull warning when a node receive a message for a repair session
   that doesn't exist anymore (CASSANDRA-3256)
 * Fix FD leak when internode encryption is enabled (CASSANDRA-3257)
 * FBUtilities.hexToBytes(String) to throw NumberFormatException when string
   contains non-hex characters (CASSANDRA-3231)
 * Keep SimpleSnitch proximity ordering unchanged from what the Strategy
   generates, as intended (CASSANDRA-3262)
 * remove Scrub from compactionstats when finished (CASSANDRA-3255)
 * Fix tool .bat files when CASSANDRA_HOME contains spaces (CASSANDRA-3258)
 * Force flush of status table when removing/updating token (CASSANDRA-3243)
 * Evict gossip state immediately when a token is taken over by a new IP (CASSANDRA-3259)
 * Fix bug where the failure detector can take too long to mark a host
   down (CASSANDRA-3273)
 * (Hadoop) allow wrapping ranges in queries (CASSANDRA-3137)
 * (Hadoop) check all interfaces for a match with split location
   before falling back to random replica (CASSANDRA-3211)
 * (Hadoop) Make Pig storage handle implements LoadMetadata (CASSANDRA-2777)
 * (Hadoop) Fix exception during PIG 'dump' (CASSANDRA-2810)
 * Fix stress COUNTER_GET option (CASSANDRA-3301)
 * Fix missing fields in CLI `show schema` output (CASSANDRA-3304)
 * Nodetool no longer leaks threads and closes JMX connections (CASSANDRA-3309)
 * fix truncate allowing data to be replayed post-restart (CASSANDRA-3297)
 * Move SimpleAuthority and SimpleAuthenticator to examples (CASSANDRA-2922)
 * Fix handling of tombstone by SSTableExport/Import (CASSANDRA-3357)
 * Fix transposition in cfHistograms (CASSANDRA-3222)
 * Allow using number as DC name when creating keyspace in CQL (CASSANDRA-3239)
 * Force flush of system table after updating/removing a token (CASSANDRA-3243)


0.8.6
 * revert CASSANDRA-2388
 * change TokenRange.endpoints back to listen/broadcast address to match
   pre-1777 behavior, and add TokenRange.rpc_endpoints instead (CASSANDRA-3187)
 * avoid trying to watch cassandra-topology.properties when loaded from jar
   (CASSANDRA-3138)
 * prevent users from creating keyspaces with LocalStrategy replication
   (CASSANDRA-3139)
 * fix CLI `show schema;` to output correct keyspace definition statement
   (CASSANDRA-3129)
 * CustomTThreadPoolServer to log TTransportException at DEBUG level
   (CASSANDRA-3142)
 * allow topology sort to work with non-unique rack names between 
   datacenters (CASSANDRA-3152)
 * Improve caching of same-version Messages on digest and repair paths
   (CASSANDRA-3158)
 * Randomize choice of first replica for counter increment (CASSANDRA-2890)
 * Fix using read_repair_chance instead of merge_shard_change (CASSANDRA-3202)
 * Avoid streaming data to nodes that already have it, on move as well as
   decommission (CASSANDRA-3041)
 * Fix divide by zero error in GCInspector (CASSANDRA-3164)
 * allow quoting of the ColumnFamily name in CLI `create column family`
   statement (CASSANDRA-3195)
 * Fix rolling upgrade from 0.7 to 0.8 problem (CASSANDRA-3166)
 * Accomodate missing encryption_options in IncomingTcpConnection.stream
   (CASSANDRA-3212)


0.8.5
 * fix NPE when encryption_options is unspecified (CASSANDRA-3007)
 * include column name in validation failure exceptions (CASSANDRA-2849)
 * make sure truncate clears out the commitlog so replay won't re-
   populate with truncated data (CASSANDRA-2950)
 * fix NPE when debug logging is enabled and dropped CF is present
   in a commitlog segment (CASSANDRA-3021)
 * fix cassandra.bat when CASSANDRA_HOME contains spaces (CASSANDRA-2952)
 * fix to SSTableSimpleUnsortedWriter bufferSize calculation (CASSANDRA-3027)
 * make cleanup and normal compaction able to skip empty rows
   (rows containing nothing but expired tombstones) (CASSANDRA-3039)
 * work around native memory leak in com.sun.management.GarbageCollectorMXBean
   (CASSANDRA-2868)
 * validate that column names in column_metadata are not equal to key_alias
   on create/update of the ColumnFamily and CQL 'ALTER' statement (CASSANDRA-3036)
 * return an InvalidRequestException if an indexed column is assigned
   a value larger than 64KB (CASSANDRA-3057)
 * fix of numeric-only and string column names handling in CLI "drop index" 
   (CASSANDRA-3054)
 * prune index scan resultset back to original request for lazy
   resultset expansion case (CASSANDRA-2964)
 * (Hadoop) fail jobs when Cassandra node has failed but TaskTracker
   has not (CASSANDRA-2388)
 * fix dynamic snitch ignoring nodes when read_repair_chance is zero
   (CASSANDRA-2662)
 * avoid retaining references to dropped CFS objects in 
   CompactionManager.estimatedCompactions (CASSANDRA-2708)
 * expose rpc timeouts per host in MessagingServiceMBean (CASSANDRA-2941)
 * avoid including cwd in classpath for deb and rpm packages (CASSANDRA-2881)
 * remove gossip state when a new IP takes over a token (CASSANDRA-3071)
 * allow sstable2json to work on index sstable files (CASSANDRA-3059)
 * always hint counters (CASSANDRA-3099)
 * fix log4j initialization in EmbeddedCassandraService (CASSANDRA-2857)
 * remove gossip state when a new IP takes over a token (CASSANDRA-3071)
 * work around native memory leak in com.sun.management.GarbageCollectorMXBean
    (CASSANDRA-2868)
 * fix UnavailableException with writes at CL.EACH_QUORM (CASSANDRA-3084)
 * fix parsing of the Keyspace and ColumnFamily names in numeric
   and string representations in CLI (CASSANDRA-3075)
 * fix corner cases in Range.differenceToFetch (CASSANDRA-3084)
 * fix ip address String representation in the ring cache (CASSANDRA-3044)
 * fix ring cache compatibility when mixing pre-0.8.4 nodes with post-
   in the same cluster (CASSANDRA-3023)
 * make repair report failure when a node participating dies (instead of
   hanging forever) (CASSANDRA-2433)
 * fix handling of the empty byte buffer by ReversedType (CASSANDRA-3111)
 * Add validation that Keyspace names are case-insensitively unique (CASSANDRA-3066)
 * catch invalid key_validation_class before instantiating UpdateColumnFamily (CASSANDRA-3102)
 * make Range and Bounds objects client-safe (CASSANDRA-3108)
 * optionally skip log4j configuration (CASSANDRA-3061)
 * bundle sstableloader with the debian package (CASSANDRA-3113)
 * don't try to build secondary indexes when there is none (CASSANDRA-3123)
 * improve SSTableSimpleUnsortedWriter speed for large rows (CASSANDRA-3122)
 * handle keyspace arguments correctly in nodetool snapshot (CASSANDRA-3038)
 * Fix SSTableImportTest on windows (CASSANDRA-3043)
 * expose compactionThroughputMbPerSec through JMX (CASSANDRA-3117)
 * log keyspace and CF of large rows being compacted


0.8.4
 * change TokenRing.endpoints to be a list of rpc addresses instead of 
   listen/broadcast addresses (CASSANDRA-1777)
 * include files-to-be-streamed in StreamInSession.getSources (CASSANDRA-2972)
 * use JAVA env var in cassandra-env.sh (CASSANDRA-2785, 2992)
 * avoid doing read for no-op replicate-on-write at CL=1 (CASSANDRA-2892)
 * refuse counter write for CL.ANY (CASSANDRA-2990)
 * switch back to only logging recent dropped messages (CASSANDRA-3004)
 * always deserialize RowMutation for counters (CASSANDRA-3006)
 * ignore saved replication_factor strategy_option for NTS (CASSANDRA-3011)
 * make sure pre-truncate CL segments are discarded (CASSANDRA-2950)


0.8.3
 * add ability to drop local reads/writes that are going to timeout
   (CASSANDRA-2943)
 * revamp token removal process, keep gossip states for 3 days (CASSANDRA-2496)
 * don't accept extra args for 0-arg nodetool commands (CASSANDRA-2740)
 * log unavailableexception details at debug level (CASSANDRA-2856)
 * expose data_dir though jmx (CASSANDRA-2770)
 * don't include tmp files as sstable when create cfs (CASSANDRA-2929)
 * log Java classpath on startup (CASSANDRA-2895)
 * keep gossipped version in sync with actual on migration coordinator 
   (CASSANDRA-2946)
 * use lazy initialization instead of class initialization in NodeId
   (CASSANDRA-2953)
 * check column family validity in nodetool repair (CASSANDRA-2933)
 * speedup bytes to hex conversions dramatically (CASSANDRA-2850)
 * Flush memtables on shutdown when durable writes are disabled 
   (CASSANDRA-2958)
 * improved POSIX compatibility of start scripts (CASsANDRA-2965)
 * add counter support to Hadoop InputFormat (CASSANDRA-2981)
 * fix bug where dirty commitlog segments were removed (and avoid keeping 
   segments with no post-flush activity permanently dirty) (CASSANDRA-2829)
 * fix throwing exception with batch mutation of counter super columns
   (CASSANDRA-2949)
 * ignore system tables during repair (CASSANDRA-2979)
 * throw exception when NTS is given replication_factor as an option
   (CASSANDRA-2960)
 * fix assertion error during compaction of counter CFs (CASSANDRA-2968)
 * avoid trying to create index names, when no index exists (CASSANDRA-2867)
 * don't sample the system table when choosing a bootstrap token
   (CASSANDRA-2825)
 * gossiper notifies of local state changes (CASSANDRA-2948)
 * add asynchronous and half-sync/half-async (hsha) thrift servers 
   (CASSANDRA-1405)
 * fix potential use of free'd native memory in SerializingCache 
   (CASSANDRA-2951)
 * prune index scan resultset back to original request for lazy
   resultset expansion case (CASSANDRA-2964)
 * (Hadoop) fail jobs when Cassandra node has failed but TaskTracker
    has not (CASSANDRA-2388)


0.8.2
 * CQL: 
   - include only one row per unique key for IN queries (CASSANDRA-2717)
   - respect client timestamp on full row deletions (CASSANDRA-2912)
 * improve thread-safety in StreamOutSession (CASSANDRA-2792)
 * allow deleting a row and updating indexed columns in it in the
   same mutation (CASSANDRA-2773)
 * Expose number of threads blocked on submitting memtable to flush
   in JMX (CASSANDRA-2817)
 * add ability to return "endpoints" to nodetool (CASSANDRA-2776)
 * Add support for multiple (comma-delimited) coordinator addresses
   to ColumnFamilyInputFormat (CASSANDRA-2807)
 * fix potential NPE while scheduling read repair for range slice
   (CASSANDRA-2823)
 * Fix race in SystemTable.getCurrentLocalNodeId (CASSANDRA-2824)
 * Correctly set default for replicate_on_write (CASSANDRA-2835)
 * improve nodetool compactionstats formatting (CASSANDRA-2844)
 * fix index-building status display (CASSANDRA-2853)
 * fix CLI perpetuating obsolete KsDef.replication_factor (CASSANDRA-2846)
 * improve cli treatment of multiline comments (CASSANDRA-2852)
 * handle row tombstones correctly in EchoedRow (CASSANDRA-2786)
 * add MessagingService.get[Recently]DroppedMessages and
   StorageService.getExceptionCount (CASSANDRA-2804)
 * fix possibility of spurious UnavailableException for LOCAL_QUORUM
   reads with dynamic snitch + read repair disabled (CASSANDRA-2870)
 * add ant-optional as dependence for the debian package (CASSANDRA-2164)
 * add option to specify limit for get_slice in the CLI (CASSANDRA-2646)
 * decrease HH page size (CASSANDRA-2832)
 * reset cli keyspace after dropping the current one (CASSANDRA-2763)
 * add KeyRange option to Hadoop inputformat (CASSANDRA-1125)
 * fix protocol versioning (CASSANDRA-2818, 2860)
 * support spaces in path to log4j configuration (CASSANDRA-2383)
 * avoid including inferred types in CF update (CASSANDRA-2809)
 * fix JMX bulkload call (CASSANDRA-2908)
 * fix updating KS with durable_writes=false (CASSANDRA-2907)
 * add simplified facade to SSTableWriter for bulk loading use
   (CASSANDRA-2911)
 * fix re-using index CF sstable names after drop/recreate (CASSANDRA-2872)
 * prepend CF to default index names (CASSANDRA-2903)
 * fix hint replay (CASSANDRA-2928)
 * Properly synchronize repair's merkle tree computation (CASSANDRA-2816)


0.8.1
 * CQL:
   - support for insert, delete in BATCH (CASSANDRA-2537)
   - support for IN to SELECT, UPDATE (CASSANDRA-2553)
   - timestamp support for INSERT, UPDATE, and BATCH (CASSANDRA-2555)
   - TTL support (CASSANDRA-2476)
   - counter support (CASSANDRA-2473)
   - ALTER COLUMNFAMILY (CASSANDRA-1709)
   - DROP INDEX (CASSANDRA-2617)
   - add SCHEMA/TABLE as aliases for KS/CF (CASSANDRA-2743)
   - server handles wait-for-schema-agreement (CASSANDRA-2756)
   - key alias support (CASSANDRA-2480)
 * add support for comparator parameters and a generic ReverseType
   (CASSANDRA-2355)
 * add CompositeType and DynamicCompositeType (CASSANDRA-2231)
 * optimize batches containing multiple updates to the same row
   (CASSANDRA-2583)
 * adjust hinted handoff page size to avoid OOM with large columns 
   (CASSANDRA-2652)
 * mark BRAF buffer invalid post-flush so we don't re-flush partial
   buffers again, especially on CL writes (CASSANDRA-2660)
 * add DROP INDEX support to CLI (CASSANDRA-2616)
 * don't perform HH to client-mode [storageproxy] nodes (CASSANDRA-2668)
 * Improve forceDeserialize/getCompactedRow encapsulation (CASSANDRA-2659)
 * Don't write CounterUpdateColumn to disk in tests (CASSANDRA-2650)
 * Add sstable bulk loading utility (CASSANDRA-1278)
 * avoid replaying hints to dropped columnfamilies (CASSANDRA-2685)
 * add placeholders for missing rows in range query pseudo-RR (CASSANDRA-2680)
 * remove no-op HHOM.renameHints (CASSANDRA-2693)
 * clone super columns to avoid modifying them during flush (CASSANDRA-2675)
 * allow writes to bypass the commitlog for certain keyspaces (CASSANDRA-2683)
 * avoid NPE when bypassing commitlog during memtable flush (CASSANDRA-2781)
 * Added support for making bootstrap retry if nodes flap (CASSANDRA-2644)
 * Added statusthrift to nodetool to report if thrift server is running (CASSANDRA-2722)
 * Fixed rows being cached if they do not exist (CASSANDRA-2723)
 * Support passing tableName and cfName to RowCacheProviders (CASSANDRA-2702)
 * close scrub file handles (CASSANDRA-2669)
 * throttle migration replay (CASSANDRA-2714)
 * optimize column serializer creation (CASSANDRA-2716)
 * Added support for making bootstrap retry if nodes flap (CASSANDRA-2644)
 * Added statusthrift to nodetool to report if thrift server is running
   (CASSANDRA-2722)
 * Fixed rows being cached if they do not exist (CASSANDRA-2723)
 * fix truncate/compaction race (CASSANDRA-2673)
 * workaround large resultsets causing large allocation retention
   by nio sockets (CASSANDRA-2654)
 * fix nodetool ring use with Ec2Snitch (CASSANDRA-2733)
 * fix removing columns and subcolumns that are supressed by a row or
   supercolumn tombstone during replica resolution (CASSANDRA-2590)
 * support sstable2json against snapshot sstables (CASSANDRA-2386)
 * remove active-pull schema requests (CASSANDRA-2715)
 * avoid marking entire list of sstables as actively being compacted
   in multithreaded compaction (CASSANDRA-2765)
 * seek back after deserializing a row to update cache with (CASSANDRA-2752)
 * avoid skipping rows in scrub for counter column family (CASSANDRA-2759)
 * fix ConcurrentModificationException in repair when dealing with 0.7 node
   (CASSANDRA-2767)
 * use threadsafe collections for StreamInSession (CASSANDRA-2766)
 * avoid infinite loop when creating merkle tree (CASSANDRA-2758)
 * avoids unmarking compacting sstable prematurely in cleanup (CASSANDRA-2769)
 * fix NPE when the commit log is bypassed (CASSANDRA-2718)
 * don't throw an exception in SS.isRPCServerRunning (CASSANDRA-2721)
 * make stress.jar executable (CASSANDRA-2744)
 * add daemon mode to java stress (CASSANDRA-2267)
 * expose the DC and rack of a node through JMX and nodetool ring (CASSANDRA-2531)
 * fix cache mbean getSize (CASSANDRA-2781)
 * Add Date, Float, Double, and Boolean types (CASSANDRA-2530)
 * Add startup flag to renew counter node id (CASSANDRA-2788)
 * add jamm agent to cassandra.bat (CASSANDRA-2787)
 * fix repair hanging if a neighbor has nothing to send (CASSANDRA-2797)
 * purge tombstone even if row is in only one sstable (CASSANDRA-2801)
 * Fix wrong purge of deleted cf during compaction (CASSANDRA-2786)
 * fix race that could result in Hadoop writer failing to throw an
   exception encountered after close() (CASSANDRA-2755)
 * fix scan wrongly throwing assertion error (CASSANDRA-2653)
 * Always use even distribution for merkle tree with RandomPartitionner
   (CASSANDRA-2841)
 * fix describeOwnership for OPP (CASSANDRA-2800)
 * ensure that string tokens do not contain commas (CASSANDRA-2762)


0.8.0-final
 * fix CQL grammar warning and cqlsh regression from CASSANDRA-2622
 * add ant generate-cql-html target (CASSANDRA-2526)
 * update CQL consistency levels (CASSANDRA-2566)
 * debian packaging fixes (CASSANDRA-2481, 2647)
 * fix UUIDType, IntegerType for direct buffers (CASSANDRA-2682, 2684)
 * switch to native Thrift for Hadoop map/reduce (CASSANDRA-2667)
 * fix StackOverflowError when building from eclipse (CASSANDRA-2687)
 * only provide replication_factor to strategy_options "help" for
   SimpleStrategy, OldNetworkTopologyStrategy (CASSANDRA-2678, 2713)
 * fix exception adding validators to non-string columns (CASSANDRA-2696)
 * avoid instantiating DatabaseDescriptor in JDBC (CASSANDRA-2694)
 * fix potential stack overflow during compaction (CASSANDRA-2626)
 * clone super columns to avoid modifying them during flush (CASSANDRA-2675)
 * reset underlying iterator in EchoedRow constructor (CASSANDRA-2653)


0.8.0-rc1
 * faster flushes and compaction from fixing excessively pessimistic 
   rebuffering in BRAF (CASSANDRA-2581)
 * fix returning null column values in the python cql driver (CASSANDRA-2593)
 * fix merkle tree splitting exiting early (CASSANDRA-2605)
 * snapshot_before_compaction directory name fix (CASSANDRA-2598)
 * Disable compaction throttling during bootstrap (CASSANDRA-2612) 
 * fix CQL treatment of > and < operators in range slices (CASSANDRA-2592)
 * fix potential double-application of counter updates on commitlog replay
   by moving replay position from header to sstable metadata (CASSANDRA-2419)
 * JDBC CQL driver exposes getColumn for access to timestamp
 * JDBC ResultSetMetadata properties added to AbstractType
 * r/m clustertool (CASSANDRA-2607)
 * add support for presenting row key as a column in CQL result sets 
   (CASSANDRA-2622)
 * Don't allow {LOCAL|EACH}_QUORUM unless strategy is NTS (CASSANDRA-2627)
 * validate keyspace strategy_options during CQL create (CASSANDRA-2624)
 * fix empty Result with secondary index when limit=1 (CASSANDRA-2628)
 * Fix regression where bootstrapping a node with no schema fails
   (CASSANDRA-2625)
 * Allow removing LocationInfo sstables (CASSANDRA-2632)
 * avoid attempting to replay mutations from dropped keyspaces (CASSANDRA-2631)
 * avoid using cached position of a key when GT is requested (CASSANDRA-2633)
 * fix counting bloom filter true positives (CASSANDRA-2637)
 * initialize local ep state prior to gossip startup if needed (CASSANDRA-2638)
 * fix counter increment lost after restart (CASSANDRA-2642)
 * add quote-escaping via backslash to CLI (CASSANDRA-2623)
 * fix pig example script (CASSANDRA-2487)
 * fix dynamic snitch race in adding latencies (CASSANDRA-2618)
 * Start/stop cassandra after more important services such as mdadm in
   debian packaging (CASSANDRA-2481)


0.8.0-beta2
 * fix NPE compacting index CFs (CASSANDRA-2528)
 * Remove checking all column families on startup for compaction candidates 
   (CASSANDRA-2444)
 * validate CQL create keyspace options (CASSANDRA-2525)
 * fix nodetool setcompactionthroughput (CASSANDRA-2550)
 * move	gossip heartbeat back to its own thread (CASSANDRA-2554)
 * validate cql TRUNCATE columnfamily before truncating (CASSANDRA-2570)
 * fix batch_mutate for mixed standard-counter mutations (CASSANDRA-2457)
 * disallow making schema changes to system keyspace (CASSANDRA-2563)
 * fix sending mutation messages multiple times (CASSANDRA-2557)
 * fix incorrect use of NBHM.size in ReadCallback that could cause
   reads to time out even when responses were received (CASSANDRA-2552)
 * trigger read repair correctly for LOCAL_QUORUM reads (CASSANDRA-2556)
 * Allow configuring the number of compaction thread (CASSANDRA-2558)
 * forceUserDefinedCompaction will attempt to compact what it is given
   even if the pessimistic estimate is that there is not enough disk space;
   automatic compactions will only compact 2 or more sstables (CASSANDRA-2575)
 * refuse to apply migrations with older timestamps than the current 
   schema (CASSANDRA-2536)
 * remove unframed Thrift transport option
 * include indexes in snapshots (CASSANDRA-2596)
 * improve ignoring of obsolete mutations in index maintenance (CASSANDRA-2401)
 * recognize attempt to drop just the index while leaving the column
   definition alone (CASSANDRA-2619)
  

0.8.0-beta1
 * remove Avro RPC support (CASSANDRA-926)
 * support for columns that act as incr/decr counters 
   (CASSANDRA-1072, 1937, 1944, 1936, 2101, 2093, 2288, 2105, 2384, 2236, 2342,
   2454)
 * CQL (CASSANDRA-1703, 1704, 1705, 1706, 1707, 1708, 1710, 1711, 1940, 
   2124, 2302, 2277, 2493)
 * avoid double RowMutation serialization on write path (CASSANDRA-1800)
 * make NetworkTopologyStrategy the default (CASSANDRA-1960)
 * configurable internode encryption (CASSANDRA-1567, 2152)
 * human readable column names in sstable2json output (CASSANDRA-1933)
 * change default JMX port to 7199 (CASSANDRA-2027)
 * backwards compatible internal messaging (CASSANDRA-1015)
 * atomic switch of memtables and sstables (CASSANDRA-2284)
 * add pluggable SeedProvider (CASSANDRA-1669)
 * Fix clustertool to not throw exception when calling get_endpoints (CASSANDRA-2437)
 * upgrade to thrift 0.6 (CASSANDRA-2412) 
 * repair works on a token range instead of full ring (CASSANDRA-2324)
 * purge tombstones from row cache (CASSANDRA-2305)
 * push replication_factor into strategy_options (CASSANDRA-1263)
 * give snapshots the same name on each node (CASSANDRA-1791)
 * remove "nodetool loadbalance" (CASSANDRA-2448)
 * multithreaded compaction (CASSANDRA-2191)
 * compaction throttling (CASSANDRA-2156)
 * add key type information and alias (CASSANDRA-2311, 2396)
 * cli no longer divides read_repair_chance by 100 (CASSANDRA-2458)
 * made CompactionInfo.getTaskType return an enum (CASSANDRA-2482)
 * add a server-wide cap on measured memtable memory usage and aggressively
   flush to keep under that threshold (CASSANDRA-2006)
 * add unified UUIDType (CASSANDRA-2233)
 * add off-heap row cache support (CASSANDRA-1969)


0.7.5
 * improvements/fixes to PIG driver (CASSANDRA-1618, CASSANDRA-2387,
   CASSANDRA-2465, CASSANDRA-2484)
 * validate index names (CASSANDRA-1761)
 * reduce contention on Table.flusherLock (CASSANDRA-1954)
 * try harder to detect failures during streaming, cleaning up temporary
   files more reliably (CASSANDRA-2088)
 * shut down server for OOM on a Thrift thread (CASSANDRA-2269)
 * fix tombstone handling in repair and sstable2json (CASSANDRA-2279)
 * preserve version when streaming data from old sstables (CASSANDRA-2283)
 * don't start repair if a neighboring node is marked as dead (CASSANDRA-2290)
 * purge tombstones from row cache (CASSANDRA-2305)
 * Avoid seeking when sstable2json exports the entire file (CASSANDRA-2318)
 * clear Built flag in system table when dropping an index (CASSANDRA-2320)
 * don't allow arbitrary argument for stress.java (CASSANDRA-2323)
 * validate values for index predicates in get_indexed_slice (CASSANDRA-2328)
 * queue secondary indexes for flush before the parent (CASSANDRA-2330)
 * allow job configuration to set the CL used in Hadoop jobs (CASSANDRA-2331)
 * add memtable_flush_queue_size defaulting to 4 (CASSANDRA-2333)
 * Allow overriding of initial_token, storage_port and rpc_port from system
   properties (CASSANDRA-2343)
 * fix comparator used for non-indexed secondary expressions in index scan
   (CASSANDRA-2347)
 * ensure size calculation and write phase of large-row compaction use
   the same threshold for TTL expiration (CASSANDRA-2349)
 * fix race when iterating CFs during add/drop (CASSANDRA-2350)
 * add ConsistencyLevel command to CLI (CASSANDRA-2354)
 * allow negative numbers in the cli (CASSANDRA-2358)
 * hard code serialVersionUID for tokens class (CASSANDRA-2361)
 * fix potential infinite loop in ByteBufferUtil.inputStream (CASSANDRA-2365)
 * fix encoding bugs in HintedHandoffManager, SystemTable when default
   charset is not UTF8 (CASSANDRA-2367)
 * avoids having removed node reappearing in Gossip (CASSANDRA-2371)
 * fix incorrect truncation of long to int when reading columns via block
   index (CASSANDRA-2376)
 * fix NPE during stream session (CASSANDRA-2377)
 * fix race condition that could leave orphaned data files when dropping CF or
   KS (CASSANDRA-2381)
 * fsync statistics component on write (CASSANDRA-2382)
 * fix duplicate results from CFS.scan (CASSANDRA-2406)
 * add IntegerType to CLI help (CASSANDRA-2414)
 * avoid caching token-only decoratedkeys (CASSANDRA-2416)
 * convert mmap assertion to if/throw so scrub can catch it (CASSANDRA-2417)
 * don't overwrite gc log (CASSANDR-2418)
 * invalidate row cache for streamed row to avoid inconsitencies
   (CASSANDRA-2420)
 * avoid copies in range/index scans (CASSANDRA-2425)
 * make sure we don't wipe data during cleanup if the node has not join
   the ring (CASSANDRA-2428)
 * Try harder to close files after compaction (CASSANDRA-2431)
 * re-set bootstrapped flag after move finishes (CASSANDRA-2435)
 * display validation_class in CLI 'describe keyspace' (CASSANDRA-2442)
 * make cleanup compactions cleanup the row cache (CASSANDRA-2451)
 * add column fields validation to scrub (CASSANDRA-2460)
 * use 64KB flush buffer instead of in_memory_compaction_limit (CASSANDRA-2463)
 * fix backslash substitutions in CLI (CASSANDRA-2492)
 * disable cache saving for system CFS (CASSANDRA-2502)
 * fixes for verifying destination availability under hinted conditions
   so UE can be thrown intead of timing out (CASSANDRA-2514)
 * fix update of validation class in column metadata (CASSANDRA-2512)
 * support LOCAL_QUORUM, EACH_QUORUM CLs outside of NTS (CASSANDRA-2516)
 * preserve version when streaming data from old sstables (CASSANDRA-2283)
 * fix backslash substitutions in CLI (CASSANDRA-2492)
 * count a row deletion as one operation towards memtable threshold 
   (CASSANDRA-2519)
 * support LOCAL_QUORUM, EACH_QUORUM CLs outside of NTS (CASSANDRA-2516)


0.7.4
 * add nodetool join command (CASSANDRA-2160)
 * fix secondary indexes on pre-existing or streamed data (CASSANDRA-2244)
 * initialize endpoint in gossiper earlier (CASSANDRA-2228)
 * add ability to write to Cassandra from Pig (CASSANDRA-1828)
 * add rpc_[min|max]_threads (CASSANDRA-2176)
 * add CL.TWO, CL.THREE (CASSANDRA-2013)
 * avoid exporting an un-requested row in sstable2json, when exporting 
   a key that does not exist (CASSANDRA-2168)
 * add incremental_backups option (CASSANDRA-1872)
 * add configurable row limit to Pig loadfunc (CASSANDRA-2276)
 * validate column values in batches as well as single-Column inserts
   (CASSANDRA-2259)
 * move sample schema from cassandra.yaml to schema-sample.txt,
   a cli scripts (CASSANDRA-2007)
 * avoid writing empty rows when scrubbing tombstoned rows (CASSANDRA-2296)
 * fix assertion error in range and index scans for CL < ALL
   (CASSANDRA-2282)
 * fix commitlog replay when flush position refers to data that didn't
   get synced before server died (CASSANDRA-2285)
 * fix fd leak in sstable2json with non-mmap'd i/o (CASSANDRA-2304)
 * reduce memory use during streaming of multiple sstables (CASSANDRA-2301)
 * purge tombstoned rows from cache after GCGraceSeconds (CASSANDRA-2305)
 * allow zero replicas in a NTS datacenter (CASSANDRA-1924)
 * make range queries respect snitch for local replicas (CASSANDRA-2286)
 * fix HH delivery when column index is larger than 2GB (CASSANDRA-2297)
 * make 2ary indexes use parent CF flush thresholds during initial build
   (CASSANDRA-2294)
 * update memtable_throughput to be a long (CASSANDRA-2158)


0.7.3
 * Keep endpoint state until aVeryLongTime (CASSANDRA-2115)
 * lower-latency read repair (CASSANDRA-2069)
 * add hinted_handoff_throttle_delay_in_ms option (CASSANDRA-2161)
 * fixes for cache save/load (CASSANDRA-2172, -2174)
 * Handle whole-row deletions in CFOutputFormat (CASSANDRA-2014)
 * Make memtable_flush_writers flush in parallel (CASSANDRA-2178)
 * Add compaction_preheat_key_cache option (CASSANDRA-2175)
 * refactor stress.py to have only one copy of the format string 
   used for creating row keys (CASSANDRA-2108)
 * validate index names for \w+ (CASSANDRA-2196)
 * Fix Cassandra cli to respect timeout if schema does not settle 
   (CASSANDRA-2187)
 * fix for compaction and cleanup writing old-format data into new-version 
   sstable (CASSANDRA-2211, -2216)
 * add nodetool scrub (CASSANDRA-2217, -2240)
 * fix sstable2json large-row pagination (CASSANDRA-2188)
 * fix EOFing on requests for the last bytes in a file (CASSANDRA-2213)
 * fix BufferedRandomAccessFile bugs (CASSANDRA-2218, -2241)
 * check for memtable flush_after_mins exceeded every 10s (CASSANDRA-2183)
 * fix cache saving on Windows (CASSANDRA-2207)
 * add validateSchemaAgreement call + synchronization to schema
   modification operations (CASSANDRA-2222)
 * fix for reversed slice queries on large rows (CASSANDRA-2212)
 * fat clients were writing local data (CASSANDRA-2223)
 * set DEFAULT_MEMTABLE_LIFETIME_IN_MINS to 24h
 * improve detection and cleanup of partially-written sstables 
   (CASSANDRA-2206)
 * fix supercolumn de/serialization when subcolumn comparator is different
   from supercolumn's (CASSANDRA-2104)
 * fix starting up on Windows when CASSANDRA_HOME contains whitespace
   (CASSANDRA-2237)
 * add [get|set][row|key]cacheSavePeriod to JMX (CASSANDRA-2100)
 * fix Hadoop ColumnFamilyOutputFormat dropping of mutations
   when batch fills up (CASSANDRA-2255)
 * move file deletions off of scheduledtasks executor (CASSANDRA-2253)


0.7.2
 * copy DecoratedKey.key when inserting into caches to avoid retaining
   a reference to the underlying buffer (CASSANDRA-2102)
 * format subcolumn names with subcomparator (CASSANDRA-2136)
 * fix column bloom filter deserialization (CASSANDRA-2165)


0.7.1
 * refactor MessageDigest creation code. (CASSANDRA-2107)
 * buffer network stack to avoid inefficient small TCP messages while avoiding
   the nagle/delayed ack problem (CASSANDRA-1896)
 * check log4j configuration for changes every 10s (CASSANDRA-1525, 1907)
 * more-efficient cross-DC replication (CASSANDRA-1530, -2051, -2138)
 * avoid polluting page cache with commitlog or sstable writes
   and seq scan operations (CASSANDRA-1470)
 * add RMI authentication options to nodetool (CASSANDRA-1921)
 * make snitches configurable at runtime (CASSANDRA-1374)
 * retry hadoop split requests on connection failure (CASSANDRA-1927)
 * implement describeOwnership for BOP, COPP (CASSANDRA-1928)
 * make read repair behave as expected for ConsistencyLevel > ONE
   (CASSANDRA-982, 2038)
 * distributed test harness (CASSANDRA-1859, 1964)
 * reduce flush lock contention (CASSANDRA-1930)
 * optimize supercolumn deserialization (CASSANDRA-1891)
 * fix CFMetaData.apply to only compare objects of the same class 
   (CASSANDRA-1962)
 * allow specifying specific SSTables to compact from JMX (CASSANDRA-1963)
 * fix race condition in MessagingService.targets (CASSANDRA-1959, 2094, 2081)
 * refuse to open sstables from a future version (CASSANDRA-1935)
 * zero-copy reads (CASSANDRA-1714)
 * fix copy bounds for word Text in wordcount demo (CASSANDRA-1993)
 * fixes for contrib/javautils (CASSANDRA-1979)
 * check more frequently for memtable expiration (CASSANDRA-2000)
 * fix writing SSTable column count statistics (CASSANDRA-1976)
 * fix streaming of multiple CFs during bootstrap (CASSANDRA-1992)
 * explicitly set JVM GC new generation size with -Xmn (CASSANDRA-1968)
 * add short options for CLI flags (CASSANDRA-1565)
 * make keyspace argument to "describe keyspace" in CLI optional
   when authenticated to keyspace already (CASSANDRA-2029)
 * added option to specify -Dcassandra.join_ring=false on startup
   to allow "warm spare" nodes or performing JMX maintenance before
   joining the ring (CASSANDRA-526)
 * log migrations at INFO (CASSANDRA-2028)
 * add CLI verbose option in file mode (CASSANDRA-2030)
 * add single-line "--" comments to CLI (CASSANDRA-2032)
 * message serialization tests (CASSANDRA-1923)
 * switch from ivy to maven-ant-tasks (CASSANDRA-2017)
 * CLI attempts to block for new schema to propagate (CASSANDRA-2044)
 * fix potential overflow in nodetool cfstats (CASSANDRA-2057)
 * add JVM shutdownhook to sync commitlog (CASSANDRA-1919)
 * allow nodes to be up without being part of  normal traffic (CASSANDRA-1951)
 * fix CLI "show keyspaces" with null options on NTS (CASSANDRA-2049)
 * fix possible ByteBuffer race conditions (CASSANDRA-2066)
 * reduce garbage generated by MessagingService to prevent load spikes
   (CASSANDRA-2058)
 * fix math in RandomPartitioner.describeOwnership (CASSANDRA-2071)
 * fix deletion of sstable non-data components (CASSANDRA-2059)
 * avoid blocking gossip while deleting handoff hints (CASSANDRA-2073)
 * ignore messages from newer versions, keep track of nodes in gossip 
   regardless of version (CASSANDRA-1970)
 * cache writing moved to CompactionManager to reduce i/o contention and
   updated to use non-cache-polluting writes (CASSANDRA-2053)
 * page through large rows when exporting to JSON (CASSANDRA-2041)
 * add flush_largest_memtables_at and reduce_cache_sizes_at options
   (CASSANDRA-2142)
 * add cli 'describe cluster' command (CASSANDRA-2127)
 * add cli support for setting username/password at 'connect' command 
   (CASSANDRA-2111)
 * add -D option to Stress.java to allow reading hosts from a file 
   (CASSANDRA-2149)
 * bound hints CF throughput between 32M and 256M (CASSANDRA-2148)
 * continue starting when invalid saved cache entries are encountered
   (CASSANDRA-2076)
 * add max_hint_window_in_ms option (CASSANDRA-1459)


0.7.0-final
 * fix offsets to ByteBuffer.get (CASSANDRA-1939)


0.7.0-rc4
 * fix cli crash after backgrounding (CASSANDRA-1875)
 * count timeouts in storageproxy latencies, and include latency 
   histograms in StorageProxyMBean (CASSANDRA-1893)
 * fix CLI get recognition of supercolumns (CASSANDRA-1899)
 * enable keepalive on intra-cluster sockets (CASSANDRA-1766)
 * count timeouts towards dynamicsnitch latencies (CASSANDRA-1905)
 * Expose index-building status in JMX + cli schema description
   (CASSANDRA-1871)
 * allow [LOCAL|EACH]_QUORUM to be used with non-NetworkTopology 
   replication Strategies
 * increased amount of index locks for faster commitlog replay
 * collect secondary index tombstones immediately (CASSANDRA-1914)
 * revert commitlog changes from #1780 (CASSANDRA-1917)
 * change RandomPartitioner min token to -1 to avoid collision w/
   tokens on actual nodes (CASSANDRA-1901)
 * examine the right nibble when validating TimeUUID (CASSANDRA-1910)
 * include secondary indexes in cleanup (CASSANDRA-1916)
 * CFS.scrubDataDirectories should also cleanup invalid secondary indexes
   (CASSANDRA-1904)
 * ability to disable/enable gossip on nodes to force them down
   (CASSANDRA-1108)


0.7.0-rc3
 * expose getNaturalEndpoints in StorageServiceMBean taking byte[]
   key; RMI cannot serialize ByteBuffer (CASSANDRA-1833)
 * infer org.apache.cassandra.locator for replication strategy classes
   when not otherwise specified
 * validation that generates less garbage (CASSANDRA-1814)
 * add TTL support to CLI (CASSANDRA-1838)
 * cli defaults to bytestype for subcomparator when creating
   column families (CASSANDRA-1835)
 * unregister index MBeans when index is dropped (CASSANDRA-1843)
 * make ByteBufferUtil.clone thread-safe (CASSANDRA-1847)
 * change exception for read requests during bootstrap from 
   InvalidRequest to Unavailable (CASSANDRA-1862)
 * respect row-level tombstones post-flush in range scans
   (CASSANDRA-1837)
 * ReadResponseResolver check digests against each other (CASSANDRA-1830)
 * return InvalidRequest when remove of subcolumn without supercolumn
   is requested (CASSANDRA-1866)
 * flush before repair (CASSANDRA-1748)
 * SSTableExport validates key order (CASSANDRA-1884)
 * large row support for SSTableExport (CASSANDRA-1867)
 * Re-cache hot keys post-compaction without hitting disk (CASSANDRA-1878)
 * manage read repair in coordinator instead of data source, to
   provide latency information to dynamic snitch (CASSANDRA-1873)


0.7.0-rc2
 * fix live-column-count of slice ranges including tombstoned supercolumn 
   with live subcolumn (CASSANDRA-1591)
 * rename o.a.c.internal.AntientropyStage -> AntiEntropyStage,
   o.a.c.request.Request_responseStage -> RequestResponseStage,
   o.a.c.internal.Internal_responseStage -> InternalResponseStage
 * add AbstractType.fromString (CASSANDRA-1767)
 * require index_type to be present when specifying index_name
   on ColumnDef (CASSANDRA-1759)
 * fix add/remove index bugs in CFMetadata (CASSANDRA-1768)
 * rebuild Strategy during system_update_keyspace (CASSANDRA-1762)
 * cli updates prompt to ... in continuation lines (CASSANDRA-1770)
 * support multiple Mutations per key in hadoop ColumnFamilyOutputFormat
   (CASSANDRA-1774)
 * improvements to Debian init script (CASSANDRA-1772)
 * use local classloader to check for version.properties (CASSANDRA-1778)
 * Validate that column names in column_metadata are valid for the
   defined comparator, and decode properly in cli (CASSANDRA-1773)
 * use cross-platform newlines in cli (CASSANDRA-1786)
 * add ExpiringColumn support to sstable import/export (CASSANDRA-1754)
 * add flush for each append to periodic commitlog mode; added
   periodic_without_flush option to disable this (CASSANDRA-1780)
 * close file handle used for post-flush truncate (CASSANDRA-1790)
 * various code cleanup (CASSANDRA-1793, -1794, -1795)
 * fix range queries against wrapped range (CASSANDRA-1781)
 * fix consistencylevel calculations for NetworkTopologyStrategy
   (CASSANDRA-1804)
 * cli support index type enum names (CASSANDRA-1810)
 * improved validation of column_metadata (CASSANDRA-1813)
 * reads at ConsistencyLevel > 1 throw UnavailableException
   immediately if insufficient live nodes exist (CASSANDRA-1803)
 * copy bytebuffers for local writes to avoid retaining the entire
   Thrift frame (CASSANDRA-1801)
 * fix NPE adding index to column w/o prior metadata (CASSANDRA-1764)
 * reduce fat client timeout (CASSANDRA-1730)
 * fix botched merge of CASSANDRA-1316


0.7.0-rc1
 * fix compaction and flush races with schema updates (CASSANDRA-1715)
 * add clustertool, config-converter, sstablekeys, and schematool 
   Windows .bat files (CASSANDRA-1723)
 * reject range queries received during bootstrap (CASSANDRA-1739)
 * fix wrapping-range queries on non-minimum token (CASSANDRA-1700)
 * add nodetool cfhistogram (CASSANDRA-1698)
 * limit repaired ranges to what the nodes have in common (CASSANDRA-1674)
 * index scan treats missing columns as not matching secondary
   expressions (CASSANDRA-1745)
 * Fix misuse of DataOutputBuffer.getData in AntiEntropyService
   (CASSANDRA-1729)
 * detect and warn when obsolete version of JNA is present (CASSANDRA-1760)
 * reduce fat client timeout (CASSANDRA-1730)
 * cleanup smallest CFs first to increase free temp space for larger ones
   (CASSANDRA-1811)
 * Update windows .bat files to work outside of main Cassandra
   directory (CASSANDRA-1713)
 * fix read repair regression from 0.6.7 (CASSANDRA-1727)
 * more-efficient read repair (CASSANDRA-1719)
 * fix hinted handoff replay (CASSANDRA-1656)
 * log type of dropped messages (CASSANDRA-1677)
 * upgrade to SLF4J 1.6.1
 * fix ByteBuffer bug in ExpiringColumn.updateDigest (CASSANDRA-1679)
 * fix IntegerType.getString (CASSANDRA-1681)
 * make -Djava.net.preferIPv4Stack=true the default (CASSANDRA-628)
 * add INTERNAL_RESPONSE verb to differentiate from responses related
   to client requests (CASSANDRA-1685)
 * log tpstats when dropping messages (CASSANDRA-1660)
 * include unreachable nodes in describeSchemaVersions (CASSANDRA-1678)
 * Avoid dropping messages off the client request path (CASSANDRA-1676)
 * fix jna errno reporting (CASSANDRA-1694)
 * add friendlier error for UnknownHostException on startup (CASSANDRA-1697)
 * include jna dependency in RPM package (CASSANDRA-1690)
 * add --skip-keys option to stress.py (CASSANDRA-1696)
 * improve cli handling of non-string keys and column names 
   (CASSANDRA-1701, -1693)
 * r/m extra subcomparator line in cli keyspaces output (CASSANDRA-1712)
 * add read repair chance to cli "show keyspaces"
 * upgrade to ConcurrentLinkedHashMap 1.1 (CASSANDRA-975)
 * fix index scan routing (CASSANDRA-1722)
 * fix tombstoning of supercolumns in range queries (CASSANDRA-1734)
 * clear endpoint cache after updating keyspace metadata (CASSANDRA-1741)
 * fix wrapping-range queries on non-minimum token (CASSANDRA-1700)
 * truncate includes secondary indexes (CASSANDRA-1747)
 * retain reference to PendingFile sstables (CASSANDRA-1749)
 * fix sstableimport regression (CASSANDRA-1753)
 * fix for bootstrap when no non-system tables are defined (CASSANDRA-1732)
 * handle replica unavailability in index scan (CASSANDRA-1755)
 * fix service initialization order deadlock (CASSANDRA-1756)
 * multi-line cli commands (CASSANDRA-1742)
 * fix race between snapshot and compaction (CASSANDRA-1736)
 * add listEndpointsPendingHints, deleteHintsForEndpoint JMX methods 
   (CASSANDRA-1551)


0.7.0-beta3
 * add strategy options to describe_keyspace output (CASSANDRA-1560)
 * log warning when using randomly generated token (CASSANDRA-1552)
 * re-organize JMX into .db, .net, .internal, .request (CASSANDRA-1217)
 * allow nodes to change IPs between restarts (CASSANDRA-1518)
 * remember ring state between restarts by default (CASSANDRA-1518)
 * flush index built flag so we can read it before log replay (CASSANDRA-1541)
 * lock row cache updates to prevent race condition (CASSANDRA-1293)
 * remove assertion causing rare (and harmless) error messages in
   commitlog (CASSANDRA-1330)
 * fix moving nodes with no keyspaces defined (CASSANDRA-1574)
 * fix unbootstrap when no data is present in a transfer range (CASSANDRA-1573)
 * take advantage of AVRO-495 to simplify our avro IDL (CASSANDRA-1436)
 * extend authorization hierarchy to column family (CASSANDRA-1554)
 * deletion support in secondary indexes (CASSANDRA-1571)
 * meaningful error message for invalid replication strategy class 
   (CASSANDRA-1566)
 * allow keyspace creation with RF > N (CASSANDRA-1428)
 * improve cli error handling (CASSANDRA-1580)
 * add cache save/load ability (CASSANDRA-1417, 1606, 1647)
 * add StorageService.getDrainProgress (CASSANDRA-1588)
 * Disallow bootstrap to an in-use token (CASSANDRA-1561)
 * Allow dynamic secondary index creation and destruction (CASSANDRA-1532)
 * log auto-guessed memtable thresholds (CASSANDRA-1595)
 * add ColumnDef support to cli (CASSANDRA-1583)
 * reduce index sample time by 75% (CASSANDRA-1572)
 * add cli support for column, strategy metadata (CASSANDRA-1578, 1612)
 * add cli support for schema modification (CASSANDRA-1584)
 * delete temp files on failed compactions (CASSANDRA-1596)
 * avoid blocking for dead nodes during removetoken (CASSANDRA-1605)
 * remove ConsistencyLevel.ZERO (CASSANDRA-1607)
 * expose in-progress compaction type in jmx (CASSANDRA-1586)
 * removed IClock & related classes from internals (CASSANDRA-1502)
 * fix removing tokens from SystemTable on decommission and removetoken
   (CASSANDRA-1609)
 * include CF metadata in cli 'show keyspaces' (CASSANDRA-1613)
 * switch from Properties to HashMap in PropertyFileSnitch to
   avoid synchronization bottleneck (CASSANDRA-1481)
 * PropertyFileSnitch configuration file renamed to 
   cassandra-topology.properties
 * add cli support for get_range_slices (CASSANDRA-1088, CASSANDRA-1619)
 * Make memtable flush thresholds per-CF instead of global 
   (CASSANDRA-1007, 1637)
 * add cli support for binary data without CfDef hints (CASSANDRA-1603)
 * fix building SSTable statistics post-stream (CASSANDRA-1620)
 * fix potential infinite loop in 2ary index queries (CASSANDRA-1623)
 * allow creating NTS keyspaces with no replicas configured (CASSANDRA-1626)
 * add jmx histogram of sstables accessed per read (CASSANDRA-1624)
 * remove system_rename_column_family and system_rename_keyspace from the
   client API until races can be fixed (CASSANDRA-1630, CASSANDRA-1585)
 * add cli sanity tests (CASSANDRA-1582)
 * update GC settings in cassandra.bat (CASSANDRA-1636)
 * cli support for index queries (CASSANDRA-1635)
 * cli support for updating schema memtable settings (CASSANDRA-1634)
 * cli --file option (CASSANDRA-1616)
 * reduce automatically chosen memtable sizes by 50% (CASSANDRA-1641)
 * move endpoint cache from snitch to strategy (CASSANDRA-1643)
 * fix commitlog recovery deleting the newly-created segment as well as
   the old ones (CASSANDRA-1644)
 * upgrade to Thrift 0.5 (CASSANDRA-1367)
 * renamed CL.DCQUORUM to LOCAL_QUORUM and DCQUORUMSYNC to EACH_QUORUM
 * cli truncate support (CASSANDRA-1653)
 * update GC settings in cassandra.bat (CASSANDRA-1636)
 * avoid logging when a node's ip/token is gossipped back to it (CASSANDRA-1666)


0.7-beta2
 * always use UTF-8 for hint keys (CASSANDRA-1439)
 * remove cassandra.yaml dependency from Hadoop and Pig (CASSADRA-1322)
 * expose CfDef metadata in describe_keyspaces (CASSANDRA-1363)
 * restore use of mmap_index_only option (CASSANDRA-1241)
 * dropping a keyspace with no column families generated an error 
   (CASSANDRA-1378)
 * rename RackAwareStrategy to OldNetworkTopologyStrategy, RackUnawareStrategy 
   to SimpleStrategy, DatacenterShardStrategy to NetworkTopologyStrategy,
   AbstractRackAwareSnitch to AbstractNetworkTopologySnitch (CASSANDRA-1392)
 * merge StorageProxy.mutate, mutateBlocking (CASSANDRA-1396)
 * faster UUIDType, LongType comparisons (CASSANDRA-1386, 1393)
 * fix setting read_repair_chance from CLI addColumnFamily (CASSANDRA-1399)
 * fix updates to indexed columns (CASSANDRA-1373)
 * fix race condition leaving to FileNotFoundException (CASSANDRA-1382)
 * fix sharded lock hash on index write path (CASSANDRA-1402)
 * add support for GT/E, LT/E in subordinate index clauses (CASSANDRA-1401)
 * cfId counter got out of sync when CFs were added (CASSANDRA-1403)
 * less chatty schema updates (CASSANDRA-1389)
 * rename column family mbeans. 'type' will now include either 
   'IndexColumnFamilies' or 'ColumnFamilies' depending on the CFS type.
   (CASSANDRA-1385)
 * disallow invalid keyspace and column family names. This includes name that
   matches a '^\w+' regex. (CASSANDRA-1377)
 * use JNA, if present, to take snapshots (CASSANDRA-1371)
 * truncate hints if starting 0.7 for the first time (CASSANDRA-1414)
 * fix FD leak in single-row slicepredicate queries (CASSANDRA-1416)
 * allow index expressions against columns that are not part of the 
   SlicePredicate (CASSANDRA-1410)
 * config-converter properly handles snitches and framed support 
   (CASSANDRA-1420)
 * remove keyspace argument from multiget_count (CASSANDRA-1422)
 * allow specifying cassandra.yaml location as (local or remote) URL
   (CASSANDRA-1126)
 * fix using DynamicEndpointSnitch with NetworkTopologyStrategy
   (CASSANDRA-1429)
 * Add CfDef.default_validation_class (CASSANDRA-891)
 * fix EstimatedHistogram.max (CASSANDRA-1413)
 * quorum read optimization (CASSANDRA-1622)
 * handle zero-length (or missing) rows during HH paging (CASSANDRA-1432)
 * include secondary indexes during schema migrations (CASSANDRA-1406)
 * fix commitlog header race during schema change (CASSANDRA-1435)
 * fix ColumnFamilyStoreMBeanIterator to use new type name (CASSANDRA-1433)
 * correct filename generated by xml->yaml converter (CASSANDRA-1419)
 * add CMSInitiatingOccupancyFraction=75 and UseCMSInitiatingOccupancyOnly
   to default JVM options
 * decrease jvm heap for cassandra-cli (CASSANDRA-1446)
 * ability to modify keyspaces and column family definitions on a live cluster
   (CASSANDRA-1285)
 * support for Hadoop Streaming [non-jvm map/reduce via stdin/out]
   (CASSANDRA-1368)
 * Move persistent sstable stats from the system table to an sstable component
   (CASSANDRA-1430)
 * remove failed bootstrap attempt from pending ranges when gossip times
   it out after 1h (CASSANDRA-1463)
 * eager-create tcp connections to other cluster members (CASSANDRA-1465)
 * enumerate stages and derive stage from message type instead of 
   transmitting separately (CASSANDRA-1465)
 * apply reversed flag during collation from different data sources
   (CASSANDRA-1450)
 * make failure to remove commitlog segment non-fatal (CASSANDRA-1348)
 * correct ordering of drain operations so CL.recover is no longer 
   necessary (CASSANDRA-1408)
 * removed keyspace from describe_splits method (CASSANDRA-1425)
 * rename check_schema_agreement to describe_schema_versions
   (CASSANDRA-1478)
 * fix QUORUM calculation for RF > 3 (CASSANDRA-1487)
 * remove tombstones during non-major compactions when bloom filter
   verifies that row does not exist in other sstables (CASSANDRA-1074)
 * nodes that coordinated a loadbalance in the past could not be seen by
   newly added nodes (CASSANDRA-1467)
 * exposed endpoint states (gossip details) via jmx (CASSANDRA-1467)
 * ensure that compacted sstables are not included when new readers are
   instantiated (CASSANDRA-1477)
 * by default, calculate heap size and memtable thresholds at runtime (CASSANDRA-1469)
 * fix races dealing with adding/dropping keyspaces and column families in
   rapid succession (CASSANDRA-1477)
 * clean up of Streaming system (CASSANDRA-1503, 1504, 1506)
 * add options to configure Thrift socket keepalive and buffer sizes (CASSANDRA-1426)
 * make contrib CassandraServiceDataCleaner recursive (CASSANDRA-1509)
 * min, max compaction threshold are configurable and persistent 
   per-ColumnFamily (CASSANDRA-1468)
 * fix replaying the last mutation in a commitlog unnecessarily 
   (CASSANDRA-1512)
 * invoke getDefaultUncaughtExceptionHandler from DTPE with the original
   exception rather than the ExecutionException wrapper (CASSANDRA-1226)
 * remove Clock from the Thrift (and Avro) API (CASSANDRA-1501)
 * Close intra-node sockets when connection is broken (CASSANDRA-1528)
 * RPM packaging spec file (CASSANDRA-786)
 * weighted request scheduler (CASSANDRA-1485)
 * treat expired columns as deleted (CASSANDRA-1539)
 * make IndexInterval configurable (CASSANDRA-1488)
 * add describe_snitch to Thrift API (CASSANDRA-1490)
 * MD5 authenticator compares plain text submitted password with MD5'd
   saved property, instead of vice versa (CASSANDRA-1447)
 * JMX MessagingService pending and completed counts (CASSANDRA-1533)
 * fix race condition processing repair responses (CASSANDRA-1511)
 * make repair blocking (CASSANDRA-1511)
 * create EndpointSnitchInfo and MBean to expose rack and DC (CASSANDRA-1491)
 * added option to contrib/word_count to output results back to Cassandra
   (CASSANDRA-1342)
 * rewrite Hadoop ColumnFamilyRecordWriter to pool connections, retry to
   multiple Cassandra nodes, and smooth impact on the Cassandra cluster
   by using smaller batch sizes (CASSANDRA-1434)
 * fix setting gc_grace_seconds via CLI (CASSANDRA-1549)
 * support TTL'd index values (CASSANDRA-1536)
 * make removetoken work like decommission (CASSANDRA-1216)
 * make cli comparator-aware and improve quote rules (CASSANDRA-1523,-1524)
 * make nodetool compact and cleanup blocking (CASSANDRA-1449)
 * add memtable, cache information to GCInspector logs (CASSANDRA-1558)
 * enable/disable HintedHandoff via JMX (CASSANDRA-1550)
 * Ignore stray files in the commit log directory (CASSANDRA-1547)
 * Disallow bootstrap to an in-use token (CASSANDRA-1561)


0.7-beta1
 * sstable versioning (CASSANDRA-389)
 * switched to slf4j logging (CASSANDRA-625)
 * add (optional) expiration time for column (CASSANDRA-699)
 * access levels for authentication/authorization (CASSANDRA-900)
 * add ReadRepairChance to CF definition (CASSANDRA-930)
 * fix heisenbug in system tests, especially common on OS X (CASSANDRA-944)
 * convert to byte[] keys internally and all public APIs (CASSANDRA-767)
 * ability to alter schema definitions on a live cluster (CASSANDRA-44)
 * renamed configuration file to cassandra.xml, and log4j.properties to
   log4j-server.properties, which must now be loaded from
   the classpath (which is how our scripts in bin/ have always done it)
   (CASSANDRA-971)
 * change get_count to require a SlicePredicate. create multi_get_count
   (CASSANDRA-744)
 * re-organized endpointsnitch implementations and added SimpleSnitch
   (CASSANDRA-994)
 * Added preload_row_cache option (CASSANDRA-946)
 * add CRC to commitlog header (CASSANDRA-999)
 * removed deprecated batch_insert and get_range_slice methods (CASSANDRA-1065)
 * add truncate thrift method (CASSANDRA-531)
 * http mini-interface using mx4j (CASSANDRA-1068)
 * optimize away copy of sliced row on memtable read path (CASSANDRA-1046)
 * replace constant-size 2GB mmaped segments and special casing for index 
   entries spanning segment boundaries, with SegmentedFile that computes 
   segments that always contain entire entries/rows (CASSANDRA-1117)
 * avoid reading large rows into memory during compaction (CASSANDRA-16)
 * added hadoop OutputFormat (CASSANDRA-1101)
 * efficient Streaming (no more anticompaction) (CASSANDRA-579)
 * split commitlog header into separate file and add size checksum to
   mutations (CASSANDRA-1179)
 * avoid allocating a new byte[] for each mutation on replay (CASSANDRA-1219)
 * revise HH schema to be per-endpoint (CASSANDRA-1142)
 * add joining/leaving status to nodetool ring (CASSANDRA-1115)
 * allow multiple repair sessions per node (CASSANDRA-1190)
 * optimize away MessagingService for local range queries (CASSANDRA-1261)
 * make framed transport the default so malformed requests can't OOM the 
   server (CASSANDRA-475)
 * significantly faster reads from row cache (CASSANDRA-1267)
 * take advantage of row cache during range queries (CASSANDRA-1302)
 * make GCGraceSeconds a per-ColumnFamily value (CASSANDRA-1276)
 * keep persistent row size and column count statistics (CASSANDRA-1155)
 * add IntegerType (CASSANDRA-1282)
 * page within a single row during hinted handoff (CASSANDRA-1327)
 * push DatacenterShardStrategy configuration into keyspace definition,
   eliminating datacenter.properties. (CASSANDRA-1066)
 * optimize forward slices starting with '' and single-index-block name 
   queries by skipping the column index (CASSANDRA-1338)
 * streaming refactor (CASSANDRA-1189)
 * faster comparison for UUID types (CASSANDRA-1043)
 * secondary index support (CASSANDRA-749 and subtasks)
 * make compaction buckets deterministic (CASSANDRA-1265)


0.6.6
 * Allow using DynamicEndpointSnitch with RackAwareStrategy (CASSANDRA-1429)
 * remove the remaining vestiges of the unfinished DatacenterShardStrategy 
   (replaced by NetworkTopologyStrategy in 0.7)
   

0.6.5
 * fix key ordering in range query results with RandomPartitioner
   and ConsistencyLevel > ONE (CASSANDRA-1145)
 * fix for range query starting with the wrong token range (CASSANDRA-1042)
 * page within a single row during hinted handoff (CASSANDRA-1327)
 * fix compilation on non-sun JDKs (CASSANDRA-1061)
 * remove String.trim() call on row keys in batch mutations (CASSANDRA-1235)
 * Log summary of dropped messages instead of spamming log (CASSANDRA-1284)
 * add dynamic endpoint snitch (CASSANDRA-981)
 * fix streaming for keyspaces with hyphens in their name (CASSANDRA-1377)
 * fix errors in hard-coded bloom filter optKPerBucket by computing it
   algorithmically (CASSANDRA-1220
 * remove message deserialization stage, and uncap read/write stages
   so slow reads/writes don't block gossip processing (CASSANDRA-1358)
 * add jmx port configuration to Debian package (CASSANDRA-1202)
 * use mlockall via JNA, if present, to prevent Linux from swapping
   out parts of the JVM (CASSANDRA-1214)


0.6.4
 * avoid queuing multiple hint deliveries for the same endpoint
   (CASSANDRA-1229)
 * better performance for and stricter checking of UTF8 column names
   (CASSANDRA-1232)
 * extend option to lower compaction priority to hinted handoff
   as well (CASSANDRA-1260)
 * log errors in gossip instead of re-throwing (CASSANDRA-1289)
 * avoid aborting commitlog replay prematurely if a flushed-but-
   not-removed commitlog segment is encountered (CASSANDRA-1297)
 * fix duplicate rows being read during mapreduce (CASSANDRA-1142)
 * failure detection wasn't closing command sockets (CASSANDRA-1221)
 * cassandra-cli.bat works on windows (CASSANDRA-1236)
 * pre-emptively drop requests that cannot be processed within RPCTimeout
   (CASSANDRA-685)
 * add ack to Binary write verb and update CassandraBulkLoader
   to wait for acks for each row (CASSANDRA-1093)
 * added describe_partitioner Thrift method (CASSANDRA-1047)
 * Hadoop jobs no longer require the Cassandra storage-conf.xml
   (CASSANDRA-1280, CASSANDRA-1047)
 * log thread pool stats when GC is excessive (CASSANDRA-1275)
 * remove gossip message size limit (CASSANDRA-1138)
 * parallelize local and remote reads during multiget, and respect snitch 
   when determining whether to do local read for CL.ONE (CASSANDRA-1317)
 * fix read repair to use requested consistency level on digest mismatch,
   rather than assuming QUORUM (CASSANDRA-1316)
 * process digest mismatch re-reads in parallel (CASSANDRA-1323)
 * switch hints CF comparator to BytesType (CASSANDRA-1274)


0.6.3
 * retry to make streaming connections up to 8 times. (CASSANDRA-1019)
 * reject describe_ring() calls on invalid keyspaces (CASSANDRA-1111)
 * fix cache size calculation for size of 100% (CASSANDRA-1129)
 * fix cache capacity only being recalculated once (CASSANDRA-1129)
 * remove hourly scan of all hints on the off chance that the gossiper
   missed a status change; instead, expose deliverHintsToEndpoint to JMX
   so it can be done manually, if necessary (CASSANDRA-1141)
 * don't reject reads at CL.ALL (CASSANDRA-1152)
 * reject deletions to supercolumns in CFs containing only standard
   columns (CASSANDRA-1139)
 * avoid preserving login information after client disconnects
   (CASSANDRA-1057)
 * prefer sun jdk to openjdk in debian init script (CASSANDRA-1174)
 * detect partioner config changes between restarts and fail fast 
   (CASSANDRA-1146)
 * use generation time to resolve node token reassignment disagreements
   (CASSANDRA-1118)
 * restructure the startup ordering of Gossiper and MessageService to avoid
   timing anomalies (CASSANDRA-1160)
 * detect incomplete commit log hearders (CASSANDRA-1119)
 * force anti-entropy service to stream files on the stream stage to avoid
   sending streams out of order (CASSANDRA-1169)
 * remove inactive stream managers after AES streams files (CASSANDRA-1169)
 * allow removing entire row through batch_mutate Deletion (CASSANDRA-1027)
 * add JMX metrics for row-level bloom filter false positives (CASSANDRA-1212)
 * added a redhat init script to contrib (CASSANDRA-1201)
 * use midpoint when bootstrapping a new machine into range with not
   much data yet instead of random token (CASSANDRA-1112)
 * kill server on OOM in executor stage as well as Thrift (CASSANDRA-1226)
 * remove opportunistic repairs, when two machines with overlapping replica
   responsibilities happen to finish major compactions of the same CF near
   the same time.  repairs are now fully manual (CASSANDRA-1190)
 * add ability to lower compaction priority (default is no change from 0.6.2)
   (CASSANDRA-1181)


0.6.2
 * fix contrib/word_count build. (CASSANDRA-992)
 * split CommitLogExecutorService into BatchCommitLogExecutorService and 
   PeriodicCommitLogExecutorService (CASSANDRA-1014)
 * add latency histograms to CFSMBean (CASSANDRA-1024)
 * make resolving timestamp ties deterministic by using value bytes
   as a tiebreaker (CASSANDRA-1039)
 * Add option to turn off Hinted Handoff (CASSANDRA-894)
 * fix windows startup (CASSANDRA-948)
 * make concurrent_reads, concurrent_writes configurable at runtime via JMX
   (CASSANDRA-1060)
 * disable GCInspector on non-Sun JVMs (CASSANDRA-1061)
 * fix tombstone handling in sstable rows with no other data (CASSANDRA-1063)
 * fix size of row in spanned index entries (CASSANDRA-1056)
 * install json2sstable, sstable2json, and sstablekeys to Debian package
 * StreamingService.StreamDestinations wouldn't empty itself after streaming
   finished (CASSANDRA-1076)
 * added Collections.shuffle(splits) before returning the splits in 
   ColumnFamilyInputFormat (CASSANDRA-1096)
 * do not recalculate cache capacity post-compaction if it's been manually 
   modified (CASSANDRA-1079)
 * better defaults for flush sorter + writer executor queue sizes
   (CASSANDRA-1100)
 * windows scripts for SSTableImport/Export (CASSANDRA-1051)
 * windows script for nodetool (CASSANDRA-1113)
 * expose PhiConvictThreshold (CASSANDRA-1053)
 * make repair of RF==1 a no-op (CASSANDRA-1090)
 * improve default JVM GC options (CASSANDRA-1014)
 * fix SlicePredicate serialization inside Hadoop jobs (CASSANDRA-1049)
 * close Thrift sockets in Hadoop ColumnFamilyRecordReader (CASSANDRA-1081)


0.6.1
 * fix NPE in sstable2json when no excluded keys are given (CASSANDRA-934)
 * keep the replica set constant throughout the read repair process
   (CASSANDRA-937)
 * allow querying getAllRanges with empty token list (CASSANDRA-933)
 * fix command line arguments inversion in clustertool (CASSANDRA-942)
 * fix race condition that could trigger a false-positive assertion
   during post-flush discard of old commitlog segments (CASSANDRA-936)
 * fix neighbor calculation for anti-entropy repair (CASSANDRA-924)
 * perform repair even for small entropy differences (CASSANDRA-924)
 * Use hostnames in CFInputFormat to allow Hadoop's naive string-based
   locality comparisons to work (CASSANDRA-955)
 * cache read-only BufferedRandomAccessFile length to avoid
   3 system calls per invocation (CASSANDRA-950)
 * nodes with IPv6 (and no IPv4) addresses could not join cluster
   (CASSANDRA-969)
 * Retrieve the correct number of undeleted columns, if any, from
   a supercolumn in a row that had been deleted previously (CASSANDRA-920)
 * fix index scans that cross the 2GB mmap boundaries for both mmap
   and standard i/o modes (CASSANDRA-866)
 * expose drain via nodetool (CASSANDRA-978)


0.6.0-RC1
 * JMX drain to flush memtables and run through commit log (CASSANDRA-880)
 * Bootstrapping can skip ranges under the right conditions (CASSANDRA-902)
 * fix merging row versions in range_slice for CL > ONE (CASSANDRA-884)
 * default write ConsistencyLeven chaned from ZERO to ONE
 * fix for index entries spanning mmap buffer boundaries (CASSANDRA-857)
 * use lexical comparison if time part of TimeUUIDs are the same 
   (CASSANDRA-907)
 * bound read, mutation, and response stages to fix possible OOM
   during log replay (CASSANDRA-885)
 * Use microseconds-since-epoch (UTC) in cli, instead of milliseconds
 * Treat batch_mutate Deletion with null supercolumn as "apply this predicate 
   to top level supercolumns" (CASSANDRA-834)
 * Streaming destination nodes do not update their JMX status (CASSANDRA-916)
 * Fix internal RPC timeout calculation (CASSANDRA-911)
 * Added Pig loadfunc to contrib/pig (CASSANDRA-910)


0.6.0-beta3
 * fix compaction bucketing bug (CASSANDRA-814)
 * update windows batch file (CASSANDRA-824)
 * deprecate KeysCachedFraction configuration directive in favor
   of KeysCached; move to unified-per-CF key cache (CASSANDRA-801)
 * add invalidateRowCache to ColumnFamilyStoreMBean (CASSANDRA-761)
 * send Handoff hints to natural locations to reduce load on
   remaining nodes in a failure scenario (CASSANDRA-822)
 * Add RowWarningThresholdInMB configuration option to warn before very 
   large rows get big enough to threaten node stability, and -x option to
   be able to remove them with sstable2json if the warning is unheeded
   until it's too late (CASSANDRA-843)
 * Add logging of GC activity (CASSANDRA-813)
 * fix ConcurrentModificationException in commitlog discard (CASSANDRA-853)
 * Fix hardcoded row count in Hadoop RecordReader (CASSANDRA-837)
 * Add a jmx status to the streaming service and change several DEBUG
   messages to INFO (CASSANDRA-845)
 * fix classpath in cassandra-cli.bat for Windows (CASSANDRA-858)
 * allow re-specifying host, port to cassandra-cli if invalid ones
   are first tried (CASSANDRA-867)
 * fix race condition handling rpc timeout in the coordinator
   (CASSANDRA-864)
 * Remove CalloutLocation and StagingFileDirectory from storage-conf files 
   since those settings are no longer used (CASSANDRA-878)
 * Parse a long from RowWarningThresholdInMB instead of an int (CASSANDRA-882)
 * Remove obsolete ControlPort code from DatabaseDescriptor (CASSANDRA-886)
 * move skipBytes side effect out of assert (CASSANDRA-899)
 * add "double getLoad" to StorageServiceMBean (CASSANDRA-898)
 * track row stats per CF at compaction time (CASSANDRA-870)
 * disallow CommitLogDirectory matching a DataFileDirectory (CASSANDRA-888)
 * default key cache size is 200k entries, changed from 10% (CASSANDRA-863)
 * add -Dcassandra-foreground=yes to cassandra.bat
 * exit if cluster name is changed unexpectedly (CASSANDRA-769)


0.6.0-beta1/beta2
 * add batch_mutate thrift command, deprecating batch_insert (CASSANDRA-336)
 * remove get_key_range Thrift API, deprecated in 0.5 (CASSANDRA-710)
 * add optional login() Thrift call for authentication (CASSANDRA-547)
 * support fat clients using gossiper and StorageProxy to perform
   replication in-process [jvm-only] (CASSANDRA-535)
 * support mmapped I/O for reads, on by default on 64bit JVMs 
   (CASSANDRA-408, CASSANDRA-669)
 * improve insert concurrency, particularly during Hinted Handoff
   (CASSANDRA-658)
 * faster network code (CASSANDRA-675)
 * stress.py moved to contrib (CASSANDRA-635)
 * row caching [must be explicitly enabled per-CF in config] (CASSANDRA-678)
 * present a useful measure of compaction progress in JMX (CASSANDRA-599)
 * add bin/sstablekeys (CASSNADRA-679)
 * add ConsistencyLevel.ANY (CASSANDRA-687)
 * make removetoken remove nodes from gossip entirely (CASSANDRA-644)
 * add ability to set cache sizes at runtime (CASSANDRA-708)
 * report latency and cache hit rate statistics with lifetime totals
   instead of average over the last minute (CASSANDRA-702)
 * support get_range_slice for RandomPartitioner (CASSANDRA-745)
 * per-keyspace replication factory and replication strategy (CASSANDRA-620)
 * track latency in microseconds (CASSANDRA-733)
 * add describe_ Thrift methods, deprecating get_string_property and 
   get_string_list_property
 * jmx interface for tracking operation mode and streams in general.
   (CASSANDRA-709)
 * keep memtables in sorted order to improve range query performance
   (CASSANDRA-799)
 * use while loop instead of recursion when trimming sstables compaction list 
   to avoid blowing stack in pathological cases (CASSANDRA-804)
 * basic Hadoop map/reduce support (CASSANDRA-342)


0.5.1
 * ensure all files for an sstable are streamed to the same directory.
   (CASSANDRA-716)
 * more accurate load estimate for bootstrapping (CASSANDRA-762)
 * tolerate dead or unavailable bootstrap target on write (CASSANDRA-731)
 * allow larger numbers of keys (> 140M) in a sstable bloom filter
   (CASSANDRA-790)
 * include jvm argument improvements from CASSANDRA-504 in debian package
 * change streaming chunk size to 32MB to accomodate Windows XP limitations
   (was 64MB) (CASSANDRA-795)
 * fix get_range_slice returning results in the wrong order (CASSANDRA-781)
 

0.5.0 final
 * avoid attempting to delete temporary bootstrap files twice (CASSANDRA-681)
 * fix bogus NaN in nodeprobe cfstats output (CASSANDRA-646)
 * provide a policy for dealing with single thread executors w/ a full queue
   (CASSANDRA-694)
 * optimize inner read in MessagingService, vastly improving multiple-node
   performance (CASSANDRA-675)
 * wait for table flush before streaming data back to a bootstrapping node.
   (CASSANDRA-696)
 * keep track of bootstrapping sources by table so that bootstrapping doesn't 
   give the indication of finishing early (CASSANDRA-673)


0.5.0 RC3
 * commit the correct version of the patch for CASSANDRA-663


0.5.0 RC2 (unreleased)
 * fix bugs in converting get_range_slice results to Thrift 
   (CASSANDRA-647, CASSANDRA-649)
 * expose java.util.concurrent.TimeoutException in StorageProxy methods
   (CASSANDRA-600)
 * TcpConnectionManager was holding on to disconnected connections, 
   giving the false indication they were being used. (CASSANDRA-651)
 * Remove duplicated write. (CASSANDRA-662)
 * Abort bootstrap if IP is already in the token ring (CASSANDRA-663)
 * increase default commitlog sync period, and wait for last sync to 
   finish before submitting another (CASSANDRA-668)


0.5.0 RC1
 * Fix potential NPE in get_range_slice (CASSANDRA-623)
 * add CRC32 to commitlog entries (CASSANDRA-605)
 * fix data streaming on windows (CASSANDRA-630)
 * GC compacted sstables after cleanup and compaction (CASSANDRA-621)
 * Speed up anti-entropy validation (CASSANDRA-629)
 * Fix anti-entropy assertion error (CASSANDRA-639)
 * Fix pending range conflicts when bootstapping or moving
   multiple nodes at once (CASSANDRA-603)
 * Handle obsolete gossip related to node movement in the case where
   one or more nodes is down when the movement occurs (CASSANDRA-572)
 * Include dead nodes in gossip to avoid a variety of problems
   and fix HH to removed nodes (CASSANDRA-634)
 * return an InvalidRequestException for mal-formed SlicePredicates
   (CASSANDRA-643)
 * fix bug determining closest neighbor for use in multiple datacenters
   (CASSANDRA-648)
 * Vast improvements in anticompaction speed (CASSANDRA-607)
 * Speed up log replay and writes by avoiding redundant serializations
   (CASSANDRA-652)


0.5.0 beta 2
 * Bootstrap improvements (several tickets)
 * add nodeprobe repair anti-entropy feature (CASSANDRA-193, CASSANDRA-520)
 * fix possibility of partition when many nodes restart at once
   in clusters with multiple seeds (CASSANDRA-150)
 * fix NPE in get_range_slice when no data is found (CASSANDRA-578)
 * fix potential NPE in hinted handoff (CASSANDRA-585)
 * fix cleanup of local "system" keyspace (CASSANDRA-576)
 * improve computation of cluster load balance (CASSANDRA-554)
 * added super column read/write, column count, and column/row delete to
   cassandra-cli (CASSANDRA-567, CASSANDRA-594)
 * fix returning live subcolumns of deleted supercolumns (CASSANDRA-583)
 * respect JAVA_HOME in bin/ scripts (several tickets)
 * add StorageService.initClient for fat clients on the JVM (CASSANDRA-535)
   (see contrib/client_only for an example of use)
 * make consistency_level functional in get_range_slice (CASSANDRA-568)
 * optimize key deserialization for RandomPartitioner (CASSANDRA-581)
 * avoid GCing tombstones except on major compaction (CASSANDRA-604)
 * increase failure conviction threshold, resulting in less nodes
   incorrectly (and temporarily) marked as down (CASSANDRA-610)
 * respect memtable thresholds during log replay (CASSANDRA-609)
 * support ConsistencyLevel.ALL on read (CASSANDRA-584)
 * add nodeprobe removetoken command (CASSANDRA-564)


0.5.0 beta
 * Allow multiple simultaneous flushes, improving flush throughput 
   on multicore systems (CASSANDRA-401)
 * Split up locks to improve write and read throughput on multicore systems
   (CASSANDRA-444, CASSANDRA-414)
 * More efficient use of memory during compaction (CASSANDRA-436)
 * autobootstrap option: when enabled, all non-seed nodes will attempt
   to bootstrap when started, until bootstrap successfully
   completes. -b option is removed.  (CASSANDRA-438)
 * Unless a token is manually specified in the configuration xml,
   a bootstraping node will use a token that gives it half the
   keys from the most-heavily-loaded node in the cluster,
   instead of generating a random token. 
   (CASSANDRA-385, CASSANDRA-517)
 * Miscellaneous bootstrap fixes (several tickets)
 * Ability to change a node's token even after it has data on it
   (CASSANDRA-541)
 * Ability to decommission a live node from the ring (CASSANDRA-435)
 * Semi-automatic loadbalancing via nodeprobe (CASSANDRA-192)
 * Add ability to set compaction thresholds at runtime via
   JMX / nodeprobe.  (CASSANDRA-465)
 * Add "comment" field to ColumnFamily definition. (CASSANDRA-481)
 * Additional JMX metrics (CASSANDRA-482)
 * JSON based export and import tools (several tickets)
 * Hinted Handoff fixes (several tickets)
 * Add key cache to improve read performance (CASSANDRA-423)
 * Simplified construction of custom ReplicationStrategy classes
   (CASSANDRA-497)
 * Graphical application (Swing) for ring integrity verification and 
   visualization was added to contrib (CASSANDRA-252)
 * Add DCQUORUM, DCQUORUMSYNC consistency levels and corresponding
   ReplicationStrategy / EndpointSnitch classes.  Experimental.
   (CASSANDRA-492)
 * Web client interface added to contrib (CASSANDRA-457)
 * More-efficient flush for Random, CollatedOPP partitioners 
   for normal writes (CASSANDRA-446) and bulk load (CASSANDRA-420)
 * Add MemtableFlushAfterMinutes, a global replacement for the old 
   per-CF FlushPeriodInMinutes setting (CASSANDRA-463)
 * optimizations to slice reading (CASSANDRA-350) and supercolumn
   queries (CASSANDRA-510)
 * force binding to given listenaddress for nodes with multiple
   interfaces (CASSANDRA-546)
 * stress.py benchmarking tool improvements (several tickets)
 * optimized replica placement code (CASSANDRA-525)
 * faster log replay on restart (CASSANDRA-539, CASSANDRA-540)
 * optimized local-node writes (CASSANDRA-558)
 * added get_range_slice, deprecating get_key_range (CASSANDRA-344)
 * expose TimedOutException to thrift (CASSANDRA-563)
 

0.4.2
 * Add validation disallowing null keys (CASSANDRA-486)
 * Fix race conditions in TCPConnectionManager (CASSANDRA-487)
 * Fix using non-utf8-aware comparison as a sanity check.
   (CASSANDRA-493)
 * Improve default garbage collector options (CASSANDRA-504)
 * Add "nodeprobe flush" (CASSANDRA-505)
 * remove NotFoundException from get_slice throws list (CASSANDRA-518)
 * fix get (not get_slice) of entire supercolumn (CASSANDRA-508)
 * fix null token during bootstrap (CASSANDRA-501)


0.4.1
 * Fix FlushPeriod columnfamily configuration regression
   (CASSANDRA-455)
 * Fix long column name support (CASSANDRA-460)
 * Fix for serializing a row that only contains tombstones
   (CASSANDRA-458)
 * Fix for discarding unneeded commitlog segments (CASSANDRA-459)
 * Add SnapshotBeforeCompaction configuration option (CASSANDRA-426)
 * Fix compaction abort under insufficient disk space (CASSANDRA-473)
 * Fix reading subcolumn slice from tombstoned CF (CASSANDRA-484)
 * Fix race condition in RVH causing occasional NPE (CASSANDRA-478)


0.4.0
 * fix get_key_range problems when a node is down (CASSANDRA-440)
   and add UnavailableException to more Thrift methods
 * Add example EndPointSnitch contrib code (several tickets)


0.4.0 RC2
 * fix SSTable generation clash during compaction (CASSANDRA-418)
 * reject method calls with null parameters (CASSANDRA-308)
 * properly order ranges in nodeprobe output (CASSANDRA-421)
 * fix logging of certain errors on executor threads (CASSANDRA-425)


0.4.0 RC1
 * Bootstrap feature is live; use -b on startup (several tickets)
 * Added multiget api (CASSANDRA-70)
 * fix Deadlock with SelectorManager.doProcess and TcpConnection.write
   (CASSANDRA-392)
 * remove key cache b/c of concurrency bugs in third-party
   CLHM library (CASSANDRA-405)
 * update non-major compaction logic to use two threshold values
   (CASSANDRA-407)
 * add periodic / batch commitlog sync modes (several tickets)
 * inline BatchMutation into batch_insert params (CASSANDRA-403)
 * allow setting the logging level at runtime via mbean (CASSANDRA-402)
 * change default comparator to BytesType (CASSANDRA-400)
 * add forwards-compatible ConsistencyLevel parameter to get_key_range
   (CASSANDRA-322)
 * r/m special case of blocking for local destination when writing with 
   ConsistencyLevel.ZERO (CASSANDRA-399)
 * Fixes to make BinaryMemtable [bulk load interface] useful (CASSANDRA-337);
   see contrib/bmt_example for an example of using it.
 * More JMX properties added (several tickets)
 * Thrift changes (several tickets)
    - Merged _super get methods with the normal ones; return values
      are now of ColumnOrSuperColumn.
    - Similarly, merged batch_insert_super into batch_insert.



0.4.0 beta
 * On-disk data format has changed to allow billions of keys/rows per
   node instead of only millions
 * Multi-keyspace support
 * Scan all sstables for all queries to avoid situations where
   different types of operation on the same ColumnFamily could
   disagree on what data was present
 * Snapshot support via JMX
 * Thrift API has changed a _lot_:
    - removed time-sorted CFs; instead, user-defined comparators
      may be defined on the column names, which are now byte arrays.
      Default comparators are provided for UTF8, Bytes, Ascii, Long (i64),
      and UUID types.
    - removed colon-delimited strings in thrift api in favor of explicit
      structs such as ColumnPath, ColumnParent, etc.  Also normalized
      thrift struct and argument naming.
    - Added columnFamily argument to get_key_range.
    - Change signature of get_slice to accept starting and ending
      columns as well as an offset.  (This allows use of indexes.)
      Added "ascending" flag to allow reasonably-efficient reverse
      scans as well.  Removed get_slice_by_range as redundant.
    - get_key_range operates on one CF at a time
    - changed `block` boolean on insert methods to ConsistencyLevel enum,
      with options of NONE, ONE, QUORUM, and ALL.
    - added similar consistency_level parameter to read methods
    - column-name-set slice with no names given now returns zero columns
      instead of all of them.  ("all" can run your server out of memory.
      use a range-based slice with a high max column count instead.)
 * Removed the web interface. Node information can now be obtained by 
   using the newly introduced nodeprobe utility.
 * More JMX stats
 * Remove magic values from internals (e.g. special key to indicate
   when to flush memtables)
 * Rename configuration "table" to "keyspace"
 * Moved to crash-only design; no more shutdown (just kill the process)
 * Lots of bug fixes

Full list of issues resolved in 0.4 is at https://issues.apache.org/jira/secure/IssueNavigator.jspa?reset=true&&pid=12310865&fixfor=12313862&resolution=1&sorter/field=issuekey&sorter/order=DESC


0.3.0 RC3
 * Fix potential deadlock under load in TCPConnection.
   (CASSANDRA-220)


0.3.0 RC2
 * Fix possible data loss when server is stopped after replaying
   log but before new inserts force memtable flush.
   (CASSANDRA-204)
 * Added BUGS file


0.3.0 RC1
 * Range queries on keys, including user-defined key collation
 * Remove support
 * Workarounds for a weird bug in JDK select/register that seems
   particularly common on VM environments. Cassandra should deploy
   fine on EC2 now
 * Much improved infrastructure: the beginnings of a decent test suite
   ("ant test" for unit tests; "nosetests" for system tests), code
   coverage reporting, etc.
 * Expanded node status reporting via JMX
 * Improved error reporting/logging on both server and client
 * Reduced memory footprint in default configuration
 * Combined blocking and non-blocking versions of insert APIs
 * Added FlushPeriodInMinutes configuration parameter to force
   flushing of infrequently-updated ColumnFamilies<|MERGE_RESOLUTION|>--- conflicted
+++ resolved
@@ -1,10 +1,11 @@
-<<<<<<< HEAD
 2.2.6
  * (cqlsh) Support utf-8/cp65001 encoding on Windows (CASSANDRA-11030)
  * Fix paging on DISTINCT queries repeats result when first row in partition changes (CASSANDRA-10010)
 Merged from 2.1:
  * Gossiper#isEnabled is not thread safe (CASSANDRA-11116)
  * Avoid major compaction mixing repaired and unrepaired sstables in DTCS (CASSANDRA-11113)
+ * Make it clear what DTCS timestamp_resolution is used for (CASSANDRA-11041)
+ * test_bulk_round_trip_blogposts is failing occasionally (CASSANDRA-10938)
 
 
 2.2.5
@@ -36,17 +37,6 @@
  * Verify tables in pseudo-system keyspaces at startup (CASSANDRA-10761)
  * (cqlsh) encode input correctly when saving history
 Merged from 2.1:
- * test_bulk_round_trip_blogposts is failing occasionally (CASSANDRA-10938)
-=======
-2.1.14
- * Make it clear what DTCS timestamp_resolution is used for (CASSANDRA-11041)
- * Gossiper#isEnabled is not thread safe (CASSANDRA-11116)
- * Avoid major compaction mixing repaired and unrepaired sstables in DTCS (CASSANDRA-11113)
- * test_bulk_round_trip_blogposts is failing occasionally (CASSANDRA-10938)
-
-
-2.1.13
->>>>>>> 725b9b1f
  * Fix isJoined return true only after becoming cluster member (CASANDRA-11007)
  * Fix bad gossip generation seen in long-running clusters (CASSANDRA-10969)
  * Avoid NPE when incremental repair fails (CASSANDRA-10909)
