2.0.0
 * fix CAS contention timeout (CASSANDRA-5830)
 * fix HsHa to respect max frame size (CASSANDRA-4573)
Merged from 1.2:
 * Correctly validate sparse composite cells in scrub (CASSANDRA-5855)


2.0.0-rc1
 * improve DecimalSerializer performance (CASSANDRA-5837)
 * fix potential spurious wakeup in AsyncOneResponse (CASSANDRA-5690)
 * fix schema-related trigger issues (CASSANDRA-5774)
 * Better validation when accessing CQL3 table from thrift (CASSANDRA-5138)
 * Fix assertion error during repair (CASSANDRA-5801)
 * Fix range tombstone bug (CASSANDRA-5805)
 * DC-local CAS (CASSANDRA-5797)
 * Add a native_protocol_version column to the system.local table (CASSANRDA-5819)
 * Use index_interval from cassandra.yaml when upgraded (CASSANDRA-5822)
 * Fix buffer underflow on socket close (CASSANDRA-5792)
Merged from 1.2:
 * fix bulk-loading compressed sstables (CASSANDRA-5820)
 * (Hadoop) fix quoting in CqlPagingRecordReader and CqlRecordWriter 
   (CASSANDRA-5824)
 * update default LCS sstable size to 160MB (CASSANDRA-5727)
 * Allow compacting 2Is via nodetool (CASSANDRA-5670)
 * Hex-encode non-String keys in OPP (CASSANDRA-5793)
 * nodetool history logging (CASSANDRA-5823)
 * (Hadoop) fix support for Thrift tables in CqlPagingRecordReader 
   (CASSANDRA-5752)
 * add "all time blocked" to StatusLogger output (CASSANDRA-5825)
 * Future-proof inter-major-version schema migrations (CASSANDRA-5845)
 * (Hadoop) add CqlPagingRecordReader support for ReversedType in Thrift table
   (CASSANDRA-5718)
<<<<<<< HEAD
=======
 * Add KeyCacheHitRate metric to CF metrics (CASSANDRA-5868)
Merged from 1.1:
 * Correctly validate sparse composite cells in scrub (CASSANDRA-5855)


1.2.8
>>>>>>> f5d632fa
 * Fix reading DeletionTime from 1.1-format sstables (CASSANDRA-5814)
 * cqlsh: add collections support to COPY (CASSANDRA-5698)
 * retry important messages for any IOException (CASSANDRA-5804)
 * Allow empty IN relations in SELECT/UPDATE/DELETE statements (CASSANDRA-5626)
 * cqlsh: fix crashing on Windows due to libedit detection (CASSANDRA-5812)


2.0.0-beta2
 * Replace countPendingHints with Hints Created metric (CASSANDRA-5746)
 * Allow nodetool with no args, and with help to run without a server (CASSANDRA-5734)
 * Cleanup AbstractType/TypeSerializer classes (CASSANDRA-5744)
 * Remove unimplemented cli option schema-mwt (CASSANDRA-5754)
 * Support range tombstones in thrift (CASSANDRA-5435)
 * Normalize table-manipulating CQL3 statements' class names (CASSANDRA-5759)
 * cqlsh: add missing table options to DESCRIBE output (CASSANDRA-5749)
 * Fix assertion error during repair (CASSANDRA-5757)
 * Fix bulkloader (CASSANDRA-5542)
 * Add LZ4 compression to the native protocol (CASSANDRA-5765)
 * Fix bugs in the native protocol v2 (CASSANDRA-5770)
 * CAS on 'primary key only' table (CASSANDRA-5715)
 * Support streaming SSTables of old versions (CASSANDRA-5772)
 * Always respect protocol version in native protocol (CASSANDRA-5778)
 * Fix ConcurrentModificationException during streaming (CASSANDRA-5782)
 * Update deletion timestamp in Commit#updatesWithPaxosTime (CASSANDRA-5787)
 * Thrift cas() method crashes if input columns are not sorted (CASSANDRA-5786)
 * Order columns names correctly when querying for CAS (CASSANDRA-5788)
 * Fix streaming retry (CASSANDRA-5775)
Merged from 1.2:
 * if no seeds can be a reached a node won't start in a ring by itself (CASSANDRA-5768)
 * add cassandra.unsafesystem property (CASSANDRA-5704)
 * (Hadoop) quote identifiers in CqlPagingRecordReader (CASSANDRA-5763)
 * Add replace_node functionality for vnodes (CASSANDRA-5337)
 * Add timeout events to query traces (CASSANDRA-5520)
 * Fix serialization of the LEFT gossip value (CASSANDRA-5696)
 * Expose native protocol server status in nodetool info (CASSANDRA-5735)
 * Fix pathetic performance of range tombstones (CASSANDRA-5677)
 * Fix querying with an empty (impossible) range (CASSANDRA-5573)
 * cqlsh: handle CUSTOM 2i in DESCRIBE output (CASSANDRA-5760)
 * Fix minor bug in Range.intersects(Bound) (CASSANDRA-5771)
 * cqlsh: handle disabled compression in DESCRIBE output (CASSANDRA-5766)
 * Ensure all UP events are notified on the native protocol (CASSANDRA-5769)
 * Fix formatting of sstable2json with multiple -k arguments (CASSANDRA-5781)
 * Don't rely on row marker for queries in general to hide lost markers
   after TTL expires (CASSANDRA-5762)
 * Sort nodetool help output (CASSANDRA-5776)
 * Fix column expiring during 2 phases compaction (CASSANDRA-5799)
 * now() is being rejected in INSERTs when inside collections (CASSANDRA-5795)


2.0.0-beta1
 * Removed on-heap row cache (CASSANDRA-5348)
 * use nanotime consistently for node-local timeouts (CASSANDRA-5581)
 * Avoid unnecessary second pass on name-based queries (CASSANDRA-5577)
 * Experimental triggers (CASSANDRA-1311)
 * JEMalloc support for off-heap allocation (CASSANDRA-3997)
 * Single-pass compaction (CASSANDRA-4180)
 * Removed token range bisection (CASSANDRA-5518)
 * Removed compatibility with pre-1.2.5 sstables and network messages
   (CASSANDRA-5511)
 * removed PBSPredictor (CASSANDRA-5455)
 * CAS support (CASSANDRA-5062, 5441, 5442, 5443, 5619, 5667)
 * Leveled compaction performs size-tiered compactions in L0 
   (CASSANDRA-5371, 5439)
 * Add yaml network topology snitch for mixed ec2/other envs (CASSANDRA-5339)
 * Log when a node is down longer than the hint window (CASSANDRA-4554)
 * Optimize tombstone creation for ExpiringColumns (CASSANDRA-4917)
 * Improve LeveledScanner work estimation (CASSANDRA-5250, 5407)
 * Replace compaction lock with runWithCompactionsDisabled (CASSANDRA-3430)
 * Change Message IDs to ints (CASSANDRA-5307)
 * Move sstable level information into the Stats component, removing the
   need for a separate Manifest file (CASSANDRA-4872)
 * avoid serializing to byte[] on commitlog append (CASSANDRA-5199)
 * make index_interval configurable per columnfamily (CASSANDRA-3961, CASSANDRA-5650)
 * add default_time_to_live (CASSANDRA-3974)
 * add memtable_flush_period_in_ms (CASSANDRA-4237)
 * replace supercolumns internally by composites (CASSANDRA-3237, 5123)
 * upgrade thrift to 0.9.0 (CASSANDRA-3719)
 * drop unnecessary keyspace parameter from user-defined compaction API 
   (CASSANDRA-5139)
 * more robust solution to incomplete compactions + counters (CASSANDRA-5151)
 * Change order of directory searching for c*.in.sh (CASSANDRA-3983)
 * Add tool to reset SSTable compaction level for LCS (CASSANDRA-5271)
 * Allow custom configuration loader (CASSANDRA-5045)
 * Remove memory emergency pressure valve logic (CASSANDRA-3534)
 * Reduce request latency with eager retry (CASSANDRA-4705)
 * cqlsh: Remove ASSUME command (CASSANDRA-5331)
 * Rebuild BF when loading sstables if bloom_filter_fp_chance
   has changed since compaction (CASSANDRA-5015)
 * remove row-level bloom filters (CASSANDRA-4885)
 * Change Kernel Page Cache skipping into row preheating (disabled by default)
   (CASSANDRA-4937)
 * Improve repair by deciding on a gcBefore before sending
   out TreeRequests (CASSANDRA-4932)
 * Add an official way to disable compactions (CASSANDRA-5074)
 * Reenable ALTER TABLE DROP with new semantics (CASSANDRA-3919)
 * Add binary protocol versioning (CASSANDRA-5436)
 * Swap THshaServer for TThreadedSelectorServer (CASSANDRA-5530)
 * Add alias support to SELECT statement (CASSANDRA-5075)
 * Don't create empty RowMutations in CommitLogReplayer (CASSANDRA-5541)
 * Use range tombstones when dropping cfs/columns from schema (CASSANDRA-5579)
 * cqlsh: drop CQL2/CQL3-beta support (CASSANDRA-5585)
 * Track max/min column names in sstables to be able to optimize slice
   queries (CASSANDRA-5514, CASSANDRA-5595, CASSANDRA-5600)
 * Binary protocol: allow batching already prepared statements (CASSANDRA-4693)
 * Allow preparing timestamp, ttl and limit in CQL3 queries (CASSANDRA-4450)
 * Support native link w/o JNA in Java7 (CASSANDRA-3734)
 * Use SASL authentication in binary protocol v2 (CASSANDRA-5545)
 * Replace Thrift HsHa with LMAX Disruptor based implementation (CASSANDRA-5582)
 * cqlsh: Add row count to SELECT output (CASSANDRA-5636)
 * Include a timestamp with all read commands to determine column expiration
   (CASSANDRA-5149)
 * Streaming 2.0 (CASSANDRA-5286, 5699)
 * Conditional create/drop ks/table/index statements in CQL3 (CASSANDRA-2737)
 * more pre-table creation property validation (CASSANDRA-5693)
 * Redesign repair messages (CASSANDRA-5426)
 * Fix ALTER RENAME post-5125 (CASSANDRA-5702)
 * Disallow renaming a 2ndary indexed column (CASSANDRA-5705)
 * Rename Table to Keyspace (CASSANDRA-5613)
 * Ensure changing column_index_size_in_kb on different nodes don't corrupt the
   sstable (CASSANDRA-5454)
 * Move resultset type information into prepare, not execute (CASSANDRA-5649)
 * Auto paging in binary protocol (CASSANDRA-4415, 5714)
 * Don't tie client side use of AbstractType to JDBC (CASSANDRA-4495)
 * Adds new TimestampType to replace DateType (CASSANDRA-5723, CASSANDRA-5729)
Merged from 1.2:
 * make starting native protocol server idempotent (CASSANDRA-5728)
 * Fix loading key cache when a saved entry is no longer valid (CASSANDRA-5706)
 * Fix serialization of the LEFT gossip value (CASSANDRA-5696)
 * cqlsh: Don't show 'null' in place of empty values (CASSANDRA-5675)
 * Race condition in detecting version on a mixed 1.1/1.2 cluster
   (CASSANDRA-5692)
 * Fix skipping range tombstones with reverse queries (CASSANDRA-5712)
 * Expire entries out of ThriftSessionManager (CASSANRDA-5719)
 * Don't keep ancestor information in memory (CASSANDRA-5342)
 * cqlsh: fix handling of semicolons inside BATCH queries (CASSANDRA-5697)


1.2.6
 * Fix tracing when operation completes before all responses arrive 
   (CASSANDRA-5668)
 * Fix cross-DC mutation forwarding (CASSANDRA-5632)
 * Reduce SSTableLoader memory usage (CASSANDRA-5555)
 * Scale hinted_handoff_throttle_in_kb to cluster size (CASSANDRA-5272)
 * (Hadoop) Add CQL3 input/output formats (CASSANDRA-4421, 5622)
 * (Hadoop) Fix InputKeyRange in CFIF (CASSANDRA-5536)
 * Fix dealing with ridiculously large max sstable sizes in LCS (CASSANDRA-5589)
 * Ignore pre-truncate hints (CASSANDRA-4655)
 * Move System.exit on OOM into a separate thread (CASSANDRA-5273)
 * Write row markers when serializing schema (CASSANDRA-5572)
 * Check only SSTables for the requested range when streaming (CASSANDRA-5569)
 * Improve batchlog replay behavior and hint ttl handling (CASSANDRA-5314)
 * Exclude localTimestamp from validation for tombstones (CASSANDRA-5398)
 * cqlsh: add custom prompt support (CASSANDRA-5539)
 * Reuse prepared statements in hot auth queries (CASSANDRA-5594)
 * cqlsh: add vertical output option (see EXPAND) (CASSANDRA-5597)
 * Add a rate limit option to stress (CASSANDRA-5004)
 * have BulkLoader ignore snapshots directories (CASSANDRA-5587) 
 * fix SnitchProperties logging context (CASSANDRA-5602)
 * Expose whether jna is enabled and memory is locked via JMX (CASSANDRA-5508)
 * cqlsh: fix COPY FROM with ReversedType (CASSANDRA-5610)
 * Allow creating CUSTOM indexes on collections (CASSANDRA-5615)
 * Evaluate now() function at execution time (CASSANDRA-5616)
 * Expose detailed read repair metrics (CASSANDRA-5618)
 * Correct blob literal + ReversedType parsing (CASSANDRA-5629)
 * Allow GPFS to prefer the internal IP like EC2MRS (CASSANDRA-5630)
 * fix help text for -tspw cassandra-cli (CASSANDRA-5643)
 * don't throw away initial causes exceptions for internode encryption issues 
   (CASSANDRA-5644)
 * Fix message spelling errors for cql select statements (CASSANDRA-5647)
 * Suppress custom exceptions thru jmx (CASSANDRA-5652)
 * Update CREATE CUSTOM INDEX syntax (CASSANDRA-5639)
 * Fix PermissionDetails.equals() method (CASSANDRA-5655)
 * Never allow partition key ranges in CQL3 without token() (CASSANDRA-5666)
 * Gossiper incorrectly drops AppState for an upgrading node (CASSANDRA-5660)
 * Connection thrashing during multi-region ec2 during upgrade, due to 
   messaging version (CASSANDRA-5669)
 * Avoid over reconnecting in EC2MRS (CASSANDRA-5678)
 * Fix ReadResponseSerializer.serializedSize() for digest reads (CASSANDRA-5476)
 * allow sstable2json on 2i CFs (CASSANDRA-5694)
Merged from 1.1:
 * Remove buggy thrift max message length option (CASSANDRA-5529)
 * Fix NPE in Pig's widerow mode (CASSANDRA-5488)
 * Add split size parameter to Pig and disable split combination (CASSANDRA-5544)


1.2.5
 * make BytesToken.toString only return hex bytes (CASSANDRA-5566)
 * Ensure that submitBackground enqueues at least one task (CASSANDRA-5554)
 * fix 2i updates with identical values and timestamps (CASSANDRA-5540)
 * fix compaction throttling bursty-ness (CASSANDRA-4316)
 * reduce memory consumption of IndexSummary (CASSANDRA-5506)
 * remove per-row column name bloom filters (CASSANDRA-5492)
 * Include fatal errors in trace events (CASSANDRA-5447)
 * Ensure that PerRowSecondaryIndex is notified of row-level deletes
   (CASSANDRA-5445)
 * Allow empty blob literals in CQL3 (CASSANDRA-5452)
 * Fix streaming RangeTombstones at column index boundary (CASSANDRA-5418)
 * Fix preparing statements when current keyspace is not set (CASSANDRA-5468)
 * Fix SemanticVersion.isSupportedBy minor/patch handling (CASSANDRA-5496)
 * Don't provide oldCfId for post-1.1 system cfs (CASSANDRA-5490)
 * Fix primary range ignores replication strategy (CASSANDRA-5424)
 * Fix shutdown of binary protocol server (CASSANDRA-5507)
 * Fix repair -snapshot not working (CASSANDRA-5512)
 * Set isRunning flag later in binary protocol server (CASSANDRA-5467)
 * Fix use of CQL3 functions with descending clustering order (CASSANDRA-5472)
 * Disallow renaming columns one at a time for thrift table in CQL3
   (CASSANDRA-5531)
 * cqlsh: add CLUSTERING ORDER BY support to DESCRIBE (CASSANDRA-5528)
 * Add custom secondary index support to CQL3 (CASSANDRA-5484)
 * Fix repair hanging silently on unexpected error (CASSANDRA-5229)
 * Fix Ec2Snitch regression introduced by CASSANDRA-5171 (CASSANDRA-5432)
 * Add nodetool enablebackup/disablebackup (CASSANDRA-5556)
 * cqlsh: fix DESCRIBE after case insensitive USE (CASSANDRA-5567)
Merged from 1.1
 * Remove buggy thrift max message length option (CASSANDRA-5529)
 * Add retry mechanism to OTC for non-droppable_verbs (CASSANDRA-5393)
 * Use allocator information to improve memtable memory usage estimate
   (CASSANDRA-5497)
 * Fix trying to load deleted row into row cache on startup (CASSANDRA-4463)
 * fsync leveled manifest to avoid corruption (CASSANDRA-5535)
 * Fix Bound intersection computation (CASSANDRA-5551)
 * sstablescrub now respects max memory size in cassandra.in.sh (CASSANDRA-5562)


1.2.4
 * Ensure that PerRowSecondaryIndex updates see the most recent values
   (CASSANDRA-5397)
 * avoid duplicate index entries ind PrecompactedRow and 
   ParallelCompactionIterable (CASSANDRA-5395)
 * remove the index entry on oldColumn when new column is a tombstone 
   (CASSANDRA-5395)
 * Change default stream throughput from 400 to 200 mbps (CASSANDRA-5036)
 * Gossiper logs DOWN for symmetry with UP (CASSANDRA-5187)
 * Fix mixing prepared statements between keyspaces (CASSANDRA-5352)
 * Fix consistency level during bootstrap - strike 3 (CASSANDRA-5354)
 * Fix transposed arguments in AlreadyExistsException (CASSANDRA-5362)
 * Improve asynchronous hint delivery (CASSANDRA-5179)
 * Fix Guava dependency version (12.0 -> 13.0.1) for Maven (CASSANDRA-5364)
 * Validate that provided CQL3 collection value are < 64K (CASSANDRA-5355)
 * Make upgradeSSTable skip current version sstables by default (CASSANDRA-5366)
 * Optimize min/max timestamp collection (CASSANDRA-5373)
 * Invalid streamId in cql binary protocol when using invalid CL 
   (CASSANDRA-5164)
 * Fix validation for IN where clauses with collections (CASSANDRA-5376)
 * Copy resultSet on count query to avoid ConcurrentModificationException 
   (CASSANDRA-5382)
 * Correctly typecheck in CQL3 even with ReversedType (CASSANDRA-5386)
 * Fix streaming compressed files when using encryption (CASSANDRA-5391)
 * cassandra-all 1.2.0 pom missing netty dependency (CASSANDRA-5392)
 * Fix writetime/ttl functions on null values (CASSANDRA-5341)
 * Fix NPE during cql3 select with token() (CASSANDRA-5404)
 * IndexHelper.skipBloomFilters won't skip non-SHA filters (CASSANDRA-5385)
 * cqlsh: Print maps ordered by key, sort sets (CASSANDRA-5413)
 * Add null syntax support in CQL3 for inserts (CASSANDRA-3783)
 * Allow unauthenticated set_keyspace() calls (CASSANDRA-5423)
 * Fix potential incremental backups race (CASSANDRA-5410)
 * Fix prepared BATCH statements with batch-level timestamps (CASSANDRA-5415)
 * Allow overriding superuser setup delay (CASSANDRA-5430)
 * cassandra-shuffle with JMX usernames and passwords (CASSANDRA-5431)
Merged from 1.1:
 * cli: Quote ks and cf names in schema output when needed (CASSANDRA-5052)
 * Fix bad default for min/max timestamp in SSTableMetadata (CASSANDRA-5372)
 * Fix cf name extraction from manifest in Directories.migrateFile() 
   (CASSANDRA-5242)
 * Support pluggable internode authentication (CASSANDRA-5401)


1.2.3
 * add check for sstable overlap within a level on startup (CASSANDRA-5327)
 * replace ipv6 colons in jmx object names (CASSANDRA-5298, 5328)
 * Avoid allocating SSTableBoundedScanner during repair when the range does 
   not intersect the sstable (CASSANDRA-5249)
 * Don't lowercase property map keys (this breaks NTS) (CASSANDRA-5292)
 * Fix composite comparator with super columns (CASSANDRA-5287)
 * Fix insufficient validation of UPDATE queries against counter cfs
   (CASSANDRA-5300)
 * Fix PropertyFileSnitch default DC/Rack behavior (CASSANDRA-5285)
 * Handle null values when executing prepared statement (CASSANDRA-5081)
 * Add netty to pom dependencies (CASSANDRA-5181)
 * Include type arguments in Thrift CQLPreparedResult (CASSANDRA-5311)
 * Fix compaction not removing columns when bf_fp_ratio is 1 (CASSANDRA-5182)
 * cli: Warn about missing CQL3 tables in schema descriptions (CASSANDRA-5309)
 * Re-enable unknown option in replication/compaction strategies option for
   backward compatibility (CASSANDRA-4795)
 * Add binary protocol support to stress (CASSANDRA-4993)
 * cqlsh: Fix COPY FROM value quoting and null handling (CASSANDRA-5305)
 * Fix repair -pr for vnodes (CASSANDRA-5329)
 * Relax CL for auth queries for non-default users (CASSANDRA-5310)
 * Fix AssertionError during repair (CASSANDRA-5245)
 * Don't announce migrations to pre-1.2 nodes (CASSANDRA-5334)
Merged from 1.1:
 * Fix trying to load deleted row into row cache on startup (CASSANDRA-4463)
 * Update offline scrub for 1.0 -> 1.1 directory structure (CASSANDRA-5195)
 * add tmp flag to Descriptor hashcode (CASSANDRA-4021)
 * fix logging of "Found table data in data directories" when only system tables
   are present (CASSANDRA-5289)
 * cli: Add JMX authentication support (CASSANDRA-5080)
 * nodetool: ability to repair specific range (CASSANDRA-5280)
 * Fix possible assertion triggered in SliceFromReadCommand (CASSANDRA-5284)
 * cqlsh: Add inet type support on Windows (ipv4-only) (CASSANDRA-4801)
 * Fix race when initializing ColumnFamilyStore (CASSANDRA-5350)
 * Add UseTLAB JVM flag (CASSANDRA-5361)


1.2.2
 * fix potential for multiple concurrent compactions of the same sstables
   (CASSANDRA-5256)
 * avoid no-op caching of byte[] on commitlog append (CASSANDRA-5199)
 * fix symlinks under data dir not working (CASSANDRA-5185)
 * fix bug in compact storage metadata handling (CASSANDRA-5189)
 * Validate login for USE queries (CASSANDRA-5207)
 * cli: remove default username and password (CASSANDRA-5208)
 * configure populate_io_cache_on_flush per-CF (CASSANDRA-4694)
 * allow configuration of internode socket buffer (CASSANDRA-3378)
 * Make sstable directory picking blacklist-aware again (CASSANDRA-5193)
 * Correctly expire gossip states for edge cases (CASSANDRA-5216)
 * Improve handling of directory creation failures (CASSANDRA-5196)
 * Expose secondary indicies to the rest of nodetool (CASSANDRA-4464)
 * Binary protocol: avoid sending notification for 0.0.0.0 (CASSANDRA-5227)
 * add UseCondCardMark XX jvm settings on jdk 1.7 (CASSANDRA-4366)
 * CQL3 refactor to allow conversion function (CASSANDRA-5226)
 * Fix drop of sstables in some circumstance (CASSANDRA-5232)
 * Implement caching of authorization results (CASSANDRA-4295)
 * Add support for LZ4 compression (CASSANDRA-5038)
 * Fix missing columns in wide rows queries (CASSANDRA-5225)
 * Simplify auth setup and make system_auth ks alterable (CASSANDRA-5112)
 * Stop compactions from hanging during bootstrap (CASSANDRA-5244)
 * fix compressed streaming sending extra chunk (CASSANDRA-5105)
 * Add CQL3-based implementations of IAuthenticator and IAuthorizer
   (CASSANDRA-4898)
 * Fix timestamp-based tomstone removal logic (CASSANDRA-5248)
 * cli: Add JMX authentication support (CASSANDRA-5080)
 * Fix forceFlush behavior (CASSANDRA-5241)
 * cqlsh: Add username autocompletion (CASSANDRA-5231)
 * Fix CQL3 composite partition key error (CASSANDRA-5240)
 * Allow IN clause on last clustering key (CASSANDRA-5230)
Merged from 1.1:
 * fix start key/end token validation for wide row iteration (CASSANDRA-5168)
 * add ConfigHelper support for Thrift frame and max message sizes (CASSANDRA-5188)
 * fix nodetool repair not fail on node down (CASSANDRA-5203)
 * always collect tombstone hints (CASSANDRA-5068)
 * Fix error when sourcing file in cqlsh (CASSANDRA-5235)


1.2.1
 * stream undelivered hints on decommission (CASSANDRA-5128)
 * GossipingPropertyFileSnitch loads saved dc/rack info if needed (CASSANDRA-5133)
 * drain should flush system CFs too (CASSANDRA-4446)
 * add inter_dc_tcp_nodelay setting (CASSANDRA-5148)
 * re-allow wrapping ranges for start_token/end_token range pairitspwng (CASSANDRA-5106)
 * fix validation compaction of empty rows (CASSADRA-5136)
 * nodetool methods to enable/disable hint storage/delivery (CASSANDRA-4750)
 * disallow bloom filter false positive chance of 0 (CASSANDRA-5013)
 * add threadpool size adjustment methods to JMXEnabledThreadPoolExecutor and 
   CompactionManagerMBean (CASSANDRA-5044)
 * fix hinting for dropped local writes (CASSANDRA-4753)
 * off-heap cache doesn't need mutable column container (CASSANDRA-5057)
 * apply disk_failure_policy to bad disks on initial directory creation 
   (CASSANDRA-4847)
 * Optimize name-based queries to use ArrayBackedSortedColumns (CASSANDRA-5043)
 * Fall back to old manifest if most recent is unparseable (CASSANDRA-5041)
 * pool [Compressed]RandomAccessReader objects on the partitioned read path
   (CASSANDRA-4942)
 * Add debug logging to list filenames processed by Directories.migrateFile 
   method (CASSANDRA-4939)
 * Expose black-listed directories via JMX (CASSANDRA-4848)
 * Log compaction merge counts (CASSANDRA-4894)
 * Minimize byte array allocation by AbstractData{Input,Output} (CASSANDRA-5090)
 * Add SSL support for the binary protocol (CASSANDRA-5031)
 * Allow non-schema system ks modification for shuffle to work (CASSANDRA-5097)
 * cqlsh: Add default limit to SELECT statements (CASSANDRA-4972)
 * cqlsh: fix DESCRIBE for 1.1 cfs in CQL3 (CASSANDRA-5101)
 * Correctly gossip with nodes >= 1.1.7 (CASSANDRA-5102)
 * Ensure CL guarantees on digest mismatch (CASSANDRA-5113)
 * Validate correctly selects on composite partition key (CASSANDRA-5122)
 * Fix exception when adding collection (CASSANDRA-5117)
 * Handle states for non-vnode clusters correctly (CASSANDRA-5127)
 * Refuse unrecognized replication and compaction strategy options (CASSANDRA-4795)
 * Pick the correct value validator in sstable2json for cql3 tables (CASSANDRA-5134)
 * Validate login for describe_keyspace, describe_keyspaces and set_keyspace
   (CASSANDRA-5144)
 * Fix inserting empty maps (CASSANDRA-5141)
 * Don't remove tokens from System table for node we know (CASSANDRA-5121)
 * fix streaming progress report for compresed files (CASSANDRA-5130)
 * Coverage analysis for low-CL queries (CASSANDRA-4858)
 * Stop interpreting dates as valid timeUUID value (CASSANDRA-4936)
 * Adds E notation for floating point numbers (CASSANDRA-4927)
 * Detect (and warn) unintentional use of the cql2 thrift methods when cql3 was
   intended (CASSANDRA-5172)
 * cli: Quote ks and cf names in schema output when needed (CASSANDRA-5052)
 * Fix bad default for min/max timestamp in SSTableMetadata (CASSANDRA-5372)
 * Fix cf name extraction from manifest in Directories.migrateFile() (CASSANDRA-5242)
 * Support pluggable internode authentication (CASSANDRA-5401)
 * Replace mistaken usage of commons-logging with slf4j (CASSANDRA-5464)
 * Ensure Jackson dependency matches lib (CASSANDRA-5126)
 * Expose droppable tombstone ratio stats over JMX (CASSANDRA-5159)
Merged from 1.1:
 * Simplify CompressedRandomAccessReader to work around JDK FD bug (CASSANDRA-5088)
 * Improve handling a changing target throttle rate mid-compaction (CASSANDRA-5087)
 * Pig: correctly decode row keys in widerow mode (CASSANDRA-5098)
 * nodetool repair command now prints progress (CASSANDRA-4767)
 * fix user defined compaction to run against 1.1 data directory (CASSANDRA-5118)
 * Fix CQL3 BATCH authorization caching (CASSANDRA-5145)
 * fix get_count returns incorrect value with TTL (CASSANDRA-5099)
 * better handling for mid-compaction failure (CASSANDRA-5137)
 * convert default marshallers list to map for better readability (CASSANDRA-5109)
 * fix ConcurrentModificationException in getBootstrapSource (CASSANDRA-5170)
 * fix sstable maxtimestamp for row deletes and pre-1.1.1 sstables (CASSANDRA-5153)
 * Fix thread growth on node removal (CASSANDRA-5175)
 * Make Ec2Region's datacenter name configurable (CASSANDRA-5155)


1.2.0
 * Disallow counters in collections (CASSANDRA-5082)
 * cqlsh: add unit tests (CASSANDRA-3920)
 * fix default bloom_filter_fp_chance for LeveledCompactionStrategy (CASSANDRA-5093)
Merged from 1.1:
 * add validation for get_range_slices with start_key and end_token (CASSANDRA-5089)


1.2.0-rc2
 * fix nodetool ownership display with vnodes (CASSANDRA-5065)
 * cqlsh: add DESCRIBE KEYSPACES command (CASSANDRA-5060)
 * Fix potential infinite loop when reloading CFS (CASSANDRA-5064)
 * Fix SimpleAuthorizer example (CASSANDRA-5072)
 * cqlsh: force CL.ONE for tracing and system.schema* queries (CASSANDRA-5070)
 * Includes cassandra-shuffle in the debian package (CASSANDRA-5058)
Merged from 1.1:
 * fix multithreaded compaction deadlock (CASSANDRA-4492)
 * fix temporarily missing schema after upgrade from pre-1.1.5 (CASSANDRA-5061)
 * Fix ALTER TABLE overriding compression options with defaults
   (CASSANDRA-4996, 5066)
 * fix specifying and altering crc_check_chance (CASSANDRA-5053)
 * fix Murmur3Partitioner ownership% calculation (CASSANDRA-5076)
 * Don't expire columns sooner than they should in 2ndary indexes (CASSANDRA-5079)


1.2-rc1
 * rename rpc_timeout settings to request_timeout (CASSANDRA-5027)
 * add BF with 0.1 FP to LCS by default (CASSANDRA-5029)
 * Fix preparing insert queries (CASSANDRA-5016)
 * Fix preparing queries with counter increment (CASSANDRA-5022)
 * Fix preparing updates with collections (CASSANDRA-5017)
 * Don't generate UUID based on other node address (CASSANDRA-5002)
 * Fix message when trying to alter a clustering key type (CASSANDRA-5012)
 * Update IAuthenticator to match the new IAuthorizer (CASSANDRA-5003)
 * Fix inserting only a key in CQL3 (CASSANDRA-5040)
 * Fix CQL3 token() function when used with strings (CASSANDRA-5050)
Merged from 1.1:
 * reduce log spam from invalid counter shards (CASSANDRA-5026)
 * Improve schema propagation performance (CASSANDRA-5025)
 * Fix for IndexHelper.IndexFor throws OOB Exception (CASSANDRA-5030)
 * cqlsh: make it possible to describe thrift CFs (CASSANDRA-4827)
 * cqlsh: fix timestamp formatting on some platforms (CASSANDRA-5046)


1.2-beta3
 * make consistency level configurable in cqlsh (CASSANDRA-4829)
 * fix cqlsh rendering of blob fields (CASSANDRA-4970)
 * fix cqlsh DESCRIBE command (CASSANDRA-4913)
 * save truncation position in system table (CASSANDRA-4906)
 * Move CompressionMetadata off-heap (CASSANDRA-4937)
 * allow CLI to GET cql3 columnfamily data (CASSANDRA-4924)
 * Fix rare race condition in getExpireTimeForEndpoint (CASSANDRA-4402)
 * acquire references to overlapping sstables during compaction so bloom filter
   doesn't get free'd prematurely (CASSANDRA-4934)
 * Don't share slice query filter in CQL3 SelectStatement (CASSANDRA-4928)
 * Separate tracing from Log4J (CASSANDRA-4861)
 * Exclude gcable tombstones from merkle-tree computation (CASSANDRA-4905)
 * Better printing of AbstractBounds for tracing (CASSANDRA-4931)
 * Optimize mostRecentTombstone check in CC.collectAllData (CASSANDRA-4883)
 * Change stream session ID to UUID to avoid collision from same node (CASSANDRA-4813)
 * Use Stats.db when bulk loading if present (CASSANDRA-4957)
 * Skip repair on system_trace and keyspaces with RF=1 (CASSANDRA-4956)
 * (cql3) Remove arbitrary SELECT limit (CASSANDRA-4918)
 * Correctly handle prepared operation on collections (CASSANDRA-4945)
 * Fix CQL3 LIMIT (CASSANDRA-4877)
 * Fix Stress for CQL3 (CASSANDRA-4979)
 * Remove cassandra specific exceptions from JMX interface (CASSANDRA-4893)
 * (CQL3) Force using ALLOW FILTERING on potentially inefficient queries (CASSANDRA-4915)
 * (cql3) Fix adding column when the table has collections (CASSANDRA-4982)
 * (cql3) Fix allowing collections with compact storage (CASSANDRA-4990)
 * (cql3) Refuse ttl/writetime function on collections (CASSANDRA-4992)
 * Replace IAuthority with new IAuthorizer (CASSANDRA-4874)
 * clqsh: fix KEY pseudocolumn escaping when describing Thrift tables
   in CQL3 mode (CASSANDRA-4955)
 * add basic authentication support for Pig CassandraStorage (CASSANDRA-3042)
 * fix CQL2 ALTER TABLE compaction_strategy_class altering (CASSANDRA-4965)
Merged from 1.1:
 * Fall back to old describe_splits if d_s_ex is not available (CASSANDRA-4803)
 * Improve error reporting when streaming ranges fail (CASSANDRA-5009)
 * Fix cqlsh timestamp formatting of timezone info (CASSANDRA-4746)
 * Fix assertion failure with leveled compaction (CASSANDRA-4799)
 * Check for null end_token in get_range_slice (CASSANDRA-4804)
 * Remove all remnants of removed nodes (CASSANDRA-4840)
 * Add aut-reloading of the log4j file in debian package (CASSANDRA-4855)
 * Fix estimated row cache entry size (CASSANDRA-4860)
 * reset getRangeSlice filter after finishing a row for get_paged_slice
   (CASSANDRA-4919)
 * expunge row cache post-truncate (CASSANDRA-4940)
 * Allow static CF definition with compact storage (CASSANDRA-4910)
 * Fix endless loop/compaction of schema_* CFs due to broken timestamps (CASSANDRA-4880)
 * Fix 'wrong class type' assertion in CounterColumn (CASSANDRA-4976)


1.2-beta2
 * fp rate of 1.0 disables BF entirely; LCS defaults to 1.0 (CASSANDRA-4876)
 * off-heap bloom filters for row keys (CASSANDRA_4865)
 * add extension point for sstable components (CASSANDRA-4049)
 * improve tracing output (CASSANDRA-4852, 4862)
 * make TRACE verb droppable (CASSANDRA-4672)
 * fix BulkLoader recognition of CQL3 columnfamilies (CASSANDRA-4755)
 * Sort commitlog segments for replay by id instead of mtime (CASSANDRA-4793)
 * Make hint delivery asynchronous (CASSANDRA-4761)
 * Pluggable Thrift transport factories for CLI and cqlsh (CASSANDRA-4609, 4610)
 * cassandra-cli: allow Double value type to be inserted to a column (CASSANDRA-4661)
 * Add ability to use custom TServerFactory implementations (CASSANDRA-4608)
 * optimize batchlog flushing to skip successful batches (CASSANDRA-4667)
 * include metadata for system keyspace itself in schema tables (CASSANDRA-4416)
 * add check to PropertyFileSnitch to verify presence of location for
   local node (CASSANDRA-4728)
 * add PBSPredictor consistency modeler (CASSANDRA-4261)
 * remove vestiges of Thrift unframed mode (CASSANDRA-4729)
 * optimize single-row PK lookups (CASSANDRA-4710)
 * adjust blockFor calculation to account for pending ranges due to node 
   movement (CASSANDRA-833)
 * Change CQL version to 3.0.0 and stop accepting 3.0.0-beta1 (CASSANDRA-4649)
 * (CQL3) Make prepared statement global instead of per connection 
   (CASSANDRA-4449)
 * Fix scrubbing of CQL3 created tables (CASSANDRA-4685)
 * (CQL3) Fix validation when using counter and regular columns in the same 
   table (CASSANDRA-4706)
 * Fix bug starting Cassandra with simple authentication (CASSANDRA-4648)
 * Add support for batchlog in CQL3 (CASSANDRA-4545, 4738)
 * Add support for multiple column family outputs in CFOF (CASSANDRA-4208)
 * Support repairing only the local DC nodes (CASSANDRA-4747)
 * Use rpc_address for binary protocol and change default port (CASSANRA-4751)
 * Fix use of collections in prepared statements (CASSANDRA-4739)
 * Store more information into peers table (CASSANDRA-4351, 4814)
 * Configurable bucket size for size tiered compaction (CASSANDRA-4704)
 * Run leveled compaction in parallel (CASSANDRA-4310)
 * Fix potential NPE during CFS reload (CASSANDRA-4786)
 * Composite indexes may miss results (CASSANDRA-4796)
 * Move consistency level to the protocol level (CASSANDRA-4734, 4824)
 * Fix Subcolumn slice ends not respected (CASSANDRA-4826)
 * Fix Assertion error in cql3 select (CASSANDRA-4783)
 * Fix list prepend logic (CQL3) (CASSANDRA-4835)
 * Add booleans as literals in CQL3 (CASSANDRA-4776)
 * Allow renaming PK columns in CQL3 (CASSANDRA-4822)
 * Fix binary protocol NEW_NODE event (CASSANDRA-4679)
 * Fix potential infinite loop in tombstone compaction (CASSANDRA-4781)
 * Remove system tables accounting from schema (CASSANDRA-4850)
 * (cql3) Force provided columns in clustering key order in 
   'CLUSTERING ORDER BY' (CASSANDRA-4881)
 * Fix composite index bug (CASSANDRA-4884)
 * Fix short read protection for CQL3 (CASSANDRA-4882)
 * Add tracing support to the binary protocol (CASSANDRA-4699)
 * (cql3) Don't allow prepared marker inside collections (CASSANDRA-4890)
 * Re-allow order by on non-selected columns (CASSANDRA-4645)
 * Bug when composite index is created in a table having collections (CASSANDRA-4909)
 * log index scan subject in CompositesSearcher (CASSANDRA-4904)
Merged from 1.1:
 * add get[Row|Key]CacheEntries to CacheServiceMBean (CASSANDRA-4859)
 * fix get_paged_slice to wrap to next row correctly (CASSANDRA-4816)
 * fix indexing empty column values (CASSANDRA-4832)
 * allow JdbcDate to compose null Date objects (CASSANDRA-4830)
 * fix possible stackoverflow when compacting 1000s of sstables
   (CASSANDRA-4765)
 * fix wrong leveled compaction progress calculation (CASSANDRA-4807)
 * add a close() method to CRAR to prevent leaking file descriptors (CASSANDRA-4820)
 * fix potential infinite loop in get_count (CASSANDRA-4833)
 * fix compositeType.{get/from}String methods (CASSANDRA-4842)
 * (CQL) fix CREATE COLUMNFAMILY permissions check (CASSANDRA-4864)
 * Fix DynamicCompositeType same type comparison (CASSANDRA-4711)
 * Fix duplicate SSTable reference when stream session failed (CASSANDRA-3306)
 * Allow static CF definition with compact storage (CASSANDRA-4910)
 * Fix endless loop/compaction of schema_* CFs due to broken timestamps (CASSANDRA-4880)
 * Fix 'wrong class type' assertion in CounterColumn (CASSANDRA-4976)


1.2-beta1
 * add atomic_batch_mutate (CASSANDRA-4542, -4635)
 * increase default max_hint_window_in_ms to 3h (CASSANDRA-4632)
 * include message initiation time to replicas so they can more
   accurately drop timed-out requests (CASSANDRA-2858)
 * fix clientutil.jar dependencies (CASSANDRA-4566)
 * optimize WriteResponse (CASSANDRA-4548)
 * new metrics (CASSANDRA-4009)
 * redesign KEYS indexes to avoid read-before-write (CASSANDRA-2897)
 * debug tracing (CASSANDRA-1123)
 * parallelize row cache loading (CASSANDRA-4282)
 * Make compaction, flush JBOD-aware (CASSANDRA-4292)
 * run local range scans on the read stage (CASSANDRA-3687)
 * clean up ioexceptions (CASSANDRA-2116)
 * add disk_failure_policy (CASSANDRA-2118)
 * Introduce new json format with row level deletion (CASSANDRA-4054)
 * remove redundant "name" column from schema_keyspaces (CASSANDRA-4433)
 * improve "nodetool ring" handling of multi-dc clusters (CASSANDRA-3047)
 * update NTS calculateNaturalEndpoints to be O(N log N) (CASSANDRA-3881)
 * split up rpc timeout by operation type (CASSANDRA-2819)
 * rewrite key cache save/load to use only sequential i/o (CASSANDRA-3762)
 * update MS protocol with a version handshake + broadcast address id
   (CASSANDRA-4311)
 * multithreaded hint replay (CASSANDRA-4189)
 * add inter-node message compression (CASSANDRA-3127)
 * remove COPP (CASSANDRA-2479)
 * Track tombstone expiration and compact when tombstone content is
   higher than a configurable threshold, default 20% (CASSANDRA-3442, 4234)
 * update MurmurHash to version 3 (CASSANDRA-2975)
 * (CLI) track elapsed time for `delete' operation (CASSANDRA-4060)
 * (CLI) jline version is bumped to 1.0 to properly  support
   'delete' key function (CASSANDRA-4132)
 * Save IndexSummary into new SSTable 'Summary' component (CASSANDRA-2392, 4289)
 * Add support for range tombstones (CASSANDRA-3708)
 * Improve MessagingService efficiency (CASSANDRA-3617)
 * Avoid ID conflicts from concurrent schema changes (CASSANDRA-3794)
 * Set thrift HSHA server thread limit to unlimited by default (CASSANDRA-4277)
 * Avoids double serialization of CF id in RowMutation messages
   (CASSANDRA-4293)
 * stream compressed sstables directly with java nio (CASSANDRA-4297)
 * Support multiple ranges in SliceQueryFilter (CASSANDRA-3885)
 * Add column metadata to system column families (CASSANDRA-4018)
 * (cql3) Always use composite types by default (CASSANDRA-4329)
 * (cql3) Add support for set, map and list (CASSANDRA-3647)
 * Validate date type correctly (CASSANDRA-4441)
 * (cql3) Allow definitions with only a PK (CASSANDRA-4361)
 * (cql3) Add support for row key composites (CASSANDRA-4179)
 * improve DynamicEndpointSnitch by using reservoir sampling (CASSANDRA-4038)
 * (cql3) Add support for 2ndary indexes (CASSANDRA-3680)
 * (cql3) fix defining more than one PK to be invalid (CASSANDRA-4477)
 * remove schema agreement checking from all external APIs (Thrift, CQL and CQL3) (CASSANDRA-4487)
 * add Murmur3Partitioner and make it default for new installations (CASSANDRA-3772, 4621)
 * (cql3) update pseudo-map syntax to use map syntax (CASSANDRA-4497)
 * Finer grained exceptions hierarchy and provides error code with exceptions (CASSANDRA-3979)
 * Adds events push to binary protocol (CASSANDRA-4480)
 * Rewrite nodetool help (CASSANDRA-2293)
 * Make CQL3 the default for CQL (CASSANDRA-4640)
 * update stress tool to be able to use CQL3 (CASSANDRA-4406)
 * Accept all thrift update on CQL3 cf but don't expose their metadata (CASSANDRA-4377)
 * Replace Throttle with Guava's RateLimiter for HintedHandOff (CASSANDRA-4541)
 * fix counter add/get using CQL2 and CQL3 in stress tool (CASSANDRA-4633)
 * Add sstable count per level to cfstats (CASSANDRA-4537)
 * (cql3) Add ALTER KEYSPACE statement (CASSANDRA-4611)
 * (cql3) Allow defining default consistency levels (CASSANDRA-4448)
 * (cql3) Fix queries using LIMIT missing results (CASSANDRA-4579)
 * fix cross-version gossip messaging (CASSANDRA-4576)
 * added inet data type (CASSANDRA-4627)


1.1.6
 * Wait for writes on synchronous read digest mismatch (CASSANDRA-4792)
 * fix commitlog replay for nanotime-infected sstables (CASSANDRA-4782)
 * preflight check ttl for maximum of 20 years (CASSANDRA-4771)
 * (Pig) fix widerow input with single column rows (CASSANDRA-4789)
 * Fix HH to compact with correct gcBefore, which avoids wiping out
   undelivered hints (CASSANDRA-4772)
 * LCS will merge up to 32 L0 sstables as intended (CASSANDRA-4778)
 * NTS will default unconfigured DC replicas to zero (CASSANDRA-4675)
 * use default consistency level in counter validation if none is
   explicitly provide (CASSANDRA-4700)
 * Improve IAuthority interface by introducing fine-grained
   access permissions and grant/revoke commands (CASSANDRA-4490, 4644)
 * fix assumption error in CLI when updating/describing keyspace 
   (CASSANDRA-4322)
 * Adds offline sstablescrub to debian packaging (CASSANDRA-4642)
 * Automatic fixing of overlapping leveled sstables (CASSANDRA-4644)
 * fix error when using ORDER BY with extended selections (CASSANDRA-4689)
 * (CQL3) Fix validation for IN queries for non-PK cols (CASSANDRA-4709)
 * fix re-created keyspace disappering after 1.1.5 upgrade 
   (CASSANDRA-4698, 4752)
 * (CLI) display elapsed time in 2 fraction digits (CASSANDRA-3460)
 * add authentication support to sstableloader (CASSANDRA-4712)
 * Fix CQL3 'is reversed' logic (CASSANDRA-4716, 4759)
 * (CQL3) Don't return ReversedType in result set metadata (CASSANDRA-4717)
 * Backport adding AlterKeyspace statement (CASSANDRA-4611)
 * (CQL3) Correcty accept upper-case data types (CASSANDRA-4770)
 * Add binary protocol events for schema changes (CASSANDRA-4684)
Merged from 1.0:
 * Switch from NBHM to CHM in MessagingService's callback map, which
   prevents OOM in long-running instances (CASSANDRA-4708)


1.1.5
 * add SecondaryIndex.reload API (CASSANDRA-4581)
 * use millis + atomicint for commitlog segment creation instead of
   nanotime, which has issues under some hypervisors (CASSANDRA-4601)
 * fix FD leak in slice queries (CASSANDRA-4571)
 * avoid recursion in leveled compaction (CASSANDRA-4587)
 * increase stack size under Java7 to 180K
 * Log(info) schema changes (CASSANDRA-4547)
 * Change nodetool setcachecapcity to manipulate global caches (CASSANDRA-4563)
 * (cql3) fix setting compaction strategy (CASSANDRA-4597)
 * fix broken system.schema_* timestamps on system startup (CASSANDRA-4561)
 * fix wrong skip of cache saving (CASSANDRA-4533)
 * Avoid NPE when lost+found is in data dir (CASSANDRA-4572)
 * Respect five-minute flush moratorium after initial CL replay (CASSANDRA-4474)
 * Adds ntp as recommended in debian packaging (CASSANDRA-4606)
 * Configurable transport in CF Record{Reader|Writer} (CASSANDRA-4558)
 * (cql3) fix potential NPE with both equal and unequal restriction (CASSANDRA-4532)
 * (cql3) improves ORDER BY validation (CASSANDRA-4624)
 * Fix potential deadlock during counter writes (CASSANDRA-4578)
 * Fix cql error with ORDER BY when using IN (CASSANDRA-4612)
Merged from 1.0:
 * increase Xss to 160k to accomodate latest 1.6 JVMs (CASSANDRA-4602)
 * fix toString of hint destination tokens (CASSANDRA-4568)
 * Fix multiple values for CurrentLocal NodeID (CASSANDRA-4626)


1.1.4
 * fix offline scrub to catch >= out of order rows (CASSANDRA-4411)
 * fix cassandra-env.sh on RHEL and other non-dash-based systems 
   (CASSANDRA-4494)
Merged from 1.0:
 * (Hadoop) fix setting key length for old-style mapred api (CASSANDRA-4534)
 * (Hadoop) fix iterating through a resultset consisting entirely
   of tombstoned rows (CASSANDRA-4466)
 * Fix multiple values for CurrentLocal NodeID (CASSANDRA-4626)


1.1.3
 * (cqlsh) add COPY TO (CASSANDRA-4434)
 * munmap commitlog segments before rename (CASSANDRA-4337)
 * (JMX) rename getRangeKeySample to sampleKeyRange to avoid returning
   multi-MB results as an attribute (CASSANDRA-4452)
 * flush based on data size, not throughput; overwritten columns no 
   longer artificially inflate liveRatio (CASSANDRA-4399)
 * update default commitlog segment size to 32MB and total commitlog
   size to 32/1024 MB for 32/64 bit JVMs, respectively (CASSANDRA-4422)
 * avoid using global partitioner to estimate ranges in index sstables
   (CASSANDRA-4403)
 * restore pre-CASSANDRA-3862 approach to removing expired tombstones
   from row cache during compaction (CASSANDRA-4364)
 * (stress) support for CQL prepared statements (CASSANDRA-3633)
 * Correctly catch exception when Snappy cannot be loaded (CASSANDRA-4400)
 * (cql3) Support ORDER BY when IN condition is given in WHERE clause (CASSANDRA-4327)
 * (cql3) delete "component_index" column on DROP TABLE call (CASSANDRA-4420)
 * change nanoTime() to currentTimeInMillis() in schema related code (CASSANDRA-4432)
 * add a token generation tool (CASSANDRA-3709)
 * Fix LCS bug with sstable containing only 1 row (CASSANDRA-4411)
 * fix "Can't Modify Index Name" problem on CF update (CASSANDRA-4439)
 * Fix assertion error in getOverlappingSSTables during repair (CASSANDRA-4456)
 * fix nodetool's setcompactionthreshold command (CASSANDRA-4455)
 * Ensure compacted files are never used, to avoid counter overcount (CASSANDRA-4436)
Merged from 1.0:
 * Push the validation of secondary index values to the SecondaryIndexManager (CASSANDRA-4240)
 * (Hadoop) fix iterating through a resultset consisting entirely
   of tombstoned rows (CASSANDRA-4466)
 * allow dropping columns shadowed by not-yet-expired supercolumn or row
   tombstones in PrecompactedRow (CASSANDRA-4396)


1.1.2
 * Fix cleanup not deleting index entries (CASSANDRA-4379)
 * Use correct partitioner when saving + loading caches (CASSANDRA-4331)
 * Check schema before trying to export sstable (CASSANDRA-2760)
 * Raise a meaningful exception instead of NPE when PFS encounters
   an unconfigured node + no default (CASSANDRA-4349)
 * fix bug in sstable blacklisting with LCS (CASSANDRA-4343)
 * LCS no longer promotes tiny sstables out of L0 (CASSANDRA-4341)
 * skip tombstones during hint replay (CASSANDRA-4320)
 * fix NPE in compactionstats (CASSANDRA-4318)
 * enforce 1m min keycache for auto (CASSANDRA-4306)
 * Have DeletedColumn.isMFD always return true (CASSANDRA-4307)
 * (cql3) exeption message for ORDER BY constraints said primary filter can be
    an IN clause, which is misleading (CASSANDRA-4319)
 * (cql3) Reject (not yet supported) creation of 2ndardy indexes on tables with
   composite primary keys (CASSANDRA-4328)
 * Set JVM stack size to 160k for java 7 (CASSANDRA-4275)
 * cqlsh: add COPY command to load data from CSV flat files (CASSANDRA-4012)
 * CFMetaData.fromThrift to throw ConfigurationException upon error (CASSANDRA-4353)
 * Use CF comparator to sort indexed columns in SecondaryIndexManager
   (CASSANDRA-4365)
 * add strategy_options to the KSMetaData.toString() output (CASSANDRA-4248)
 * (cql3) fix range queries containing unqueried results (CASSANDRA-4372)
 * (cql3) allow updating column_alias types (CASSANDRA-4041)
 * (cql3) Fix deletion bug (CASSANDRA-4193)
 * Fix computation of overlapping sstable for leveled compaction (CASSANDRA-4321)
 * Improve scrub and allow to run it offline (CASSANDRA-4321)
 * Fix assertionError in StorageService.bulkLoad (CASSANDRA-4368)
 * (cqlsh) add option to authenticate to a keyspace at startup (CASSANDRA-4108)
 * (cqlsh) fix ASSUME functionality (CASSANDRA-4352)
 * Fix ColumnFamilyRecordReader to not return progress > 100% (CASSANDRA-3942)
Merged from 1.0:
 * Set gc_grace on index CF to 0 (CASSANDRA-4314)


1.1.1
 * allow larger cache capacities than 2GB (CASSANDRA-4150)
 * add getsstables command to nodetool (CASSANDRA-4199)
 * apply parent CF compaction settings to secondary index CFs (CASSANDRA-4280)
 * preserve commitlog size cap when recycling segments at startup
   (CASSANDRA-4201)
 * (Hadoop) fix split generation regression (CASSANDRA-4259)
 * ignore min/max compactions settings in LCS, while preserving
   behavior that min=max=0 disables autocompaction (CASSANDRA-4233)
 * log number of rows read from saved cache (CASSANDRA-4249)
 * calculate exact size required for cleanup operations (CASSANDRA-1404)
 * avoid blocking additional writes during flush when the commitlog
   gets behind temporarily (CASSANDRA-1991)
 * enable caching on index CFs based on data CF cache setting (CASSANDRA-4197)
 * warn on invalid replication strategy creation options (CASSANDRA-4046)
 * remove [Freeable]Memory finalizers (CASSANDRA-4222)
 * include tombstone size in ColumnFamily.size, which can prevent OOM
   during sudden mass delete operations by yielding a nonzero liveRatio
   (CASSANDRA-3741)
 * Open 1 sstableScanner per level for leveled compaction (CASSANDRA-4142)
 * Optimize reads when row deletion timestamps allow us to restrict
   the set of sstables we check (CASSANDRA-4116)
 * add support for commitlog archiving and point-in-time recovery
   (CASSANDRA-3690)
 * avoid generating redundant compaction tasks during streaming
   (CASSANDRA-4174)
 * add -cf option to nodetool snapshot, and takeColumnFamilySnapshot to
   StorageService mbean (CASSANDRA-556)
 * optimize cleanup to drop entire sstables where possible (CASSANDRA-4079)
 * optimize truncate when autosnapshot is disabled (CASSANDRA-4153)
 * update caches to use byte[] keys to reduce memory overhead (CASSANDRA-3966)
 * add column limit to cli (CASSANDRA-3012, 4098)
 * clean up and optimize DataOutputBuffer, used by CQL compression and
   CompositeType (CASSANDRA-4072)
 * optimize commitlog checksumming (CASSANDRA-3610)
 * identify and blacklist corrupted SSTables from future compactions 
   (CASSANDRA-2261)
 * Move CfDef and KsDef validation out of thrift (CASSANDRA-4037)
 * Expose API to repair a user provided range (CASSANDRA-3912)
 * Add way to force the cassandra-cli to refresh its schema (CASSANDRA-4052)
 * Avoid having replicate on write tasks stacking up at CL.ONE (CASSANDRA-2889)
 * (cql3) Backwards compatibility for composite comparators in non-cql3-aware
   clients (CASSANDRA-4093)
 * (cql3) Fix order by for reversed queries (CASSANDRA-4160)
 * (cql3) Add ReversedType support (CASSANDRA-4004)
 * (cql3) Add timeuuid type (CASSANDRA-4194)
 * (cql3) Minor fixes (CASSANDRA-4185)
 * (cql3) Fix prepared statement in BATCH (CASSANDRA-4202)
 * (cql3) Reduce the list of reserved keywords (CASSANDRA-4186)
 * (cql3) Move max/min compaction thresholds to compaction strategy options
   (CASSANDRA-4187)
 * Fix exception during move when localhost is the only source (CASSANDRA-4200)
 * (cql3) Allow paging through non-ordered partitioner results (CASSANDRA-3771)
 * (cql3) Fix drop index (CASSANDRA-4192)
 * (cql3) Don't return range ghosts anymore (CASSANDRA-3982)
 * fix re-creating Keyspaces/ColumnFamilies with the same name as dropped
   ones (CASSANDRA-4219)
 * fix SecondaryIndex LeveledManifest save upon snapshot (CASSANDRA-4230)
 * fix missing arrayOffset in FBUtilities.hash (CASSANDRA-4250)
 * (cql3) Add name of parameters in CqlResultSet (CASSANDRA-4242)
 * (cql3) Correctly validate order by queries (CASSANDRA-4246)
 * rename stress to cassandra-stress for saner packaging (CASSANDRA-4256)
 * Fix exception on colum metadata with non-string comparator (CASSANDRA-4269)
 * Check for unknown/invalid compression options (CASSANDRA-4266)
 * (cql3) Adds simple access to column timestamp and ttl (CASSANDRA-4217)
 * (cql3) Fix range queries with secondary indexes (CASSANDRA-4257)
 * Better error messages from improper input in cli (CASSANDRA-3865)
 * Try to stop all compaction upon Keyspace or ColumnFamily drop (CASSANDRA-4221)
 * (cql3) Allow keyspace properties to contain hyphens (CASSANDRA-4278)
 * (cql3) Correctly validate keyspace access in create table (CASSANDRA-4296)
 * Avoid deadlock in migration stage (CASSANDRA-3882)
 * Take supercolumn names and deletion info into account in memtable throughput
   (CASSANDRA-4264)
 * Add back backward compatibility for old style replication factor (CASSANDRA-4294)
 * Preserve compatibility with pre-1.1 index queries (CASSANDRA-4262)
Merged from 1.0:
 * Fix super columns bug where cache is not updated (CASSANDRA-4190)
 * fix maxTimestamp to include row tombstones (CASSANDRA-4116)
 * (CLI) properly handle quotes in create/update keyspace commands (CASSANDRA-4129)
 * Avoids possible deadlock during bootstrap (CASSANDRA-4159)
 * fix stress tool that hangs forever on timeout or error (CASSANDRA-4128)
 * stress tool to return appropriate exit code on failure (CASSANDRA-4188)
 * fix compaction NPE when out of disk space and assertions disabled
   (CASSANDRA-3985)
 * synchronize LCS getEstimatedTasks to avoid CME (CASSANDRA-4255)
 * ensure unique streaming session id's (CASSANDRA-4223)
 * kick off background compaction when min/max thresholds change 
   (CASSANDRA-4279)
 * improve ability of STCS.getBuckets to deal with 100s of 1000s of
   sstables, such as when convertinb back from LCS (CASSANDRA-4287)
 * Oversize integer in CQL throws NumberFormatException (CASSANDRA-4291)
 * fix 1.0.x node join to mixed version cluster, other nodes >= 1.1 (CASSANDRA-4195)
 * Fix LCS splitting sstable base on uncompressed size (CASSANDRA-4419)
 * Push the validation of secondary index values to the SecondaryIndexManager (CASSANDRA-4240)
 * Don't purge columns during upgradesstables (CASSANDRA-4462)
 * Make cqlsh work with piping (CASSANDRA-4113)
 * Validate arguments for nodetool decommission (CASSANDRA-4061)
 * Report thrift status in nodetool info (CASSANDRA-4010)


1.1.0-final
 * average a reduced liveRatio estimate with the previous one (CASSANDRA-4065)
 * Allow KS and CF names up to 48 characters (CASSANDRA-4157)
 * fix stress build (CASSANDRA-4140)
 * add time remaining estimate to nodetool compactionstats (CASSANDRA-4167)
 * (cql) fix NPE in cql3 ALTER TABLE (CASSANDRA-4163)
 * (cql) Add support for CL.TWO and CL.THREE in CQL (CASSANDRA-4156)
 * (cql) Fix type in CQL3 ALTER TABLE preventing update (CASSANDRA-4170)
 * (cql) Throw invalid exception from CQL3 on obsolete options (CASSANDRA-4171)
 * (cqlsh) fix recognizing uppercase SELECT keyword (CASSANDRA-4161)
 * Pig: wide row support (CASSANDRA-3909)
Merged from 1.0:
 * avoid streaming empty files with bulk loader if sstablewriter errors out
   (CASSANDRA-3946)


1.1-rc1
 * Include stress tool in binary builds (CASSANDRA-4103)
 * (Hadoop) fix wide row iteration when last row read was deleted
   (CASSANDRA-4154)
 * fix read_repair_chance to really default to 0.1 in the cli (CASSANDRA-4114)
 * Adds caching and bloomFilterFpChange to CQL options (CASSANDRA-4042)
 * Adds posibility to autoconfigure size of the KeyCache (CASSANDRA-4087)
 * fix KEYS index from skipping results (CASSANDRA-3996)
 * Remove sliced_buffer_size_in_kb dead option (CASSANDRA-4076)
 * make loadNewSStable preserve sstable version (CASSANDRA-4077)
 * Respect 1.0 cache settings as much as possible when upgrading 
   (CASSANDRA-4088)
 * relax path length requirement for sstable files when upgrading on 
   non-Windows platforms (CASSANDRA-4110)
 * fix terminination of the stress.java when errors were encountered
   (CASSANDRA-4128)
 * Move CfDef and KsDef validation out of thrift (CASSANDRA-4037)
 * Fix get_paged_slice (CASSANDRA-4136)
 * CQL3: Support slice with exclusive start and stop (CASSANDRA-3785)
Merged from 1.0:
 * support PropertyFileSnitch in bulk loader (CASSANDRA-4145)
 * add auto_snapshot option allowing disabling snapshot before drop/truncate
   (CASSANDRA-3710)
 * allow short snitch names (CASSANDRA-4130)


1.1-beta2
 * rename loaded sstables to avoid conflicts with local snapshots
   (CASSANDRA-3967)
 * start hint replay as soon as FD notifies that the target is back up
   (CASSANDRA-3958)
 * avoid unproductive deserializing of cached rows during compaction
   (CASSANDRA-3921)
 * fix concurrency issues with CQL keyspace creation (CASSANDRA-3903)
 * Show Effective Owership via Nodetool ring <keyspace> (CASSANDRA-3412)
 * Update ORDER BY syntax for CQL3 (CASSANDRA-3925)
 * Fix BulkRecordWriter to not throw NPE if reducer gets no map data from Hadoop (CASSANDRA-3944)
 * Fix bug with counters in super columns (CASSANDRA-3821)
 * Remove deprecated merge_shard_chance (CASSANDRA-3940)
 * add a convenient way to reset a node's schema (CASSANDRA-2963)
 * fix for intermittent SchemaDisagreementException (CASSANDRA-3884)
 * CLI `list <CF>` to limit number of columns and their order (CASSANDRA-3012)
 * ignore deprecated KsDef/CfDef/ColumnDef fields in native schema (CASSANDRA-3963)
 * CLI to report when unsupported column_metadata pair was given (CASSANDRA-3959)
 * reincarnate removed and deprecated KsDef/CfDef attributes (CASSANDRA-3953)
 * Fix race between writes and read for cache (CASSANDRA-3862)
 * perform static initialization of StorageProxy on start-up (CASSANDRA-3797)
 * support trickling fsync() on writes (CASSANDRA-3950)
 * expose counters for unavailable/timeout exceptions given to thrift clients (CASSANDRA-3671)
 * avoid quadratic startup time in LeveledManifest (CASSANDRA-3952)
 * Add type information to new schema_ columnfamilies and remove thrift
   serialization for schema (CASSANDRA-3792)
 * add missing column validator options to the CLI help (CASSANDRA-3926)
 * skip reading saved key cache if CF's caching strategy is NONE or ROWS_ONLY (CASSANDRA-3954)
 * Unify migration code (CASSANDRA-4017)
Merged from 1.0:
 * cqlsh: guess correct version of Python for Arch Linux (CASSANDRA-4090)
 * (CLI) properly handle quotes in create/update keyspace commands (CASSANDRA-4129)
 * Avoids possible deadlock during bootstrap (CASSANDRA-4159)
 * fix stress tool that hangs forever on timeout or error (CASSANDRA-4128)
 * Fix super columns bug where cache is not updated (CASSANDRA-4190)
 * stress tool to return appropriate exit code on failure (CASSANDRA-4188)


1.0.9
 * improve index sampling performance (CASSANDRA-4023)
 * always compact away deleted hints immediately after handoff (CASSANDRA-3955)
 * delete hints from dropped ColumnFamilies on handoff instead of
   erroring out (CASSANDRA-3975)
 * add CompositeType ref to the CLI doc for create/update column family (CASSANDRA-3980)
 * Pig: support Counter ColumnFamilies (CASSANDRA-3973)
 * Pig: Composite column support (CASSANDRA-3684)
 * Avoid NPE during repair when a keyspace has no CFs (CASSANDRA-3988)
 * Fix division-by-zero error on get_slice (CASSANDRA-4000)
 * don't change manifest level for cleanup, scrub, and upgradesstables
   operations under LeveledCompactionStrategy (CASSANDRA-3989, 4112)
 * fix race leading to super columns assertion failure (CASSANDRA-3957)
 * fix NPE on invalid CQL delete command (CASSANDRA-3755)
 * allow custom types in CLI's assume command (CASSANDRA-4081)
 * fix totalBytes count for parallel compactions (CASSANDRA-3758)
 * fix intermittent NPE in get_slice (CASSANDRA-4095)
 * remove unnecessary asserts in native code interfaces (CASSANDRA-4096)
 * Validate blank keys in CQL to avoid assertion errors (CASSANDRA-3612)
 * cqlsh: fix bad decoding of some column names (CASSANDRA-4003)
 * cqlsh: fix incorrect padding with unicode chars (CASSANDRA-4033)
 * Fix EC2 snitch incorrectly reporting region (CASSANDRA-4026)
 * Shut down thrift during decommission (CASSANDRA-4086)
 * Expose nodetool cfhistograms for 2ndary indexes (CASSANDRA-4063)
Merged from 0.8:
 * Fix ConcurrentModificationException in gossiper (CASSANDRA-4019)


1.1-beta1
 * (cqlsh)
   + add SOURCE and CAPTURE commands, and --file option (CASSANDRA-3479)
   + add ALTER COLUMNFAMILY WITH (CASSANDRA-3523)
   + bundle Python dependencies with Cassandra (CASSANDRA-3507)
   + added to Debian package (CASSANDRA-3458)
   + display byte data instead of erroring out on decode failure 
     (CASSANDRA-3874)
 * add nodetool rebuild_index (CASSANDRA-3583)
 * add nodetool rangekeysample (CASSANDRA-2917)
 * Fix streaming too much data during move operations (CASSANDRA-3639)
 * Nodetool and CLI connect to localhost by default (CASSANDRA-3568)
 * Reduce memory used by primary index sample (CASSANDRA-3743)
 * (Hadoop) separate input/output configurations (CASSANDRA-3197, 3765)
 * avoid returning internal Cassandra classes over JMX (CASSANDRA-2805)
 * add row-level isolation via SnapTree (CASSANDRA-2893)
 * Optimize key count estimation when opening sstable on startup
   (CASSANDRA-2988)
 * multi-dc replication optimization supporting CL > ONE (CASSANDRA-3577)
 * add command to stop compactions (CASSANDRA-1740, 3566, 3582)
 * multithreaded streaming (CASSANDRA-3494)
 * removed in-tree redhat spec (CASSANDRA-3567)
 * "defragment" rows for name-based queries under STCS, again (CASSANDRA-2503)
 * Recycle commitlog segments for improved performance 
   (CASSANDRA-3411, 3543, 3557, 3615)
 * update size-tiered compaction to prioritize small tiers (CASSANDRA-2407)
 * add message expiration logic to OutboundTcpConnection (CASSANDRA-3005)
 * off-heap cache to use sun.misc.Unsafe instead of JNA (CASSANDRA-3271)
 * EACH_QUORUM is only supported for writes (CASSANDRA-3272)
 * replace compactionlock use in schema migration by checking CFS.isValid
   (CASSANDRA-3116)
 * recognize that "SELECT first ... *" isn't really "SELECT *" (CASSANDRA-3445)
 * Use faster bytes comparison (CASSANDRA-3434)
 * Bulk loader is no longer a fat client, (HADOOP) bulk load output format
   (CASSANDRA-3045)
 * (Hadoop) add support for KeyRange.filter
 * remove assumption that keys and token are in bijection
   (CASSANDRA-1034, 3574, 3604)
 * always remove endpoints from delevery queue in HH (CASSANDRA-3546)
 * fix race between cf flush and its 2ndary indexes flush (CASSANDRA-3547)
 * fix potential race in AES when a repair fails (CASSANDRA-3548)
 * Remove columns shadowed by a deleted container even when we cannot purge
   (CASSANDRA-3538)
 * Improve memtable slice iteration performance (CASSANDRA-3545)
 * more efficient allocation of small bloom filters (CASSANDRA-3618)
 * Use separate writer thread in SSTableSimpleUnsortedWriter (CASSANDRA-3619)
 * fsync the directory after new sstable or commitlog segment are created (CASSANDRA-3250)
 * fix minor issues reported by FindBugs (CASSANDRA-3658)
 * global key/row caches (CASSANDRA-3143, 3849)
 * optimize memtable iteration during range scan (CASSANDRA-3638)
 * introduce 'crc_check_chance' in CompressionParameters to support
   a checksum percentage checking chance similarly to read-repair (CASSANDRA-3611)
 * a way to deactivate global key/row cache on per-CF basis (CASSANDRA-3667)
 * fix LeveledCompactionStrategy broken because of generation pre-allocation
   in LeveledManifest (CASSANDRA-3691)
 * finer-grained control over data directories (CASSANDRA-2749)
 * Fix ClassCastException during hinted handoff (CASSANDRA-3694)
 * Upgrade Thrift to 0.7 (CASSANDRA-3213)
 * Make stress.java insert operation to use microseconds (CASSANDRA-3725)
 * Allows (internally) doing a range query with a limit of columns instead of
   rows (CASSANDRA-3742)
 * Allow rangeSlice queries to be start/end inclusive/exclusive (CASSANDRA-3749)
 * Fix BulkLoader to support new SSTable layout and add stream
   throttling to prevent an NPE when there is no yaml config (CASSANDRA-3752)
 * Allow concurrent schema migrations (CASSANDRA-1391, 3832)
 * Add SnapshotCommand to trigger snapshot on remote node (CASSANDRA-3721)
 * Make CFMetaData conversions to/from thrift/native schema inverses
   (CASSANDRA_3559)
 * Add initial code for CQL 3.0-beta (CASSANDRA-2474, 3781, 3753)
 * Add wide row support for ColumnFamilyInputFormat (CASSANDRA-3264)
 * Allow extending CompositeType comparator (CASSANDRA-3657)
 * Avoids over-paging during get_count (CASSANDRA-3798)
 * Add new command to rebuild a node without (repair) merkle tree calculations
   (CASSANDRA-3483, 3922)
 * respect not only row cache capacity but caching mode when
   trying to read data (CASSANDRA-3812)
 * fix system tests (CASSANDRA-3827)
 * CQL support for altering row key type in ALTER TABLE (CASSANDRA-3781)
 * turn compression on by default (CASSANDRA-3871)
 * make hexToBytes refuse invalid input (CASSANDRA-2851)
 * Make secondary indexes CF inherit compression and compaction from their
   parent CF (CASSANDRA-3877)
 * Finish cleanup up tombstone purge code (CASSANDRA-3872)
 * Avoid NPE on aboarted stream-out sessions (CASSANDRA-3904)
 * BulkRecordWriter throws NPE for counter columns (CASSANDRA-3906)
 * Support compression using BulkWriter (CASSANDRA-3907)


1.0.8
 * fix race between cleanup and flush on secondary index CFSes (CASSANDRA-3712)
 * avoid including non-queried nodes in rangeslice read repair
   (CASSANDRA-3843)
 * Only snapshot CF being compacted for snapshot_before_compaction 
   (CASSANDRA-3803)
 * Log active compactions in StatusLogger (CASSANDRA-3703)
 * Compute more accurate compaction score per level (CASSANDRA-3790)
 * Return InvalidRequest when using a keyspace that doesn't exist
   (CASSANDRA-3764)
 * disallow user modification of System keyspace (CASSANDRA-3738)
 * allow using sstable2json on secondary index data (CASSANDRA-3738)
 * (cqlsh) add DESCRIBE COLUMNFAMILIES (CASSANDRA-3586)
 * (cqlsh) format blobs correctly and use colors to improve output
   readability (CASSANDRA-3726)
 * synchronize BiMap of bootstrapping tokens (CASSANDRA-3417)
 * show index options in CLI (CASSANDRA-3809)
 * add optional socket timeout for streaming (CASSANDRA-3838)
 * fix truncate not to leave behind non-CFS backed secondary indexes
   (CASSANDRA-3844)
 * make CLI `show schema` to use output stream directly instead
   of StringBuilder (CASSANDRA-3842)
 * remove the wait on hint future during write (CASSANDRA-3870)
 * (cqlsh) ignore missing CfDef opts (CASSANDRA-3933)
 * (cqlsh) look for cqlshlib relative to realpath (CASSANDRA-3767)
 * Fix short read protection (CASSANDRA-3934)
 * Make sure infered and actual schema match (CASSANDRA-3371)
 * Fix NPE during HH delivery (CASSANDRA-3677)
 * Don't put boostrapping node in 'hibernate' status (CASSANDRA-3737)
 * Fix double quotes in windows bat files (CASSANDRA-3744)
 * Fix bad validator lookup (CASSANDRA-3789)
 * Fix soft reset in EC2MultiRegionSnitch (CASSANDRA-3835)
 * Don't leave zombie connections with THSHA thrift server (CASSANDRA-3867)
 * (cqlsh) fix deserialization of data (CASSANDRA-3874)
 * Fix removetoken force causing an inconsistent state (CASSANDRA-3876)
 * Fix ahndling of some types with Pig (CASSANDRA-3886)
 * Don't allow to drop the system keyspace (CASSANDRA-3759)
 * Make Pig deletes disabled by default and configurable (CASSANDRA-3628)
Merged from 0.8:
 * (Pig) fix CassandraStorage to use correct comparator in Super ColumnFamily
   case (CASSANDRA-3251)
 * fix thread safety issues in commitlog replay, primarily affecting
   systems with many (100s) of CF definitions (CASSANDRA-3751)
 * Fix relevant tombstone ignored with super columns (CASSANDRA-3875)


1.0.7
 * fix regression in HH page size calculation (CASSANDRA-3624)
 * retry failed stream on IOException (CASSANDRA-3686)
 * allow configuring bloom_filter_fp_chance (CASSANDRA-3497)
 * attempt hint delivery every ten minutes, or when failure detector
   notifies us that a node is back up, whichever comes first.  hint
   handoff throttle delay default changed to 1ms, from 50 (CASSANDRA-3554)
 * add nodetool setstreamthroughput (CASSANDRA-3571)
 * fix assertion when dropping a columnfamily with no sstables (CASSANDRA-3614)
 * more efficient allocation of small bloom filters (CASSANDRA-3618)
 * CLibrary.createHardLinkWithExec() to check for errors (CASSANDRA-3101)
 * Avoid creating empty and non cleaned writer during compaction (CASSANDRA-3616)
 * stop thrift service in shutdown hook so we can quiesce MessagingService
   (CASSANDRA-3335)
 * (CQL) compaction_strategy_options and compression_parameters for
   CREATE COLUMNFAMILY statement (CASSANDRA-3374)
 * Reset min/max compaction threshold when creating size tiered compaction
   strategy (CASSANDRA-3666)
 * Don't ignore IOException during compaction (CASSANDRA-3655)
 * Fix assertion error for CF with gc_grace=0 (CASSANDRA-3579)
 * Shutdown ParallelCompaction reducer executor after use (CASSANDRA-3711)
 * Avoid < 0 value for pending tasks in leveled compaction (CASSANDRA-3693)
 * (Hadoop) Support TimeUUID in Pig CassandraStorage (CASSANDRA-3327)
 * Check schema is ready before continuing boostrapping (CASSANDRA-3629)
 * Catch overflows during parsing of chunk_length_kb (CASSANDRA-3644)
 * Improve stream protocol mismatch errors (CASSANDRA-3652)
 * Avoid multiple thread doing HH to the same target (CASSANDRA-3681)
 * Add JMX property for rp_timeout_in_ms (CASSANDRA-2940)
 * Allow DynamicCompositeType to compare component of different types
   (CASSANDRA-3625)
 * Flush non-cfs backed secondary indexes (CASSANDRA-3659)
 * Secondary Indexes should report memory consumption (CASSANDRA-3155)
 * fix for SelectStatement start/end key are not set correctly
   when a key alias is involved (CASSANDRA-3700)
 * fix CLI `show schema` command insert of an extra comma in
   column_metadata (CASSANDRA-3714)
Merged from 0.8:
 * avoid logging (harmless) exception when GC takes < 1ms (CASSANDRA-3656)
 * prevent new nodes from thinking down nodes are up forever (CASSANDRA-3626)
 * use correct list of replicas for LOCAL_QUORUM reads when read repair
   is disabled (CASSANDRA-3696)
 * block on flush before compacting hints (may prevent OOM) (CASSANDRA-3733)


1.0.6
 * (CQL) fix cqlsh support for replicate_on_write (CASSANDRA-3596)
 * fix adding to leveled manifest after streaming (CASSANDRA-3536)
 * filter out unavailable cipher suites when using encryption (CASSANDRA-3178)
 * (HADOOP) add old-style api support for CFIF and CFRR (CASSANDRA-2799)
 * Support TimeUUIDType column names in Stress.java tool (CASSANDRA-3541)
 * (CQL) INSERT/UPDATE/DELETE/TRUNCATE commands should allow CF names to
   be qualified by keyspace (CASSANDRA-3419)
 * always remove endpoints from delevery queue in HH (CASSANDRA-3546)
 * fix race between cf flush and its 2ndary indexes flush (CASSANDRA-3547)
 * fix potential race in AES when a repair fails (CASSANDRA-3548)
 * fix default value validation usage in CLI SET command (CASSANDRA-3553)
 * Optimize componentsFor method for compaction and startup time
   (CASSANDRA-3532)
 * (CQL) Proper ColumnFamily metadata validation on CREATE COLUMNFAMILY 
   (CASSANDRA-3565)
 * fix compression "chunk_length_kb" option to set correct kb value for 
   thrift/avro (CASSANDRA-3558)
 * fix missing response during range slice repair (CASSANDRA-3551)
 * 'describe ring' moved from CLI to nodetool and available through JMX (CASSANDRA-3220)
 * add back partitioner to sstable metadata (CASSANDRA-3540)
 * fix NPE in get_count for counters (CASSANDRA-3601)
Merged from 0.8:
 * remove invalid assertion that table was opened before dropping it
   (CASSANDRA-3580)
 * range and index scans now only send requests to enough replicas to
   satisfy requested CL + RR (CASSANDRA-3598)
 * use cannonical host for local node in nodetool info (CASSANDRA-3556)
 * remove nonlocal DC write optimization since it only worked with
   CL.ONE or CL.LOCAL_QUORUM (CASSANDRA-3577, 3585)
 * detect misuses of CounterColumnType (CASSANDRA-3422)
 * turn off string interning in json2sstable, take 2 (CASSANDRA-2189)
 * validate compression parameters on add/update of the ColumnFamily 
   (CASSANDRA-3573)
 * Check for 0.0.0.0 is incorrect in CFIF (CASSANDRA-3584)
 * Increase vm.max_map_count in debian packaging (CASSANDRA-3563)
 * gossiper will never add itself to saved endpoints (CASSANDRA-3485)


1.0.5
 * revert CASSANDRA-3407 (see CASSANDRA-3540)
 * fix assertion error while forwarding writes to local nodes (CASSANDRA-3539)


1.0.4
 * fix self-hinting of timed out read repair updates and make hinted handoff
   less prone to OOMing a coordinator (CASSANDRA-3440)
 * expose bloom filter sizes via JMX (CASSANDRA-3495)
 * enforce RP tokens 0..2**127 (CASSANDRA-3501)
 * canonicalize paths exposed through JMX (CASSANDRA-3504)
 * fix "liveSize" stat when sstables are removed (CASSANDRA-3496)
 * add bloom filter FP rates to nodetool cfstats (CASSANDRA-3347)
 * record partitioner in sstable metadata component (CASSANDRA-3407)
 * add new upgradesstables nodetool command (CASSANDRA-3406)
 * skip --debug requirement to see common exceptions in CLI (CASSANDRA-3508)
 * fix incorrect query results due to invalid max timestamp (CASSANDRA-3510)
 * make sstableloader recognize compressed sstables (CASSANDRA-3521)
 * avoids race in OutboundTcpConnection in multi-DC setups (CASSANDRA-3530)
 * use SETLOCAL in cassandra.bat (CASANDRA-3506)
 * fix ConcurrentModificationException in Table.all() (CASSANDRA-3529)
Merged from 0.8:
 * fix concurrence issue in the FailureDetector (CASSANDRA-3519)
 * fix array out of bounds error in counter shard removal (CASSANDRA-3514)
 * avoid dropping tombstones when they might still be needed to shadow
   data in a different sstable (CASSANDRA-2786)


1.0.3
 * revert name-based query defragmentation aka CASSANDRA-2503 (CASSANDRA-3491)
 * fix invalidate-related test failures (CASSANDRA-3437)
 * add next-gen cqlsh to bin/ (CASSANDRA-3188, 3131, 3493)
 * (CQL) fix handling of rows with no columns (CASSANDRA-3424, 3473)
 * fix querying supercolumns by name returning only a subset of
   subcolumns or old subcolumn versions (CASSANDRA-3446)
 * automatically compute sha1 sum for uncompressed data files (CASSANDRA-3456)
 * fix reading metadata/statistics component for version < h (CASSANDRA-3474)
 * add sstable forward-compatibility (CASSANDRA-3478)
 * report compression ratio in CFSMBean (CASSANDRA-3393)
 * fix incorrect size exception during streaming of counters (CASSANDRA-3481)
 * (CQL) fix for counter decrement syntax (CASSANDRA-3418)
 * Fix race introduced by CASSANDRA-2503 (CASSANDRA-3482)
 * Fix incomplete deletion of delivered hints (CASSANDRA-3466)
 * Avoid rescheduling compactions when no compaction was executed 
   (CASSANDRA-3484)
 * fix handling of the chunk_length_kb compression options (CASSANDRA-3492)
Merged from 0.8:
 * fix updating CF row_cache_provider (CASSANDRA-3414)
 * CFMetaData.convertToThrift method to set RowCacheProvider (CASSANDRA-3405)
 * acquire compactionlock during truncate (CASSANDRA-3399)
 * fix displaying cfdef entries for super columnfamilies (CASSANDRA-3415)
 * Make counter shard merging thread safe (CASSANDRA-3178)
 * Revert CASSANDRA-2855
 * Fix bug preventing the use of efficient cross-DC writes (CASSANDRA-3472)
 * `describe ring` command for CLI (CASSANDRA-3220)
 * (Hadoop) skip empty rows when entire row is requested, redux (CASSANDRA-2855)


1.0.2
 * "defragment" rows for name-based queries under STCS (CASSANDRA-2503)
 * Add timing information to cassandra-cli GET/SET/LIST queries (CASSANDRA-3326)
 * Only create one CompressionMetadata object per sstable (CASSANDRA-3427)
 * cleanup usage of StorageService.setMode() (CASANDRA-3388)
 * Avoid large array allocation for compressed chunk offsets (CASSANDRA-3432)
 * fix DecimalType bytebuffer marshalling (CASSANDRA-3421)
 * fix bug that caused first column in per row indexes to be ignored 
   (CASSANDRA-3441)
 * add JMX call to clean (failed) repair sessions (CASSANDRA-3316)
 * fix sstableloader reference acquisition bug (CASSANDRA-3438)
 * fix estimated row size regression (CASSANDRA-3451)
 * make sure we don't return more columns than asked (CASSANDRA-3303, 3395)
Merged from 0.8:
 * acquire compactionlock during truncate (CASSANDRA-3399)
 * fix displaying cfdef entries for super columnfamilies (CASSANDRA-3415)


1.0.1
 * acquire references during index build to prevent delete problems
   on Windows (CASSANDRA-3314)
 * describe_ring should include datacenter/topology information (CASSANDRA-2882)
 * Thrift sockets are not properly buffered (CASSANDRA-3261)
 * performance improvement for bytebufferutil compare function (CASSANDRA-3286)
 * add system.versions ColumnFamily (CASSANDRA-3140)
 * reduce network copies (CASSANDRA-3333, 3373)
 * limit nodetool to 32MB of heap (CASSANDRA-3124)
 * (CQL) update parser to accept "timestamp" instead of "date" (CASSANDRA-3149)
 * Fix CLI `show schema` to include "compression_options" (CASSANDRA-3368)
 * Snapshot to include manifest under LeveledCompactionStrategy (CASSANDRA-3359)
 * (CQL) SELECT query should allow CF name to be qualified by keyspace (CASSANDRA-3130)
 * (CQL) Fix internal application error specifying 'using consistency ...'
   in lower case (CASSANDRA-3366)
 * fix Deflate compression when compression actually makes the data bigger
   (CASSANDRA-3370)
 * optimize UUIDGen to avoid lock contention on InetAddress.getLocalHost 
   (CASSANDRA-3387)
 * tolerate index being dropped mid-mutation (CASSANDRA-3334, 3313)
 * CompactionManager is now responsible for checking for new candidates
   post-task execution, enabling more consistent leveled compaction 
   (CASSANDRA-3391)
 * Cache HSHA threads (CASSANDRA-3372)
 * use CF/KS names as snapshot prefix for drop + truncate operations
   (CASSANDRA-2997)
 * Break bloom filters up to avoid heap fragmentation (CASSANDRA-2466)
 * fix cassandra hanging on jsvc stop (CASSANDRA-3302)
 * Avoid leveled compaction getting blocked on errors (CASSANDRA-3408)
 * Make reloading the compaction strategy safe (CASSANDRA-3409)
 * ignore 0.8 hints even if compaction begins before we try to purge
   them (CASSANDRA-3385)
 * remove procrun (bin\daemon) from Cassandra source tree and 
   artifacts (CASSANDRA-3331)
 * make cassandra compile under JDK7 (CASSANDRA-3275)
 * remove dependency of clientutil.jar to FBUtilities (CASSANDRA-3299)
 * avoid truncation errors by using long math on long values (CASSANDRA-3364)
 * avoid clock drift on some Windows machine (CASSANDRA-3375)
 * display cache provider in cli 'describe keyspace' command (CASSANDRA-3384)
 * fix incomplete topology information in describe_ring (CASSANDRA-3403)
 * expire dead gossip states based on time (CASSANDRA-2961)
 * improve CompactionTask extensibility (CASSANDRA-3330)
 * Allow one leveled compaction task to kick off another (CASSANDRA-3363)
 * allow encryption only between datacenters (CASSANDRA-2802)
Merged from 0.8:
 * fix truncate allowing data to be replayed post-restart (CASSANDRA-3297)
 * make iwriter final in IndexWriter to avoid NPE (CASSANDRA-2863)
 * (CQL) update grammar to require key clause in DELETE statement
   (CASSANDRA-3349)
 * (CQL) allow numeric keyspace names in USE statement (CASSANDRA-3350)
 * (Hadoop) skip empty rows when slicing the entire row (CASSANDRA-2855)
 * Fix handling of tombstone by SSTableExport/Import (CASSANDRA-3357)
 * fix ColumnIndexer to use long offsets (CASSANDRA-3358)
 * Improved CLI exceptions (CASSANDRA-3312)
 * Fix handling of tombstone by SSTableExport/Import (CASSANDRA-3357)
 * Only count compaction as active (for throttling) when they have
   successfully acquired the compaction lock (CASSANDRA-3344)
 * Display CLI version string on startup (CASSANDRA-3196)
 * (Hadoop) make CFIF try rpc_address or fallback to listen_address
   (CASSANDRA-3214)
 * (Hadoop) accept comma delimited lists of initial thrift connections
   (CASSANDRA-3185)
 * ColumnFamily min_compaction_threshold should be >= 2 (CASSANDRA-3342)
 * (Pig) add 0.8+ types and key validation type in schema (CASSANDRA-3280)
 * Fix completely removing column metadata using CLI (CASSANDRA-3126)
 * CLI `describe cluster;` output should be on separate lines for separate versions
   (CASSANDRA-3170)
 * fix changing durable_writes keyspace option during CF creation
   (CASSANDRA-3292)
 * avoid locking on update when no indexes are involved (CASSANDRA-3386)
 * fix assertionError during repair with ordered partitioners (CASSANDRA-3369)
 * correctly serialize key_validation_class for avro (CASSANDRA-3391)
 * don't expire counter tombstone after streaming (CASSANDRA-3394)
 * prevent nodes that failed to join from hanging around forever 
   (CASSANDRA-3351)
 * remove incorrect optimization from slice read path (CASSANDRA-3390)
 * Fix race in AntiEntropyService (CASSANDRA-3400)


1.0.0-final
 * close scrubbed sstable fd before deleting it (CASSANDRA-3318)
 * fix bug preventing obsolete commitlog segments from being removed
   (CASSANDRA-3269)
 * tolerate whitespace in seed CDL (CASSANDRA-3263)
 * Change default heap thresholds to max(min(1/2 ram, 1G), min(1/4 ram, 8GB))
   (CASSANDRA-3295)
 * Fix broken CompressedRandomAccessReaderTest (CASSANDRA-3298)
 * (CQL) fix type information returned for wildcard queries (CASSANDRA-3311)
 * add estimated tasks to LeveledCompactionStrategy (CASSANDRA-3322)
 * avoid including compaction cache-warming in keycache stats (CASSANDRA-3325)
 * run compaction and hinted handoff threads at MIN_PRIORITY (CASSANDRA-3308)
 * default hsha thrift server to cpu core count in rpc pool (CASSANDRA-3329)
 * add bin\daemon to binary tarball for Windows service (CASSANDRA-3331)
 * Fix places where uncompressed size of sstables was use in place of the
   compressed one (CASSANDRA-3338)
 * Fix hsha thrift server (CASSANDRA-3346)
 * Make sure repair only stream needed sstables (CASSANDRA-3345)


1.0.0-rc2
 * Log a meaningful warning when a node receives a message for a repair session
   that doesn't exist anymore (CASSANDRA-3256)
 * test for NUMA policy support as well as numactl presence (CASSANDRA-3245)
 * Fix FD leak when internode encryption is enabled (CASSANDRA-3257)
 * Remove incorrect assertion in mergeIterator (CASSANDRA-3260)
 * FBUtilities.hexToBytes(String) to throw NumberFormatException when string
   contains non-hex characters (CASSANDRA-3231)
 * Keep SimpleSnitch proximity ordering unchanged from what the Strategy
   generates, as intended (CASSANDRA-3262)
 * remove Scrub from compactionstats when finished (CASSANDRA-3255)
 * fix counter entry in jdbc TypesMap (CASSANDRA-3268)
 * fix full queue scenario for ParallelCompactionIterator (CASSANDRA-3270)
 * fix bootstrap process (CASSANDRA-3285)
 * don't try delivering hints if when there isn't any (CASSANDRA-3176)
 * CLI documentation change for ColumnFamily `compression_options` (CASSANDRA-3282)
 * ignore any CF ids sent by client for adding CF/KS (CASSANDRA-3288)
 * remove obsolete hints on first startup (CASSANDRA-3291)
 * use correct ISortedColumns for time-optimized reads (CASSANDRA-3289)
 * Evict gossip state immediately when a token is taken over by a new IP 
   (CASSANDRA-3259)


1.0.0-rc1
 * Update CQL to generate microsecond timestamps by default (CASSANDRA-3227)
 * Fix counting CFMetadata towards Memtable liveRatio (CASSANDRA-3023)
 * Kill server on wrapped OOME such as from FileChannel.map (CASSANDRA-3201)
 * remove unnecessary copy when adding to row cache (CASSANDRA-3223)
 * Log message when a full repair operation completes (CASSANDRA-3207)
 * Fix streamOutSession keeping sstables references forever if the remote end
   dies (CASSANDRA-3216)
 * Remove dynamic_snitch boolean from example configuration (defaulting to 
   true) and set default badness threshold to 0.1 (CASSANDRA-3229)
 * Base choice of random or "balanced" token on bootstrap on whether
   schema definitions were found (CASSANDRA-3219)
 * Fixes for LeveledCompactionStrategy score computation, prioritization,
   scheduling, and performance (CASSANDRA-3224, 3234)
 * parallelize sstable open at server startup (CASSANDRA-2988)
 * fix handling of exceptions writing to OutboundTcpConnection (CASSANDRA-3235)
 * Allow using quotes in "USE <keyspace>;" CLI command (CASSANDRA-3208)
 * Don't allow any cache loading exceptions to halt startup (CASSANDRA-3218)
 * Fix sstableloader --ignores option (CASSANDRA-3247)
 * File descriptor limit increased in packaging (CASSANDRA-3206)
 * Fix deadlock in commit log during flush (CASSANDRA-3253) 


1.0.0-beta1
 * removed binarymemtable (CASSANDRA-2692)
 * add commitlog_total_space_in_mb to prevent fragmented logs (CASSANDRA-2427)
 * removed commitlog_rotation_threshold_in_mb configuration (CASSANDRA-2771)
 * make AbstractBounds.normalize de-overlapp overlapping ranges (CASSANDRA-2641)
 * replace CollatingIterator, ReducingIterator with MergeIterator 
   (CASSANDRA-2062)
 * Fixed the ability to set compaction strategy in cli using create column 
   family command (CASSANDRA-2778)
 * clean up tmp files after failed compaction (CASSANDRA-2468)
 * restrict repair streaming to specific columnfamilies (CASSANDRA-2280)
 * don't bother persisting columns shadowed by a row tombstone (CASSANDRA-2589)
 * reset CF and SC deletion times after gc_grace (CASSANDRA-2317)
 * optimize away seek when compacting wide rows (CASSANDRA-2879)
 * single-pass streaming (CASSANDRA-2677, 2906, 2916, 3003)
 * use reference counting for deleting sstables instead of relying on GC
   (CASSANDRA-2521, 3179)
 * store hints as serialized mutations instead of pointers to data row
   (CASSANDRA-2045)
 * store hints in the coordinator node instead of in the closest replica 
   (CASSANDRA-2914)
 * add row_cache_keys_to_save CF option (CASSANDRA-1966)
 * check column family validity in nodetool repair (CASSANDRA-2933)
 * use lazy initialization instead of class initialization in NodeId
   (CASSANDRA-2953)
 * add paging to get_count (CASSANDRA-2894)
 * fix "short reads" in [multi]get (CASSANDRA-2643, 3157, 3192)
 * add optional compression for sstables (CASSANDRA-47, 2994, 3001, 3128)
 * add scheduler JMX metrics (CASSANDRA-2962)
 * add block level checksum for compressed data (CASSANDRA-1717)
 * make column family backed column map pluggable and introduce unsynchronized
   ArrayList backed one to speedup reads (CASSANDRA-2843, 3165, 3205)
 * refactoring of the secondary index api (CASSANDRA-2982)
 * make CL > ONE reads wait for digest reconciliation before returning
   (CASSANDRA-2494)
 * fix missing logging for some exceptions (CASSANDRA-2061)
 * refactor and optimize ColumnFamilyStore.files(...) and Descriptor.fromFilename(String)
   and few other places responsible for work with SSTable files (CASSANDRA-3040)
 * Stop reading from sstables once we know we have the most recent columns,
   for query-by-name requests (CASSANDRA-2498)
 * Add query-by-column mode to stress.java (CASSANDRA-3064)
 * Add "install" command to cassandra.bat (CASSANDRA-292)
 * clean up KSMetadata, CFMetadata from unnecessary
   Thrift<->Avro conversion methods (CASSANDRA-3032)
 * Add timeouts to client request schedulers (CASSANDRA-3079, 3096)
 * Cli to use hashes rather than array of hashes for strategy options (CASSANDRA-3081)
 * LeveledCompactionStrategy (CASSANDRA-1608, 3085, 3110, 3087, 3145, 3154, 3182)
 * Improvements of the CLI `describe` command (CASSANDRA-2630)
 * reduce window where dropped CF sstables may not be deleted (CASSANDRA-2942)
 * Expose gossip/FD info to JMX (CASSANDRA-2806)
 * Fix streaming over SSL when compressed SSTable involved (CASSANDRA-3051)
 * Add support for pluggable secondary index implementations (CASSANDRA-3078)
 * remove compaction_thread_priority setting (CASSANDRA-3104)
 * generate hints for replicas that timeout, not just replicas that are known
   to be down before starting (CASSANDRA-2034)
 * Add throttling for internode streaming (CASSANDRA-3080)
 * make the repair of a range repair all replica (CASSANDRA-2610, 3194)
 * expose the ability to repair the first range (as returned by the
   partitioner) of a node (CASSANDRA-2606)
 * Streams Compression (CASSANDRA-3015)
 * add ability to use multiple threads during a single compaction
   (CASSANDRA-2901)
 * make AbstractBounds.normalize support overlapping ranges (CASSANDRA-2641)
 * fix of the CQL count() behavior (CASSANDRA-3068)
 * use TreeMap backed column families for the SSTable simple writers
   (CASSANDRA-3148)
 * fix inconsistency of the CLI syntax when {} should be used instead of [{}]
   (CASSANDRA-3119)
 * rename CQL type names to match expected SQL behavior (CASSANDRA-3149, 3031)
 * Arena-based allocation for memtables (CASSANDRA-2252, 3162, 3163, 3168)
 * Default RR chance to 0.1 (CASSANDRA-3169)
 * Add RowLevel support to secondary index API (CASSANDRA-3147)
 * Make SerializingCacheProvider the default if JNA is available (CASSANDRA-3183)
 * Fix backwards compatibilty for CQL memtable properties (CASSANDRA-3190)
 * Add five-minute delay before starting compactions on a restarted server
   (CASSANDRA-3181)
 * Reduce copies done for intra-host messages (CASSANDRA-1788, 3144)
 * support of compaction strategy option for stress.java (CASSANDRA-3204)
 * make memtable throughput and column count thresholds no-ops (CASSANDRA-2449)
 * Return schema information along with the resultSet in CQL (CASSANDRA-2734)
 * Add new DecimalType (CASSANDRA-2883)
 * Fix assertion error in RowRepairResolver (CASSANDRA-3156)
 * Reduce unnecessary high buffer sizes (CASSANDRA-3171)
 * Pluggable compaction strategy (CASSANDRA-1610)
 * Add new broadcast_address config option (CASSANDRA-2491)


0.8.7
 * Kill server on wrapped OOME such as from FileChannel.map (CASSANDRA-3201)
 * Allow using quotes in "USE <keyspace>;" CLI command (CASSANDRA-3208)
 * Log message when a full repair operation completes (CASSANDRA-3207)
 * Don't allow any cache loading exceptions to halt startup (CASSANDRA-3218)
 * Fix sstableloader --ignores option (CASSANDRA-3247)
 * File descriptor limit increased in packaging (CASSANDRA-3206)
 * Log a meaningfull warning when a node receive a message for a repair session
   that doesn't exist anymore (CASSANDRA-3256)
 * Fix FD leak when internode encryption is enabled (CASSANDRA-3257)
 * FBUtilities.hexToBytes(String) to throw NumberFormatException when string
   contains non-hex characters (CASSANDRA-3231)
 * Keep SimpleSnitch proximity ordering unchanged from what the Strategy
   generates, as intended (CASSANDRA-3262)
 * remove Scrub from compactionstats when finished (CASSANDRA-3255)
 * Fix tool .bat files when CASSANDRA_HOME contains spaces (CASSANDRA-3258)
 * Force flush of status table when removing/updating token (CASSANDRA-3243)
 * Evict gossip state immediately when a token is taken over by a new IP (CASSANDRA-3259)
 * Fix bug where the failure detector can take too long to mark a host
   down (CASSANDRA-3273)
 * (Hadoop) allow wrapping ranges in queries (CASSANDRA-3137)
 * (Hadoop) check all interfaces for a match with split location
   before falling back to random replica (CASSANDRA-3211)
 * (Hadoop) Make Pig storage handle implements LoadMetadata (CASSANDRA-2777)
 * (Hadoop) Fix exception during PIG 'dump' (CASSANDRA-2810)
 * Fix stress COUNTER_GET option (CASSANDRA-3301)
 * Fix missing fields in CLI `show schema` output (CASSANDRA-3304)
 * Nodetool no longer leaks threads and closes JMX connections (CASSANDRA-3309)
 * fix truncate allowing data to be replayed post-restart (CASSANDRA-3297)
 * Move SimpleAuthority and SimpleAuthenticator to examples (CASSANDRA-2922)
 * Fix handling of tombstone by SSTableExport/Import (CASSANDRA-3357)
 * Fix transposition in cfHistograms (CASSANDRA-3222)
 * Allow using number as DC name when creating keyspace in CQL (CASSANDRA-3239)
 * Force flush of system table after updating/removing a token (CASSANDRA-3243)


0.8.6
 * revert CASSANDRA-2388
 * change TokenRange.endpoints back to listen/broadcast address to match
   pre-1777 behavior, and add TokenRange.rpc_endpoints instead (CASSANDRA-3187)
 * avoid trying to watch cassandra-topology.properties when loaded from jar
   (CASSANDRA-3138)
 * prevent users from creating keyspaces with LocalStrategy replication
   (CASSANDRA-3139)
 * fix CLI `show schema;` to output correct keyspace definition statement
   (CASSANDRA-3129)
 * CustomTThreadPoolServer to log TTransportException at DEBUG level
   (CASSANDRA-3142)
 * allow topology sort to work with non-unique rack names between 
   datacenters (CASSANDRA-3152)
 * Improve caching of same-version Messages on digest and repair paths
   (CASSANDRA-3158)
 * Randomize choice of first replica for counter increment (CASSANDRA-2890)
 * Fix using read_repair_chance instead of merge_shard_change (CASSANDRA-3202)
 * Avoid streaming data to nodes that already have it, on move as well as
   decommission (CASSANDRA-3041)
 * Fix divide by zero error in GCInspector (CASSANDRA-3164)
 * allow quoting of the ColumnFamily name in CLI `create column family`
   statement (CASSANDRA-3195)
 * Fix rolling upgrade from 0.7 to 0.8 problem (CASANDRA-3166)
 * Accomodate missing encryption_options in IncomingTcpConnection.stream
   (CASSANDRA-3212)


0.8.5
 * fix NPE when encryption_options is unspecified (CASSANDRA-3007)
 * include column name in validation failure exceptions (CASSANDRA-2849)
 * make sure truncate clears out the commitlog so replay won't re-
   populate with truncated data (CASSANDRA-2950)
 * fix NPE when debug logging is enabled and dropped CF is present
   in a commitlog segment (CASSANDRA-3021)
 * fix cassandra.bat when CASSANDRA_HOME contains spaces (CASSANDRA-2952)
 * fix to SSTableSimpleUnsortedWriter bufferSize calculation (CASSANDRA-3027)
 * make cleanup and normal compaction able to skip empty rows
   (rows containing nothing but expired tombstones) (CASSANDRA-3039)
 * work around native memory leak in com.sun.management.GarbageCollectorMXBean
   (CASSANDRA-2868)
 * validate that column names in column_metadata are not equal to key_alias
   on create/update of the ColumnFamily and CQL 'ALTER' statement (CASSANDRA-3036)
 * return an InvalidRequestException if an indexed column is assigned
   a value larger than 64KB (CASSANDRA-3057)
 * fix of numeric-only and string column names handling in CLI "drop index" 
   (CASSANDRA-3054)
 * prune index scan resultset back to original request for lazy
   resultset expansion case (CASSANDRA-2964)
 * (Hadoop) fail jobs when Cassandra node has failed but TaskTracker
   has not (CASSANDRA-2388)
 * fix dynamic snitch ignoring nodes when read_repair_chance is zero
   (CASSANDRA-2662)
 * avoid retaining references to dropped CFS objects in 
   CompactionManager.estimatedCompactions (CASSANDRA-2708)
 * expose rpc timeouts per host in MessagingServiceMBean (CASSANDRA-2941)
 * avoid including cwd in classpath for deb and rpm packages (CASSANDRA-2881)
 * remove gossip state when a new IP takes over a token (CASSANDRA-3071)
 * allow sstable2json to work on index sstable files (CASSANDRA-3059)
 * always hint counters (CASSANDRA-3099)
 * fix log4j initialization in EmbeddedCassandraService (CASSANDRA-2857)
 * remove gossip state when a new IP takes over a token (CASSANDRA-3071)
 * work around native memory leak in com.sun.management.GarbageCollectorMXBean
    (CASSANDRA-2868)
 * fix UnavailableException with writes at CL.EACH_QUORM (CASSANDRA-3084)
 * fix parsing of the Keyspace and ColumnFamily names in numeric
   and string representations in CLI (CASSANDRA-3075)
 * fix corner cases in Range.differenceToFetch (CASSANDRA-3084)
 * fix ip address String representation in the ring cache (CASSANDRA-3044)
 * fix ring cache compatibility when mixing pre-0.8.4 nodes with post-
   in the same cluster (CASSANDRA-3023)
 * make repair report failure when a node participating dies (instead of
   hanging forever) (CASSANDRA-2433)
 * fix handling of the empty byte buffer by ReversedType (CASSANDRA-3111)
 * Add validation that Keyspace names are case-insensitively unique (CASSANDRA-3066)
 * catch invalid key_validation_class before instantiating UpdateColumnFamily (CASSANDRA-3102)
 * make Range and Bounds objects client-safe (CASSANDRA-3108)
 * optionally skip log4j configuration (CASSANDRA-3061)
 * bundle sstableloader with the debian package (CASSANDRA-3113)
 * don't try to build secondary indexes when there is none (CASSANDRA-3123)
 * improve SSTableSimpleUnsortedWriter speed for large rows (CASSANDRA-3122)
 * handle keyspace arguments correctly in nodetool snapshot (CASSANDRA-3038)
 * Fix SSTableImportTest on windows (CASSANDRA-3043)
 * expose compactionThroughputMbPerSec through JMX (CASSANDRA-3117)
 * log keyspace and CF of large rows being compacted


0.8.4
 * change TokenRing.endpoints to be a list of rpc addresses instead of 
   listen/broadcast addresses (CASSANDRA-1777)
 * include files-to-be-streamed in StreamInSession.getSources (CASSANDRA-2972)
 * use JAVA env var in cassandra-env.sh (CASSANDRA-2785, 2992)
 * avoid doing read for no-op replicate-on-write at CL=1 (CASSANDRA-2892)
 * refuse counter write for CL.ANY (CASSANDRA-2990)
 * switch back to only logging recent dropped messages (CASSANDRA-3004)
 * always deserialize RowMutation for counters (CASSANDRA-3006)
 * ignore saved replication_factor strategy_option for NTS (CASSANDRA-3011)
 * make sure pre-truncate CL segments are discarded (CASSANDRA-2950)


0.8.3
 * add ability to drop local reads/writes that are going to timeout
   (CASSANDRA-2943)
 * revamp token removal process, keep gossip states for 3 days (CASSANDRA-2496)
 * don't accept extra args for 0-arg nodetool commands (CASSANDRA-2740)
 * log unavailableexception details at debug level (CASSANDRA-2856)
 * expose data_dir though jmx (CASSANDRA-2770)
 * don't include tmp files as sstable when create cfs (CASSANDRA-2929)
 * log Java classpath on startup (CASSANDRA-2895)
 * keep gossipped version in sync with actual on migration coordinator 
   (CASSANDRA-2946)
 * use lazy initialization instead of class initialization in NodeId
   (CASSANDRA-2953)
 * check column family validity in nodetool repair (CASSANDRA-2933)
 * speedup bytes to hex conversions dramatically (CASSANDRA-2850)
 * Flush memtables on shutdown when durable writes are disabled 
   (CASSANDRA-2958)
 * improved POSIX compatibility of start scripts (CASsANDRA-2965)
 * add counter support to Hadoop InputFormat (CASSANDRA-2981)
 * fix bug where dirty commitlog segments were removed (and avoid keeping 
   segments with no post-flush activity permanently dirty) (CASSANDRA-2829)
 * fix throwing exception with batch mutation of counter super columns
   (CASSANDRA-2949)
 * ignore system tables during repair (CASSANDRA-2979)
 * throw exception when NTS is given replication_factor as an option
   (CASSANDRA-2960)
 * fix assertion error during compaction of counter CFs (CASSANDRA-2968)
 * avoid trying to create index names, when no index exists (CASSANDRA-2867)
 * don't sample the system table when choosing a bootstrap token
   (CASSANDRA-2825)
 * gossiper notifies of local state changes (CASSANDRA-2948)
 * add asynchronous and half-sync/half-async (hsha) thrift servers 
   (CASSANDRA-1405)
 * fix potential use of free'd native memory in SerializingCache 
   (CASSANDRA-2951)
 * prune index scan resultset back to original request for lazy
   resultset expansion case (CASSANDRA-2964)
 * (Hadoop) fail jobs when Cassandra node has failed but TaskTracker
    has not (CASSANDRA-2388)


0.8.2
 * CQL: 
   - include only one row per unique key for IN queries (CASSANDRA-2717)
   - respect client timestamp on full row deletions (CASSANDRA-2912)
 * improve thread-safety in StreamOutSession (CASSANDRA-2792)
 * allow deleting a row and updating indexed columns in it in the
   same mutation (CASSANDRA-2773)
 * Expose number of threads blocked on submitting memtable to flush
   in JMX (CASSANDRA-2817)
 * add ability to return "endpoints" to nodetool (CASSANDRA-2776)
 * Add support for multiple (comma-delimited) coordinator addresses
   to ColumnFamilyInputFormat (CASSANDRA-2807)
 * fix potential NPE while scheduling read repair for range slice
   (CASSANDRA-2823)
 * Fix race in SystemTable.getCurrentLocalNodeId (CASSANDRA-2824)
 * Correctly set default for replicate_on_write (CASSANDRA-2835)
 * improve nodetool compactionstats formatting (CASSANDRA-2844)
 * fix index-building status display (CASSANDRA-2853)
 * fix CLI perpetuating obsolete KsDef.replication_factor (CASSANDRA-2846)
 * improve cli treatment of multiline comments (CASSANDRA-2852)
 * handle row tombstones correctly in EchoedRow (CASSANDRA-2786)
 * add MessagingService.get[Recently]DroppedMessages and
   StorageService.getExceptionCount (CASSANDRA-2804)
 * fix possibility of spurious UnavailableException for LOCAL_QUORUM
   reads with dynamic snitch + read repair disabled (CASSANDRA-2870)
 * add ant-optional as dependence for the debian package (CASSANDRA-2164)
 * add option to specify limit for get_slice in the CLI (CASSANDRA-2646)
 * decrease HH page size (CASSANDRA-2832)
 * reset cli keyspace after dropping the current one (CASSANDRA-2763)
 * add KeyRange option to Hadoop inputformat (CASSANDRA-1125)
 * fix protocol versioning (CASSANDRA-2818, 2860)
 * support spaces in path to log4j configuration (CASSANDRA-2383)
 * avoid including inferred types in CF update (CASSANDRA-2809)
 * fix JMX bulkload call (CASSANDRA-2908)
 * fix updating KS with durable_writes=false (CASSANDRA-2907)
 * add simplified facade to SSTableWriter for bulk loading use
   (CASSANDRA-2911)
 * fix re-using index CF sstable names after drop/recreate (CASSANDRA-2872)
 * prepend CF to default index names (CASSANDRA-2903)
 * fix hint replay (CASSANDRA-2928)
 * Properly synchronize repair's merkle tree computation (CASSANDRA-2816)


0.8.1
 * CQL:
   - support for insert, delete in BATCH (CASSANDRA-2537)
   - support for IN to SELECT, UPDATE (CASSANDRA-2553)
   - timestamp support for INSERT, UPDATE, and BATCH (CASSANDRA-2555)
   - TTL support (CASSANDRA-2476)
   - counter support (CASSANDRA-2473)
   - ALTER COLUMNFAMILY (CASSANDRA-1709)
   - DROP INDEX (CASSANDRA-2617)
   - add SCHEMA/TABLE as aliases for KS/CF (CASSANDRA-2743)
   - server handles wait-for-schema-agreement (CASSANDRA-2756)
   - key alias support (CASSANDRA-2480)
 * add support for comparator parameters and a generic ReverseType
   (CASSANDRA-2355)
 * add CompositeType and DynamicCompositeType (CASSANDRA-2231)
 * optimize batches containing multiple updates to the same row
   (CASSANDRA-2583)
 * adjust hinted handoff page size to avoid OOM with large columns 
   (CASSANDRA-2652)
 * mark BRAF buffer invalid post-flush so we don't re-flush partial
   buffers again, especially on CL writes (CASSANDRA-2660)
 * add DROP INDEX support to CLI (CASSANDRA-2616)
 * don't perform HH to client-mode [storageproxy] nodes (CASSANDRA-2668)
 * Improve forceDeserialize/getCompactedRow encapsulation (CASSANDRA-2659)
 * Don't write CounterUpdateColumn to disk in tests (CASSANDRA-2650)
 * Add sstable bulk loading utility (CASSANDRA-1278)
 * avoid replaying hints to dropped columnfamilies (CASSANDRA-2685)
 * add placeholders for missing rows in range query pseudo-RR (CASSANDRA-2680)
 * remove no-op HHOM.renameHints (CASSANDRA-2693)
 * clone super columns to avoid modifying them during flush (CASSANDRA-2675)
 * allow writes to bypass the commitlog for certain keyspaces (CASSANDRA-2683)
 * avoid NPE when bypassing commitlog during memtable flush (CASSANDRA-2781)
 * Added support for making bootstrap retry if nodes flap (CASSANDRA-2644)
 * Added statusthrift to nodetool to report if thrift server is running (CASSANDRA-2722)
 * Fixed rows being cached if they do not exist (CASSANDRA-2723)
 * Support passing tableName and cfName to RowCacheProviders (CASSANDRA-2702)
 * close scrub file handles (CASSANDRA-2669)
 * throttle migration replay (CASSANDRA-2714)
 * optimize column serializer creation (CASSANDRA-2716)
 * Added support for making bootstrap retry if nodes flap (CASSANDRA-2644)
 * Added statusthrift to nodetool to report if thrift server is running
   (CASSANDRA-2722)
 * Fixed rows being cached if they do not exist (CASSANDRA-2723)
 * fix truncate/compaction race (CASSANDRA-2673)
 * workaround large resultsets causing large allocation retention
   by nio sockets (CASSANDRA-2654)
 * fix nodetool ring use with Ec2Snitch (CASSANDRA-2733)
 * fix removing columns and subcolumns that are supressed by a row or
   supercolumn tombstone during replica resolution (CASSANDRA-2590)
 * support sstable2json against snapshot sstables (CASSANDRA-2386)
 * remove active-pull schema requests (CASSANDRA-2715)
 * avoid marking entire list of sstables as actively being compacted
   in multithreaded compaction (CASSANDRA-2765)
 * seek back after deserializing a row to update cache with (CASSANDRA-2752)
 * avoid skipping rows in scrub for counter column family (CASSANDRA-2759)
 * fix ConcurrentModificationException in repair when dealing with 0.7 node
   (CASSANDRA-2767)
 * use threadsafe collections for StreamInSession (CASSANDRA-2766)
 * avoid infinite loop when creating merkle tree (CASSANDRA-2758)
 * avoids unmarking compacting sstable prematurely in cleanup (CASSANDRA-2769)
 * fix NPE when the commit log is bypassed (CASSANDRA-2718)
 * don't throw an exception in SS.isRPCServerRunning (CASSANDRA-2721)
 * make stress.jar executable (CASSANDRA-2744)
 * add daemon mode to java stress (CASSANDRA-2267)
 * expose the DC and rack of a node through JMX and nodetool ring (CASSANDRA-2531)
 * fix cache mbean getSize (CASSANDRA-2781)
 * Add Date, Float, Double, and Boolean types (CASSANDRA-2530)
 * Add startup flag to renew counter node id (CASSANDRA-2788)
 * add jamm agent to cassandra.bat (CASSANDRA-2787)
 * fix repair hanging if a neighbor has nothing to send (CASSANDRA-2797)
 * purge tombstone even if row is in only one sstable (CASSANDRA-2801)
 * Fix wrong purge of deleted cf during compaction (CASSANDRA-2786)
 * fix race that could result in Hadoop writer failing to throw an
   exception encountered after close() (CASSANDRA-2755)
 * fix scan wrongly throwing assertion error (CASSANDRA-2653)
 * Always use even distribution for merkle tree with RandomPartitionner
   (CASSANDRA-2841)
 * fix describeOwnership for OPP (CASSANDRA-2800)
 * ensure that string tokens do not contain commas (CASSANDRA-2762)


0.8.0-final
 * fix CQL grammar warning and cqlsh regression from CASSANDRA-2622
 * add ant generate-cql-html target (CASSANDRA-2526)
 * update CQL consistency levels (CASSANDRA-2566)
 * debian packaging fixes (CASSANDRA-2481, 2647)
 * fix UUIDType, IntegerType for direct buffers (CASSANDRA-2682, 2684)
 * switch to native Thrift for Hadoop map/reduce (CASSANDRA-2667)
 * fix StackOverflowError when building from eclipse (CASSANDRA-2687)
 * only provide replication_factor to strategy_options "help" for
   SimpleStrategy, OldNetworkTopologyStrategy (CASSANDRA-2678, 2713)
 * fix exception adding validators to non-string columns (CASSANDRA-2696)
 * avoid instantiating DatabaseDescriptor in JDBC (CASSANDRA-2694)
 * fix potential stack overflow during compaction (CASSANDRA-2626)
 * clone super columns to avoid modifying them during flush (CASSANDRA-2675)
 * reset underlying iterator in EchoedRow constructor (CASSANDRA-2653)


0.8.0-rc1
 * faster flushes and compaction from fixing excessively pessimistic 
   rebuffering in BRAF (CASSANDRA-2581)
 * fix returning null column values in the python cql driver (CASSANDRA-2593)
 * fix merkle tree splitting exiting early (CASSANDRA-2605)
 * snapshot_before_compaction directory name fix (CASSANDRA-2598)
 * Disable compaction throttling during bootstrap (CASSANDRA-2612) 
 * fix CQL treatment of > and < operators in range slices (CASSANDRA-2592)
 * fix potential double-application of counter updates on commitlog replay
   by moving replay position from header to sstable metadata (CASSANDRA-2419)
 * JDBC CQL driver exposes getColumn for access to timestamp
 * JDBC ResultSetMetadata properties added to AbstractType
 * r/m clustertool (CASSANDRA-2607)
 * add support for presenting row key as a column in CQL result sets 
   (CASSANDRA-2622)
 * Don't allow {LOCAL|EACH}_QUORUM unless strategy is NTS (CASSANDRA-2627)
 * validate keyspace strategy_options during CQL create (CASSANDRA-2624)
 * fix empty Result with secondary index when limit=1 (CASSANDRA-2628)
 * Fix regression where bootstrapping a node with no schema fails
   (CASSANDRA-2625)
 * Allow removing LocationInfo sstables (CASSANDRA-2632)
 * avoid attempting to replay mutations from dropped keyspaces (CASSANDRA-2631)
 * avoid using cached position of a key when GT is requested (CASSANDRA-2633)
 * fix counting bloom filter true positives (CASSANDRA-2637)
 * initialize local ep state prior to gossip startup if needed (CASSANDRA-2638)
 * fix counter increment lost after restart (CASSANDRA-2642)
 * add quote-escaping via backslash to CLI (CASSANDRA-2623)
 * fix pig example script (CASSANDRA-2487)
 * fix dynamic snitch race in adding latencies (CASSANDRA-2618)
 * Start/stop cassandra after more important services such as mdadm in
   debian packaging (CASSANDRA-2481)


0.8.0-beta2
 * fix NPE compacting index CFs (CASSANDRA-2528)
 * Remove checking all column families on startup for compaction candidates 
   (CASSANDRA-2444)
 * validate CQL create keyspace options (CASSANDRA-2525)
 * fix nodetool setcompactionthroughput (CASSANDRA-2550)
 * move	gossip heartbeat back to its own thread (CASSANDRA-2554)
 * validate cql TRUNCATE columnfamily before truncating (CASSANDRA-2570)
 * fix batch_mutate for mixed standard-counter mutations (CASSANDRA-2457)
 * disallow making schema changes to system keyspace (CASSANDRA-2563)
 * fix sending mutation messages multiple times (CASSANDRA-2557)
 * fix incorrect use of NBHM.size in ReadCallback that could cause
   reads to time out even when responses were received (CASSAMDRA-2552)
 * trigger read repair correctly for LOCAL_QUORUM reads (CASSANDRA-2556)
 * Allow configuring the number of compaction thread (CASSANDRA-2558)
 * forceUserDefinedCompaction will attempt to compact what it is given
   even if the pessimistic estimate is that there is not enough disk space;
   automatic compactions will only compact 2 or more sstables (CASSANDRA-2575)
 * refuse to apply migrations with older timestamps than the current 
   schema (CASSANDRA-2536)
 * remove unframed Thrift transport option
 * include indexes in snapshots (CASSANDRA-2596)
 * improve ignoring of obsolete mutations in index maintenance (CASSANDRA-2401)
 * recognize attempt to drop just the index while leaving the column
   definition alone (CASSANDRA-2619)
  

0.8.0-beta1
 * remove Avro RPC support (CASSANDRA-926)
 * support for columns that act as incr/decr counters 
   (CASSANDRA-1072, 1937, 1944, 1936, 2101, 2093, 2288, 2105, 2384, 2236, 2342,
   2454)
 * CQL (CASSANDRA-1703, 1704, 1705, 1706, 1707, 1708, 1710, 1711, 1940, 
   2124, 2302, 2277, 2493)
 * avoid double RowMutation serialization on write path (CASSANDRA-1800)
 * make NetworkTopologyStrategy the default (CASSANDRA-1960)
 * configurable internode encryption (CASSANDRA-1567, 2152)
 * human readable column names in sstable2json output (CASSANDRA-1933)
 * change default JMX port to 7199 (CASSANDRA-2027)
 * backwards compatible internal messaging (CASSANDRA-1015)
 * atomic switch of memtables and sstables (CASSANDRA-2284)
 * add pluggable SeedProvider (CASSANDRA-1669)
 * Fix clustertool to not throw exception when calling get_endpoints (CASSANDRA-2437)
 * upgrade to thrift 0.6 (CASSANDRA-2412) 
 * repair works on a token range instead of full ring (CASSANDRA-2324)
 * purge tombstones from row cache (CASSANDRA-2305)
 * push replication_factor into strategy_options (CASSANDRA-1263)
 * give snapshots the same name on each node (CASSANDRA-1791)
 * remove "nodetool loadbalance" (CASSANDRA-2448)
 * multithreaded compaction (CASSANDRA-2191)
 * compaction throttling (CASSANDRA-2156)
 * add key type information and alias (CASSANDRA-2311, 2396)
 * cli no longer divides read_repair_chance by 100 (CASSANDRA-2458)
 * made CompactionInfo.getTaskType return an enum (CASSANDRA-2482)
 * add a server-wide cap on measured memtable memory usage and aggressively
   flush to keep under that threshold (CASSANDRA-2006)
 * add unified UUIDType (CASSANDRA-2233)
 * add off-heap row cache support (CASSANDRA-1969)


0.7.5
 * improvements/fixes to PIG driver (CASSANDRA-1618, CASSANDRA-2387,
   CASSANDRA-2465, CASSANDRA-2484)
 * validate index names (CASSANDRA-1761)
 * reduce contention on Table.flusherLock (CASSANDRA-1954)
 * try harder to detect failures during streaming, cleaning up temporary
   files more reliably (CASSANDRA-2088)
 * shut down server for OOM on a Thrift thread (CASSANDRA-2269)
 * fix tombstone handling in repair and sstable2json (CASSANDRA-2279)
 * preserve version when streaming data from old sstables (CASSANDRA-2283)
 * don't start repair if a neighboring node is marked as dead (CASSANDRA-2290)
 * purge tombstones from row cache (CASSANDRA-2305)
 * Avoid seeking when sstable2json exports the entire file (CASSANDRA-2318)
 * clear Built flag in system table when dropping an index (CASSANDRA-2320)
 * don't allow arbitrary argument for stress.java (CASSANDRA-2323)
 * validate values for index predicates in get_indexed_slice (CASSANDRA-2328)
 * queue secondary indexes for flush before the parent (CASSANDRA-2330)
 * allow job configuration to set the CL used in Hadoop jobs (CASSANDRA-2331)
 * add memtable_flush_queue_size defaulting to 4 (CASSANDRA-2333)
 * Allow overriding of initial_token, storage_port and rpc_port from system
   properties (CASSANDRA-2343)
 * fix comparator used for non-indexed secondary expressions in index scan
   (CASSANDRA-2347)
 * ensure size calculation and write phase of large-row compaction use
   the same threshold for TTL expiration (CASSANDRA-2349)
 * fix race when iterating CFs during add/drop (CASSANDRA-2350)
 * add ConsistencyLevel command to CLI (CASSANDRA-2354)
 * allow negative numbers in the cli (CASSANDRA-2358)
 * hard code serialVersionUID for tokens class (CASSANDRA-2361)
 * fix potential infinite loop in ByteBufferUtil.inputStream (CASSANDRA-2365)
 * fix encoding bugs in HintedHandoffManager, SystemTable when default
   charset is not UTF8 (CASSANDRA-2367)
 * avoids having removed node reappearing in Gossip (CASSANDRA-2371)
 * fix incorrect truncation of long to int when reading columns via block
   index (CASSANDRA-2376)
 * fix NPE during stream session (CASSANDRA-2377)
 * fix race condition that could leave orphaned data files when dropping CF or
   KS (CASSANDRA-2381)
 * fsync statistics component on write (CASSANDRA-2382)
 * fix duplicate results from CFS.scan (CASSANDRA-2406)
 * add IntegerType to CLI help (CASSANDRA-2414)
 * avoid caching token-only decoratedkeys (CASSANDRA-2416)
 * convert mmap assertion to if/throw so scrub can catch it (CASSANDRA-2417)
 * don't overwrite gc log (CASSANDR-2418)
 * invalidate row cache for streamed row to avoid inconsitencies
   (CASSANDRA-2420)
 * avoid copies in range/index scans (CASSANDRA-2425)
 * make sure we don't wipe data during cleanup if the node has not join
   the ring (CASSANDRA-2428)
 * Try harder to close files after compaction (CASSANDRA-2431)
 * re-set bootstrapped flag after move finishes (CASSANDRA-2435)
 * display validation_class in CLI 'describe keyspace' (CASSANDRA-2442)
 * make cleanup compactions cleanup the row cache (CASSANDRA-2451)
 * add column fields validation to scrub (CASSANDRA-2460)
 * use 64KB flush buffer instead of in_memory_compaction_limit (CASSANDRA-2463)
 * fix backslash substitutions in CLI (CASSANDRA-2492)
 * disable cache saving for system CFS (CASSANDRA-2502)
 * fixes for verifying destination availability under hinted conditions
   so UE can be thrown intead of timing out (CASSANDRA-2514)
 * fix update of validation class in column metadata (CASSANDRA-2512)
 * support LOCAL_QUORUM, EACH_QUORUM CLs outside of NTS (CASSANDRA-2516)
 * preserve version when streaming data from old sstables (CASSANDRA-2283)
 * fix backslash substitutions in CLI (CASSANDRA-2492)
 * count a row deletion as one operation towards memtable threshold 
   (CASSANDRA-2519)
 * support LOCAL_QUORUM, EACH_QUORUM CLs outside of NTS (CASSANDRA-2516)


0.7.4
 * add nodetool join command (CASSANDRA-2160)
 * fix secondary indexes on pre-existing or streamed data (CASSANDRA-2244)
 * initialize endpoint in gossiper earlier (CASSANDRA-2228)
 * add ability to write to Cassandra from Pig (CASSANDRA-1828)
 * add rpc_[min|max]_threads (CASSANDRA-2176)
 * add CL.TWO, CL.THREE (CASSANDRA-2013)
 * avoid exporting an un-requested row in sstable2json, when exporting 
   a key that does not exist (CASSANDRA-2168)
 * add incremental_backups option (CASSANDRA-1872)
 * add configurable row limit to Pig loadfunc (CASSANDRA-2276)
 * validate column values in batches as well as single-Column inserts
   (CASSANDRA-2259)
 * move sample schema from cassandra.yaml to schema-sample.txt,
   a cli scripts (CASSANDRA-2007)
 * avoid writing empty rows when scrubbing tombstoned rows (CASSANDRA-2296)
 * fix assertion error in range and index scans for CL < ALL
   (CASSANDRA-2282)
 * fix commitlog replay when flush position refers to data that didn't
   get synced before server died (CASSANDRA-2285)
 * fix fd leak in sstable2json with non-mmap'd i/o (CASSANDRA-2304)
 * reduce memory use during streaming of multiple sstables (CASSANDRA-2301)
 * purge tombstoned rows from cache after GCGraceSeconds (CASSANDRA-2305)
 * allow zero replicas in a NTS datacenter (CASSANDRA-1924)
 * make range queries respect snitch for local replicas (CASSANDRA-2286)
 * fix HH delivery when column index is larger than 2GB (CASSANDRA-2297)
 * make 2ary indexes use parent CF flush thresholds during initial build
   (CASSANDRA-2294)
 * update memtable_throughput to be a long (CASSANDRA-2158)


0.7.3
 * Keep endpoint state until aVeryLongTime (CASSANDRA-2115)
 * lower-latency read repair (CASSANDRA-2069)
 * add hinted_handoff_throttle_delay_in_ms option (CASSANDRA-2161)
 * fixes for cache save/load (CASSANDRA-2172, -2174)
 * Handle whole-row deletions in CFOutputFormat (CASSANDRA-2014)
 * Make memtable_flush_writers flush in parallel (CASSANDRA-2178)
 * Add compaction_preheat_key_cache option (CASSANDRA-2175)
 * refactor stress.py to have only one copy of the format string 
   used for creating row keys (CASSANDRA-2108)
 * validate index names for \w+ (CASSANDRA-2196)
 * Fix Cassandra cli to respect timeout if schema does not settle 
   (CASSANDRA-2187)
 * fix for compaction and cleanup writing old-format data into new-version 
   sstable (CASSANDRA-2211, -2216)
 * add nodetool scrub (CASSANDRA-2217, -2240)
 * fix sstable2json large-row pagination (CASSANDRA-2188)
 * fix EOFing on requests for the last bytes in a file (CASSANDRA-2213)
 * fix BufferedRandomAccessFile bugs (CASSANDRA-2218, -2241)
 * check for memtable flush_after_mins exceeded every 10s (CASSANDRA-2183)
 * fix cache saving on Windows (CASSANDRA-2207)
 * add validateSchemaAgreement call + synchronization to schema
   modification operations (CASSANDRA-2222)
 * fix for reversed slice queries on large rows (CASSANDRA-2212)
 * fat clients were writing local data (CASSANDRA-2223)
 * set DEFAULT_MEMTABLE_LIFETIME_IN_MINS to 24h
 * improve detection and cleanup of partially-written sstables 
   (CASSANDRA-2206)
 * fix supercolumn de/serialization when subcolumn comparator is different
   from supercolumn's (CASSANDRA-2104)
 * fix starting up on Windows when CASSANDRA_HOME contains whitespace
   (CASSANDRA-2237)
 * add [get|set][row|key]cacheSavePeriod to JMX (CASSANDRA-2100)
 * fix Hadoop ColumnFamilyOutputFormat dropping of mutations
   when batch fills up (CASSANDRA-2255)
 * move file deletions off of scheduledtasks executor (CASSANDRA-2253)


0.7.2
 * copy DecoratedKey.key when inserting into caches to avoid retaining
   a reference to the underlying buffer (CASSANDRA-2102)
 * format subcolumn names with subcomparator (CASSANDRA-2136)
 * fix column bloom filter deserialization (CASSANDRA-2165)


0.7.1
 * refactor MessageDigest creation code. (CASSANDRA-2107)
 * buffer network stack to avoid inefficient small TCP messages while avoiding
   the nagle/delayed ack problem (CASSANDRA-1896)
 * check log4j configuration for changes every 10s (CASSANDRA-1525, 1907)
 * more-efficient cross-DC replication (CASSANDRA-1530, -2051, -2138)
 * avoid polluting page cache with commitlog or sstable writes
   and seq scan operations (CASSANDRA-1470)
 * add RMI authentication options to nodetool (CASSANDRA-1921)
 * make snitches configurable at runtime (CASSANDRA-1374)
 * retry hadoop split requests on connection failure (CASSANDRA-1927)
 * implement describeOwnership for BOP, COPP (CASSANDRA-1928)
 * make read repair behave as expected for ConsistencyLevel > ONE
   (CASSANDRA-982, 2038)
 * distributed test harness (CASSANDRA-1859, 1964)
 * reduce flush lock contention (CASSANDRA-1930)
 * optimize supercolumn deserialization (CASSANDRA-1891)
 * fix CFMetaData.apply to only compare objects of the same class 
   (CASSANDRA-1962)
 * allow specifying specific SSTables to compact from JMX (CASSANDRA-1963)
 * fix race condition in MessagingService.targets (CASSANDRA-1959, 2094, 2081)
 * refuse to open sstables from a future version (CASSANDRA-1935)
 * zero-copy reads (CASSANDRA-1714)
 * fix copy bounds for word Text in wordcount demo (CASSANDRA-1993)
 * fixes for contrib/javautils (CASSANDRA-1979)
 * check more frequently for memtable expiration (CASSANDRA-2000)
 * fix writing SSTable column count statistics (CASSANDRA-1976)
 * fix streaming of multiple CFs during bootstrap (CASSANDRA-1992)
 * explicitly set JVM GC new generation size with -Xmn (CASSANDRA-1968)
 * add short options for CLI flags (CASSANDRA-1565)
 * make keyspace argument to "describe keyspace" in CLI optional
   when authenticated to keyspace already (CASSANDRA-2029)
 * added option to specify -Dcassandra.join_ring=false on startup
   to allow "warm spare" nodes or performing JMX maintenance before
   joining the ring (CASSANDRA-526)
 * log migrations at INFO (CASSANDRA-2028)
 * add CLI verbose option in file mode (CASSANDRA-2030)
 * add single-line "--" comments to CLI (CASSANDRA-2032)
 * message serialization tests (CASSANDRA-1923)
 * switch from ivy to maven-ant-tasks (CASSANDRA-2017)
 * CLI attempts to block for new schema to propagate (CASSANDRA-2044)
 * fix potential overflow in nodetool cfstats (CASSANDRA-2057)
 * add JVM shutdownhook to sync commitlog (CASSANDRA-1919)
 * allow nodes to be up without being part of  normal traffic (CASSANDRA-1951)
 * fix CLI "show keyspaces" with null options on NTS (CASSANDRA-2049)
 * fix possible ByteBuffer race conditions (CASSANDRA-2066)
 * reduce garbage generated by MessagingService to prevent load spikes
   (CASSANDRA-2058)
 * fix math in RandomPartitioner.describeOwnership (CASSANDRA-2071)
 * fix deletion of sstable non-data components (CASSANDRA-2059)
 * avoid blocking gossip while deleting handoff hints (CASSANDRA-2073)
 * ignore messages from newer versions, keep track of nodes in gossip 
   regardless of version (CASSANDRA-1970)
 * cache writing moved to CompactionManager to reduce i/o contention and
   updated to use non-cache-polluting writes (CASSANDRA-2053)
 * page through large rows when exporting to JSON (CASSANDRA-2041)
 * add flush_largest_memtables_at and reduce_cache_sizes_at options
   (CASSANDRA-2142)
 * add cli 'describe cluster' command (CASSANDRA-2127)
 * add cli support for setting username/password at 'connect' command 
   (CASSANDRA-2111)
 * add -D option to Stress.java to allow reading hosts from a file 
   (CASSANDRA-2149)
 * bound hints CF throughput between 32M and 256M (CASSANDRA-2148)
 * continue starting when invalid saved cache entries are encountered
   (CASSANDRA-2076)
 * add max_hint_window_in_ms option (CASSANDRA-1459)


0.7.0-final
 * fix offsets to ByteBuffer.get (CASSANDRA-1939)


0.7.0-rc4
 * fix cli crash after backgrounding (CASSANDRA-1875)
 * count timeouts in storageproxy latencies, and include latency 
   histograms in StorageProxyMBean (CASSANDRA-1893)
 * fix CLI get recognition of supercolumns (CASSANDRA-1899)
 * enable keepalive on intra-cluster sockets (CASSANDRA-1766)
 * count timeouts towards dynamicsnitch latencies (CASSANDRA-1905)
 * Expose index-building status in JMX + cli schema description
   (CASSANDRA-1871)
 * allow [LOCAL|EACH]_QUORUM to be used with non-NetworkTopology 
   replication Strategies
 * increased amount of index locks for faster commitlog replay
 * collect secondary index tombstones immediately (CASSANDRA-1914)
 * revert commitlog changes from #1780 (CASSANDRA-1917)
 * change RandomPartitioner min token to -1 to avoid collision w/
   tokens on actual nodes (CASSANDRA-1901)
 * examine the right nibble when validating TimeUUID (CASSANDRA-1910)
 * include secondary indexes in cleanup (CASSANDRA-1916)
 * CFS.scrubDataDirectories should also cleanup invalid secondary indexes
   (CASSANDRA-1904)
 * ability to disable/enable gossip on nodes to force them down
   (CASSANDRA-1108)


0.7.0-rc3
 * expose getNaturalEndpoints in StorageServiceMBean taking byte[]
   key; RMI cannot serialize ByteBuffer (CASSANDRA-1833)
 * infer org.apache.cassandra.locator for replication strategy classes
   when not otherwise specified
 * validation that generates less garbage (CASSANDRA-1814)
 * add TTL support to CLI (CASSANDRA-1838)
 * cli defaults to bytestype for subcomparator when creating
   column families (CASSANDRA-1835)
 * unregister index MBeans when index is dropped (CASSANDRA-1843)
 * make ByteBufferUtil.clone thread-safe (CASSANDRA-1847)
 * change exception for read requests during bootstrap from 
   InvalidRequest to Unavailable (CASSANDRA-1862)
 * respect row-level tombstones post-flush in range scans
   (CASSANDRA-1837)
 * ReadResponseResolver check digests against each other (CASSANDRA-1830)
 * return InvalidRequest when remove of subcolumn without supercolumn
   is requested (CASSANDRA-1866)
 * flush before repair (CASSANDRA-1748)
 * SSTableExport validates key order (CASSANDRA-1884)
 * large row support for SSTableExport (CASSANDRA-1867)
 * Re-cache hot keys post-compaction without hitting disk (CASSANDRA-1878)
 * manage read repair in coordinator instead of data source, to
   provide latency information to dynamic snitch (CASSANDRA-1873)


0.7.0-rc2
 * fix live-column-count of slice ranges including tombstoned supercolumn 
   with live subcolumn (CASSANDRA-1591)
 * rename o.a.c.internal.AntientropyStage -> AntiEntropyStage,
   o.a.c.request.Request_responseStage -> RequestResponseStage,
   o.a.c.internal.Internal_responseStage -> InternalResponseStage
 * add AbstractType.fromString (CASSANDRA-1767)
 * require index_type to be present when specifying index_name
   on ColumnDef (CASSANDRA-1759)
 * fix add/remove index bugs in CFMetadata (CASSANDRA-1768)
 * rebuild Strategy during system_update_keyspace (CASSANDRA-1762)
 * cli updates prompt to ... in continuation lines (CASSANDRA-1770)
 * support multiple Mutations per key in hadoop ColumnFamilyOutputFormat
   (CASSANDRA-1774)
 * improvements to Debian init script (CASSANDRA-1772)
 * use local classloader to check for version.properties (CASSANDRA-1778)
 * Validate that column names in column_metadata are valid for the
   defined comparator, and decode properly in cli (CASSANDRA-1773)
 * use cross-platform newlines in cli (CASSANDRA-1786)
 * add ExpiringColumn support to sstable import/export (CASSANDRA-1754)
 * add flush for each append to periodic commitlog mode; added
   periodic_without_flush option to disable this (CASSANDRA-1780)
 * close file handle used for post-flush truncate (CASSANDRA-1790)
 * various code cleanup (CASSANDRA-1793, -1794, -1795)
 * fix range queries against wrapped range (CASSANDRA-1781)
 * fix consistencylevel calculations for NetworkTopologyStrategy
   (CASSANDRA-1804)
 * cli support index type enum names (CASSANDRA-1810)
 * improved validation of column_metadata (CASSANDRA-1813)
 * reads at ConsistencyLevel > 1 throw UnavailableException
   immediately if insufficient live nodes exist (CASSANDRA-1803)
 * copy bytebuffers for local writes to avoid retaining the entire
   Thrift frame (CASSANDRA-1801)
 * fix NPE adding index to column w/o prior metadata (CASSANDRA-1764)
 * reduce fat client timeout (CASSANDRA-1730)
 * fix botched merge of CASSANDRA-1316


0.7.0-rc1
 * fix compaction and flush races with schema updates (CASSANDRA-1715)
 * add clustertool, config-converter, sstablekeys, and schematool 
   Windows .bat files (CASSANDRA-1723)
 * reject range queries received during bootstrap (CASSANDRA-1739)
 * fix wrapping-range queries on non-minimum token (CASSANDRA-1700)
 * add nodetool cfhistogram (CASSANDRA-1698)
 * limit repaired ranges to what the nodes have in common (CASSANDRA-1674)
 * index scan treats missing columns as not matching secondary
   expressions (CASSANDRA-1745)
 * Fix misuse of DataOutputBuffer.getData in AntiEntropyService
   (CASSANDRA-1729)
 * detect and warn when obsolete version of JNA is present (CASSANDRA-1760)
 * reduce fat client timeout (CASSANDRA-1730)
 * cleanup smallest CFs first to increase free temp space for larger ones
   (CASSANDRA-1811)
 * Update windows .bat files to work outside of main Cassandra
   directory (CASSANDRA-1713)
 * fix read repair regression from 0.6.7 (CASSANDRA-1727)
 * more-efficient read repair (CASSANDRA-1719)
 * fix hinted handoff replay (CASSANDRA-1656)
 * log type of dropped messages (CASSANDRA-1677)
 * upgrade to SLF4J 1.6.1
 * fix ByteBuffer bug in ExpiringColumn.updateDigest (CASSANDRA-1679)
 * fix IntegerType.getString (CASSANDRA-1681)
 * make -Djava.net.preferIPv4Stack=true the default (CASSANDRA-628)
 * add INTERNAL_RESPONSE verb to differentiate from responses related
   to client requests (CASSANDRA-1685)
 * log tpstats when dropping messages (CASSANDRA-1660)
 * include unreachable nodes in describeSchemaVersions (CASSANDRA-1678)
 * Avoid dropping messages off the client request path (CASSANDRA-1676)
 * fix jna errno reporting (CASSANDRA-1694)
 * add friendlier error for UnknownHostException on startup (CASSANDRA-1697)
 * include jna dependency in RPM package (CASSANDRA-1690)
 * add --skip-keys option to stress.py (CASSANDRA-1696)
 * improve cli handling of non-string keys and column names 
   (CASSANDRA-1701, -1693)
 * r/m extra subcomparator line in cli keyspaces output (CASSANDRA-1712)
 * add read repair chance to cli "show keyspaces"
 * upgrade to ConcurrentLinkedHashMap 1.1 (CASSANDRA-975)
 * fix index scan routing (CASSANDRA-1722)
 * fix tombstoning of supercolumns in range queries (CASSANDRA-1734)
 * clear endpoint cache after updating keyspace metadata (CASSANDRA-1741)
 * fix wrapping-range queries on non-minimum token (CASSANDRA-1700)
 * truncate includes secondary indexes (CASSANDRA-1747)
 * retain reference to PendingFile sstables (CASSANDRA-1749)
 * fix sstableimport regression (CASSANDRA-1753)
 * fix for bootstrap when no non-system tables are defined (CASSANDRA-1732)
 * handle replica unavailability in index scan (CASSANDRA-1755)
 * fix service initialization order deadlock (CASSANDRA-1756)
 * multi-line cli commands (CASSANDRA-1742)
 * fix race between snapshot and compaction (CASSANDRA-1736)
 * add listEndpointsPendingHints, deleteHintsForEndpoint JMX methods 
   (CASSANDRA-1551)


0.7.0-beta3
 * add strategy options to describe_keyspace output (CASSANDRA-1560)
 * log warning when using randomly generated token (CASSANDRA-1552)
 * re-organize JMX into .db, .net, .internal, .request (CASSANDRA-1217)
 * allow nodes to change IPs between restarts (CASSANDRA-1518)
 * remember ring state between restarts by default (CASSANDRA-1518)
 * flush index built flag so we can read it before log replay (CASSANDRA-1541)
 * lock row cache updates to prevent race condition (CASSANDRA-1293)
 * remove assertion causing rare (and harmless) error messages in
   commitlog (CASSANDRA-1330)
 * fix moving nodes with no keyspaces defined (CASSANDRA-1574)
 * fix unbootstrap when no data is present in a transfer range (CASSANDRA-1573)
 * take advantage of AVRO-495 to simplify our avro IDL (CASSANDRA-1436)
 * extend authorization hierarchy to column family (CASSANDRA-1554)
 * deletion support in secondary indexes (CASSANDRA-1571)
 * meaningful error message for invalid replication strategy class 
   (CASSANDRA-1566)
 * allow keyspace creation with RF > N (CASSANDRA-1428)
 * improve cli error handling (CASSANDRA-1580)
 * add cache save/load ability (CASSANDRA-1417, 1606, 1647)
 * add StorageService.getDrainProgress (CASSANDRA-1588)
 * Disallow bootstrap to an in-use token (CASSANDRA-1561)
 * Allow dynamic secondary index creation and destruction (CASSANDRA-1532)
 * log auto-guessed memtable thresholds (CASSANDRA-1595)
 * add ColumnDef support to cli (CASSANDRA-1583)
 * reduce index sample time by 75% (CASSANDRA-1572)
 * add cli support for column, strategy metadata (CASSANDRA-1578, 1612)
 * add cli support for schema modification (CASSANDRA-1584)
 * delete temp files on failed compactions (CASSANDRA-1596)
 * avoid blocking for dead nodes during removetoken (CASSANDRA-1605)
 * remove ConsistencyLevel.ZERO (CASSANDRA-1607)
 * expose in-progress compaction type in jmx (CASSANDRA-1586)
 * removed IClock & related classes from internals (CASSANDRA-1502)
 * fix removing tokens from SystemTable on decommission and removetoken
   (CASSANDRA-1609)
 * include CF metadata in cli 'show keyspaces' (CASSANDRA-1613)
 * switch from Properties to HashMap in PropertyFileSnitch to
   avoid synchronization bottleneck (CASSANDRA-1481)
 * PropertyFileSnitch configuration file renamed to 
   cassandra-topology.properties
 * add cli support for get_range_slices (CASSANDRA-1088, CASSANDRA-1619)
 * Make memtable flush thresholds per-CF instead of global 
   (CASSANDRA-1007, 1637)
 * add cli support for binary data without CfDef hints (CASSANDRA-1603)
 * fix building SSTable statistics post-stream (CASSANDRA-1620)
 * fix potential infinite loop in 2ary index queries (CASSANDRA-1623)
 * allow creating NTS keyspaces with no replicas configured (CASSANDRA-1626)
 * add jmx histogram of sstables accessed per read (CASSANDRA-1624)
 * remove system_rename_column_family and system_rename_keyspace from the
   client API until races can be fixed (CASSANDRA-1630, CASSANDRA-1585)
 * add cli sanity tests (CASSANDRA-1582)
 * update GC settings in cassandra.bat (CASSANDRA-1636)
 * cli support for index queries (CASSANDRA-1635)
 * cli support for updating schema memtable settings (CASSANDRA-1634)
 * cli --file option (CASSANDRA-1616)
 * reduce automatically chosen memtable sizes by 50% (CASSANDRA-1641)
 * move endpoint cache from snitch to strategy (CASSANDRA-1643)
 * fix commitlog recovery deleting the newly-created segment as well as
   the old ones (CASSANDRA-1644)
 * upgrade to Thrift 0.5 (CASSANDRA-1367)
 * renamed CL.DCQUORUM to LOCAL_QUORUM and DCQUORUMSYNC to EACH_QUORUM
 * cli truncate support (CASSANDRA-1653)
 * update GC settings in cassandra.bat (CASSANDRA-1636)
 * avoid logging when a node's ip/token is gossipped back to it (CASSANDRA-1666)


0.7-beta2
 * always use UTF-8 for hint keys (CASSANDRA-1439)
 * remove cassandra.yaml dependency from Hadoop and Pig (CASSADRA-1322)
 * expose CfDef metadata in describe_keyspaces (CASSANDRA-1363)
 * restore use of mmap_index_only option (CASSANDRA-1241)
 * dropping a keyspace with no column families generated an error 
   (CASSANDRA-1378)
 * rename RackAwareStrategy to OldNetworkTopologyStrategy, RackUnawareStrategy 
   to SimpleStrategy, DatacenterShardStrategy to NetworkTopologyStrategy,
   AbstractRackAwareSnitch to AbstractNetworkTopologySnitch (CASSANDRA-1392)
 * merge StorageProxy.mutate, mutateBlocking (CASSANDRA-1396)
 * faster UUIDType, LongType comparisons (CASSANDRA-1386, 1393)
 * fix setting read_repair_chance from CLI addColumnFamily (CASSANDRA-1399)
 * fix updates to indexed columns (CASSANDRA-1373)
 * fix race condition leaving to FileNotFoundException (CASSANDRA-1382)
 * fix sharded lock hash on index write path (CASSANDRA-1402)
 * add support for GT/E, LT/E in subordinate index clauses (CASSANDRA-1401)
 * cfId counter got out of sync when CFs were added (CASSANDRA-1403)
 * less chatty schema updates (CASSANDRA-1389)
 * rename column family mbeans. 'type' will now include either 
   'IndexColumnFamilies' or 'ColumnFamilies' depending on the CFS type.
   (CASSANDRA-1385)
 * disallow invalid keyspace and column family names. This includes name that
   matches a '^\w+' regex. (CASSANDRA-1377)
 * use JNA, if present, to take snapshots (CASSANDRA-1371)
 * truncate hints if starting 0.7 for the first time (CASSANDRA-1414)
 * fix FD leak in single-row slicepredicate queries (CASSANDRA-1416)
 * allow index expressions against columns that are not part of the 
   SlicePredicate (CASSANDRA-1410)
 * config-converter properly handles snitches and framed support 
   (CASSANDRA-1420)
 * remove keyspace argument from multiget_count (CASSANDRA-1422)
 * allow specifying cassandra.yaml location as (local or remote) URL
   (CASSANDRA-1126)
 * fix using DynamicEndpointSnitch with NetworkTopologyStrategy
   (CASSANDRA-1429)
 * Add CfDef.default_validation_class (CASSANDRA-891)
 * fix EstimatedHistogram.max (CASSANDRA-1413)
 * quorum read optimization (CASSANDRA-1622)
 * handle zero-length (or missing) rows during HH paging (CASSANDRA-1432)
 * include secondary indexes during schema migrations (CASSANDRA-1406)
 * fix commitlog header race during schema change (CASSANDRA-1435)
 * fix ColumnFamilyStoreMBeanIterator to use new type name (CASSANDRA-1433)
 * correct filename generated by xml->yaml converter (CASSANDRA-1419)
 * add CMSInitiatingOccupancyFraction=75 and UseCMSInitiatingOccupancyOnly
   to default JVM options
 * decrease jvm heap for cassandra-cli (CASSANDRA-1446)
 * ability to modify keyspaces and column family definitions on a live cluster
   (CASSANDRA-1285)
 * support for Hadoop Streaming [non-jvm map/reduce via stdin/out]
   (CASSANDRA-1368)
 * Move persistent sstable stats from the system table to an sstable component
   (CASSANDRA-1430)
 * remove failed bootstrap attempt from pending ranges when gossip times
   it out after 1h (CASSANDRA-1463)
 * eager-create tcp connections to other cluster members (CASSANDRA-1465)
 * enumerate stages and derive stage from message type instead of 
   transmitting separately (CASSANDRA-1465)
 * apply reversed flag during collation from different data sources
   (CASSANDRA-1450)
 * make failure to remove commitlog segment non-fatal (CASSANDRA-1348)
 * correct ordering of drain operations so CL.recover is no longer 
   necessary (CASSANDRA-1408)
 * removed keyspace from describe_splits method (CASSANDRA-1425)
 * rename check_schema_agreement to describe_schema_versions
   (CASSANDRA-1478)
 * fix QUORUM calculation for RF > 3 (CASSANDRA-1487)
 * remove tombstones during non-major compactions when bloom filter
   verifies that row does not exist in other sstables (CASSANDRA-1074)
 * nodes that coordinated a loadbalance in the past could not be seen by
   newly added nodes (CASSANDRA-1467)
 * exposed endpoint states (gossip details) via jmx (CASSANDRA-1467)
 * ensure that compacted sstables are not included when new readers are
   instantiated (CASSANDRA-1477)
 * by default, calculate heap size and memtable thresholds at runtime (CASSANDRA-1469)
 * fix races dealing with adding/dropping keyspaces and column families in
   rapid succession (CASSANDRA-1477)
 * clean up of Streaming system (CASSANDRA-1503, 1504, 1506)
 * add options to configure Thrift socket keepalive and buffer sizes (CASSANDRA-1426)
 * make contrib CassandraServiceDataCleaner recursive (CASSANDRA-1509)
 * min, max compaction threshold are configurable and persistent 
   per-ColumnFamily (CASSANDRA-1468)
 * fix replaying the last mutation in a commitlog unnecessarily 
   (CASSANDRA-1512)
 * invoke getDefaultUncaughtExceptionHandler from DTPE with the original
   exception rather than the ExecutionException wrapper (CASSANDRA-1226)
 * remove Clock from the Thrift (and Avro) API (CASSANDRA-1501)
 * Close intra-node sockets when connection is broken (CASSANDRA-1528)
 * RPM packaging spec file (CASSANDRA-786)
 * weighted request scheduler (CASSANDRA-1485)
 * treat expired columns as deleted (CASSANDRA-1539)
 * make IndexInterval configurable (CASSANDRA-1488)
 * add describe_snitch to Thrift API (CASSANDRA-1490)
 * MD5 authenticator compares plain text submitted password with MD5'd
   saved property, instead of vice versa (CASSANDRA-1447)
 * JMX MessagingService pending and completed counts (CASSANDRA-1533)
 * fix race condition processing repair responses (CASSANDRA-1511)
 * make repair blocking (CASSANDRA-1511)
 * create EndpointSnitchInfo and MBean to expose rack and DC (CASSANDRA-1491)
 * added option to contrib/word_count to output results back to Cassandra
   (CASSANDRA-1342)
 * rewrite Hadoop ColumnFamilyRecordWriter to pool connections, retry to
   multiple Cassandra nodes, and smooth impact on the Cassandra cluster
   by using smaller batch sizes (CASSANDRA-1434)
 * fix setting gc_grace_seconds via CLI (CASSANDRA-1549)
 * support TTL'd index values (CASSANDRA-1536)
 * make removetoken work like decommission (CASSANDRA-1216)
 * make cli comparator-aware and improve quote rules (CASSANDRA-1523,-1524)
 * make nodetool compact and cleanup blocking (CASSANDRA-1449)
 * add memtable, cache information to GCInspector logs (CASSANDRA-1558)
 * enable/disable HintedHandoff via JMX (CASSANDRA-1550)
 * Ignore stray files in the commit log directory (CASSANDRA-1547)
 * Disallow bootstrap to an in-use token (CASSANDRA-1561)


0.7-beta1
 * sstable versioning (CASSANDRA-389)
 * switched to slf4j logging (CASSANDRA-625)
 * add (optional) expiration time for column (CASSANDRA-699)
 * access levels for authentication/authorization (CASSANDRA-900)
 * add ReadRepairChance to CF definition (CASSANDRA-930)
 * fix heisenbug in system tests, especially common on OS X (CASSANDRA-944)
 * convert to byte[] keys internally and all public APIs (CASSANDRA-767)
 * ability to alter schema definitions on a live cluster (CASSANDRA-44)
 * renamed configuration file to cassandra.xml, and log4j.properties to
   log4j-server.properties, which must now be loaded from
   the classpath (which is how our scripts in bin/ have always done it)
   (CASSANDRA-971)
 * change get_count to require a SlicePredicate. create multi_get_count
   (CASSANDRA-744)
 * re-organized endpointsnitch implementations and added SimpleSnitch
   (CASSANDRA-994)
 * Added preload_row_cache option (CASSANDRA-946)
 * add CRC to commitlog header (CASSANDRA-999)
 * removed deprecated batch_insert and get_range_slice methods (CASSANDRA-1065)
 * add truncate thrift method (CASSANDRA-531)
 * http mini-interface using mx4j (CASSANDRA-1068)
 * optimize away copy of sliced row on memtable read path (CASSANDRA-1046)
 * replace constant-size 2GB mmaped segments and special casing for index 
   entries spanning segment boundaries, with SegmentedFile that computes 
   segments that always contain entire entries/rows (CASSANDRA-1117)
 * avoid reading large rows into memory during compaction (CASSANDRA-16)
 * added hadoop OutputFormat (CASSANDRA-1101)
 * efficient Streaming (no more anticompaction) (CASSANDRA-579)
 * split commitlog header into separate file and add size checksum to
   mutations (CASSANDRA-1179)
 * avoid allocating a new byte[] for each mutation on replay (CASSANDRA-1219)
 * revise HH schema to be per-endpoint (CASSANDRA-1142)
 * add joining/leaving status to nodetool ring (CASSANDRA-1115)
 * allow multiple repair sessions per node (CASSANDRA-1190)
 * optimize away MessagingService for local range queries (CASSANDRA-1261)
 * make framed transport the default so malformed requests can't OOM the 
   server (CASSANDRA-475)
 * significantly faster reads from row cache (CASSANDRA-1267)
 * take advantage of row cache during range queries (CASSANDRA-1302)
 * make GCGraceSeconds a per-ColumnFamily value (CASSANDRA-1276)
 * keep persistent row size and column count statistics (CASSANDRA-1155)
 * add IntegerType (CASSANDRA-1282)
 * page within a single row during hinted handoff (CASSANDRA-1327)
 * push DatacenterShardStrategy configuration into keyspace definition,
   eliminating datacenter.properties. (CASSANDRA-1066)
 * optimize forward slices starting with '' and single-index-block name 
   queries by skipping the column index (CASSANDRA-1338)
 * streaming refactor (CASSANDRA-1189)
 * faster comparison for UUID types (CASSANDRA-1043)
 * secondary index support (CASSANDRA-749 and subtasks)
 * make compaction buckets deterministic (CASSANDRA-1265)


0.6.6
 * Allow using DynamicEndpointSnitch with RackAwareStrategy (CASSANDRA-1429)
 * remove the remaining vestiges of the unfinished DatacenterShardStrategy 
   (replaced by NetworkTopologyStrategy in 0.7)
   

0.6.5
 * fix key ordering in range query results with RandomPartitioner
   and ConsistencyLevel > ONE (CASSANDRA-1145)
 * fix for range query starting with the wrong token range (CASSANDRA-1042)
 * page within a single row during hinted handoff (CASSANDRA-1327)
 * fix compilation on non-sun JDKs (CASSANDRA-1061)
 * remove String.trim() call on row keys in batch mutations (CASSANDRA-1235)
 * Log summary of dropped messages instead of spamming log (CASSANDRA-1284)
 * add dynamic endpoint snitch (CASSANDRA-981)
 * fix streaming for keyspaces with hyphens in their name (CASSANDRA-1377)
 * fix errors in hard-coded bloom filter optKPerBucket by computing it
   algorithmically (CASSANDRA-1220
 * remove message deserialization stage, and uncap read/write stages
   so slow reads/writes don't block gossip processing (CASSANDRA-1358)
 * add jmx port configuration to Debian package (CASSANDRA-1202)
 * use mlockall via JNA, if present, to prevent Linux from swapping
   out parts of the JVM (CASSANDRA-1214)


0.6.4
 * avoid queuing multiple hint deliveries for the same endpoint
   (CASSANDRA-1229)
 * better performance for and stricter checking of UTF8 column names
   (CASSANDRA-1232)
 * extend option to lower compaction priority to hinted handoff
   as well (CASSANDRA-1260)
 * log errors in gossip instead of re-throwing (CASSANDRA-1289)
 * avoid aborting commitlog replay prematurely if a flushed-but-
   not-removed commitlog segment is encountered (CASSANDRA-1297)
 * fix duplicate rows being read during mapreduce (CASSANDRA-1142)
 * failure detection wasn't closing command sockets (CASSANDRA-1221)
 * cassandra-cli.bat works on windows (CASSANDRA-1236)
 * pre-emptively drop requests that cannot be processed within RPCTimeout
   (CASSANDRA-685)
 * add ack to Binary write verb and update CassandraBulkLoader
   to wait for acks for each row (CASSANDRA-1093)
 * added describe_partitioner Thrift method (CASSANDRA-1047)
 * Hadoop jobs no longer require the Cassandra storage-conf.xml
   (CASSANDRA-1280, CASSANDRA-1047)
 * log thread pool stats when GC is excessive (CASSANDRA-1275)
 * remove gossip message size limit (CASSANDRA-1138)
 * parallelize local and remote reads during multiget, and respect snitch 
   when determining whether to do local read for CL.ONE (CASSANDRA-1317)
 * fix read repair to use requested consistency level on digest mismatch,
   rather than assuming QUORUM (CASSANDRA-1316)
 * process digest mismatch re-reads in parallel (CASSANDRA-1323)
 * switch hints CF comparator to BytesType (CASSANDRA-1274)


0.6.3
 * retry to make streaming connections up to 8 times. (CASSANDRA-1019)
 * reject describe_ring() calls on invalid keyspaces (CASSANDRA-1111)
 * fix cache size calculation for size of 100% (CASSANDRA-1129)
 * fix cache capacity only being recalculated once (CASSANDRA-1129)
 * remove hourly scan of all hints on the off chance that the gossiper
   missed a status change; instead, expose deliverHintsToEndpoint to JMX
   so it can be done manually, if necessary (CASSANDRA-1141)
 * don't reject reads at CL.ALL (CASSANDRA-1152)
 * reject deletions to supercolumns in CFs containing only standard
   columns (CASSANDRA-1139)
 * avoid preserving login information after client disconnects
   (CASSANDRA-1057)
 * prefer sun jdk to openjdk in debian init script (CASSANDRA-1174)
 * detect partioner config changes between restarts and fail fast 
   (CASSANDRA-1146)
 * use generation time to resolve node token reassignment disagreements
   (CASSANDRA-1118)
 * restructure the startup ordering of Gossiper and MessageService to avoid
   timing anomalies (CASSANDRA-1160)
 * detect incomplete commit log hearders (CASSANDRA-1119)
 * force anti-entropy service to stream files on the stream stage to avoid
   sending streams out of order (CASSANDRA-1169)
 * remove inactive stream managers after AES streams files (CASSANDRA-1169)
 * allow removing entire row through batch_mutate Deletion (CASSANDRA-1027)
 * add JMX metrics for row-level bloom filter false positives (CASSANDRA-1212)
 * added a redhat init script to contrib (CASSANDRA-1201)
 * use midpoint when bootstrapping a new machine into range with not
   much data yet instead of random token (CASSANDRA-1112)
 * kill server on OOM in executor stage as well as Thrift (CASSANDRA-1226)
 * remove opportunistic repairs, when two machines with overlapping replica
   responsibilities happen to finish major compactions of the same CF near
   the same time.  repairs are now fully manual (CASSANDRA-1190)
 * add ability to lower compaction priority (default is no change from 0.6.2)
   (CASSANDRA-1181)


0.6.2
 * fix contrib/word_count build. (CASSANDRA-992)
 * split CommitLogExecutorService into BatchCommitLogExecutorService and 
   PeriodicCommitLogExecutorService (CASSANDRA-1014)
 * add latency histograms to CFSMBean (CASSANDRA-1024)
 * make resolving timestamp ties deterministic by using value bytes
   as a tiebreaker (CASSANDRA-1039)
 * Add option to turn off Hinted Handoff (CASSANDRA-894)
 * fix windows startup (CASSANDRA-948)
 * make concurrent_reads, concurrent_writes configurable at runtime via JMX
   (CASSANDRA-1060)
 * disable GCInspector on non-Sun JVMs (CASSANDRA-1061)
 * fix tombstone handling in sstable rows with no other data (CASSANDRA-1063)
 * fix size of row in spanned index entries (CASSANDRA-1056)
 * install json2sstable, sstable2json, and sstablekeys to Debian package
 * StreamingService.StreamDestinations wouldn't empty itself after streaming
   finished (CASSANDRA-1076)
 * added Collections.shuffle(splits) before returning the splits in 
   ColumnFamilyInputFormat (CASSANDRA-1096)
 * do not recalculate cache capacity post-compaction if it's been manually 
   modified (CASSANDRA-1079)
 * better defaults for flush sorter + writer executor queue sizes
   (CASSANDRA-1100)
 * windows scripts for SSTableImport/Export (CASSANDRA-1051)
 * windows script for nodetool (CASSANDRA-1113)
 * expose PhiConvictThreshold (CASSANDRA-1053)
 * make repair of RF==1 a no-op (CASSANDRA-1090)
 * improve default JVM GC options (CASSANDRA-1014)
 * fix SlicePredicate serialization inside Hadoop jobs (CASSANDRA-1049)
 * close Thrift sockets in Hadoop ColumnFamilyRecordReader (CASSANDRA-1081)


0.6.1
 * fix NPE in sstable2json when no excluded keys are given (CASSANDRA-934)
 * keep the replica set constant throughout the read repair process
   (CASSANDRA-937)
 * allow querying getAllRanges with empty token list (CASSANDRA-933)
 * fix command line arguments inversion in clustertool (CASSANDRA-942)
 * fix race condition that could trigger a false-positive assertion
   during post-flush discard of old commitlog segments (CASSANDRA-936)
 * fix neighbor calculation for anti-entropy repair (CASSANDRA-924)
 * perform repair even for small entropy differences (CASSANDRA-924)
 * Use hostnames in CFInputFormat to allow Hadoop's naive string-based
   locality comparisons to work (CASSANDRA-955)
 * cache read-only BufferedRandomAccessFile length to avoid
   3 system calls per invocation (CASSANDRA-950)
 * nodes with IPv6 (and no IPv4) addresses could not join cluster
   (CASSANDRA-969)
 * Retrieve the correct number of undeleted columns, if any, from
   a supercolumn in a row that had been deleted previously (CASSANDRA-920)
 * fix index scans that cross the 2GB mmap boundaries for both mmap
   and standard i/o modes (CASSANDRA-866)
 * expose drain via nodetool (CASSANDRA-978)


0.6.0-RC1
 * JMX drain to flush memtables and run through commit log (CASSANDRA-880)
 * Bootstrapping can skip ranges under the right conditions (CASSANDRA-902)
 * fix merging row versions in range_slice for CL > ONE (CASSANDRA-884)
 * default write ConsistencyLeven chaned from ZERO to ONE
 * fix for index entries spanning mmap buffer boundaries (CASSANDRA-857)
 * use lexical comparison if time part of TimeUUIDs are the same 
   (CASSANDRA-907)
 * bound read, mutation, and response stages to fix possible OOM
   during log replay (CASSANDRA-885)
 * Use microseconds-since-epoch (UTC) in cli, instead of milliseconds
 * Treat batch_mutate Deletion with null supercolumn as "apply this predicate 
   to top level supercolumns" (CASSANDRA-834)
 * Streaming destination nodes do not update their JMX status (CASSANDRA-916)
 * Fix internal RPC timeout calculation (CASSANDRA-911)
 * Added Pig loadfunc to contrib/pig (CASSANDRA-910)


0.6.0-beta3
 * fix compaction bucketing bug (CASSANDRA-814)
 * update windows batch file (CASSANDRA-824)
 * deprecate KeysCachedFraction configuration directive in favor
   of KeysCached; move to unified-per-CF key cache (CASSANDRA-801)
 * add invalidateRowCache to ColumnFamilyStoreMBean (CASSANDRA-761)
 * send Handoff hints to natural locations to reduce load on
   remaining nodes in a failure scenario (CASSANDRA-822)
 * Add RowWarningThresholdInMB configuration option to warn before very 
   large rows get big enough to threaten node stability, and -x option to
   be able to remove them with sstable2json if the warning is unheeded
   until it's too late (CASSANDRA-843)
 * Add logging of GC activity (CASSANDRA-813)
 * fix ConcurrentModificationException in commitlog discard (CASSANDRA-853)
 * Fix hardcoded row count in Hadoop RecordReader (CASSANDRA-837)
 * Add a jmx status to the streaming service and change several DEBUG
   messages to INFO (CASSANDRA-845)
 * fix classpath in cassandra-cli.bat for Windows (CASSANDRA-858)
 * allow re-specifying host, port to cassandra-cli if invalid ones
   are first tried (CASSANDRA-867)
 * fix race condition handling rpc timeout in the coordinator
   (CASSANDRA-864)
 * Remove CalloutLocation and StagingFileDirectory from storage-conf files 
   since those settings are no longer used (CASSANDRA-878)
 * Parse a long from RowWarningThresholdInMB instead of an int (CASSANDRA-882)
 * Remove obsolete ControlPort code from DatabaseDescriptor (CASSANDRA-886)
 * move skipBytes side effect out of assert (CASSANDRA-899)
 * add "double getLoad" to StorageServiceMBean (CASSANDRA-898)
 * track row stats per CF at compaction time (CASSANDRA-870)
 * disallow CommitLogDirectory matching a DataFileDirectory (CASSANDRA-888)
 * default key cache size is 200k entries, changed from 10% (CASSANDRA-863)
 * add -Dcassandra-foreground=yes to cassandra.bat
 * exit if cluster name is changed unexpectedly (CASSANDRA-769)


0.6.0-beta1/beta2
 * add batch_mutate thrift command, deprecating batch_insert (CASSANDRA-336)
 * remove get_key_range Thrift API, deprecated in 0.5 (CASSANDRA-710)
 * add optional login() Thrift call for authentication (CASSANDRA-547)
 * support fat clients using gossiper and StorageProxy to perform
   replication in-process [jvm-only] (CASSANDRA-535)
 * support mmapped I/O for reads, on by default on 64bit JVMs 
   (CASSANDRA-408, CASSANDRA-669)
 * improve insert concurrency, particularly during Hinted Handoff
   (CASSANDRA-658)
 * faster network code (CASSANDRA-675)
 * stress.py moved to contrib (CASSANDRA-635)
 * row caching [must be explicitly enabled per-CF in config] (CASSANDRA-678)
 * present a useful measure of compaction progress in JMX (CASSANDRA-599)
 * add bin/sstablekeys (CASSNADRA-679)
 * add ConsistencyLevel.ANY (CASSANDRA-687)
 * make removetoken remove nodes from gossip entirely (CASSANDRA-644)
 * add ability to set cache sizes at runtime (CASSANDRA-708)
 * report latency and cache hit rate statistics with lifetime totals
   instead of average over the last minute (CASSANDRA-702)
 * support get_range_slice for RandomPartitioner (CASSANDRA-745)
 * per-keyspace replication factory and replication strategy (CASSANDRA-620)
 * track latency in microseconds (CASSANDRA-733)
 * add describe_ Thrift methods, deprecating get_string_property and 
   get_string_list_property
 * jmx interface for tracking operation mode and streams in general.
   (CASSANDRA-709)
 * keep memtables in sorted order to improve range query performance
   (CASSANDRA-799)
 * use while loop instead of recursion when trimming sstables compaction list 
   to avoid blowing stack in pathological cases (CASSANDRA-804)
 * basic Hadoop map/reduce support (CASSANDRA-342)


0.5.1
 * ensure all files for an sstable are streamed to the same directory.
   (CASSANDRA-716)
 * more accurate load estimate for bootstrapping (CASSANDRA-762)
 * tolerate dead or unavailable bootstrap target on write (CASSANDRA-731)
 * allow larger numbers of keys (> 140M) in a sstable bloom filter
   (CASSANDRA-790)
 * include jvm argument improvements from CASSANDRA-504 in debian package
 * change streaming chunk size to 32MB to accomodate Windows XP limitations
   (was 64MB) (CASSANDRA-795)
 * fix get_range_slice returning results in the wrong order (CASSANDRA-781)
 

0.5.0 final
 * avoid attempting to delete temporary bootstrap files twice (CASSANDRA-681)
 * fix bogus NaN in nodeprobe cfstats output (CASSANDRA-646)
 * provide a policy for dealing with single thread executors w/ a full queue
   (CASSANDRA-694)
 * optimize inner read in MessagingService, vastly improving multiple-node
   performance (CASSANDRA-675)
 * wait for table flush before streaming data back to a bootstrapping node.
   (CASSANDRA-696)
 * keep track of bootstrapping sources by table so that bootstrapping doesn't 
   give the indication of finishing early (CASSANDRA-673)


0.5.0 RC3
 * commit the correct version of the patch for CASSANDRA-663


0.5.0 RC2 (unreleased)
 * fix bugs in converting get_range_slice results to Thrift 
   (CASSANDRA-647, CASSANDRA-649)
 * expose java.util.concurrent.TimeoutException in StorageProxy methods
   (CASSANDRA-600)
 * TcpConnectionManager was holding on to disconnected connections, 
   giving the false indication they were being used. (CASSANDRA-651)
 * Remove duplicated write. (CASSANDRA-662)
 * Abort bootstrap if IP is already in the token ring (CASSANDRA-663)
 * increase default commitlog sync period, and wait for last sync to 
   finish before submitting another (CASSANDRA-668)


0.5.0 RC1
 * Fix potential NPE in get_range_slice (CASSANDRA-623)
 * add CRC32 to commitlog entries (CASSANDRA-605)
 * fix data streaming on windows (CASSANDRA-630)
 * GC compacted sstables after cleanup and compaction (CASSANDRA-621)
 * Speed up anti-entropy validation (CASSANDRA-629)
 * Fix anti-entropy assertion error (CASSANDRA-639)
 * Fix pending range conflicts when bootstapping or moving
   multiple nodes at once (CASSANDRA-603)
 * Handle obsolete gossip related to node movement in the case where
   one or more nodes is down when the movement occurs (CASSANDRA-572)
 * Include dead nodes in gossip to avoid a variety of problems
   and fix HH to removed nodes (CASSANDRA-634)
 * return an InvalidRequestException for mal-formed SlicePredicates
   (CASSANDRA-643)
 * fix bug determining closest neighbor for use in multiple datacenters
   (CASSANDRA-648)
 * Vast improvements in anticompaction speed (CASSANDRA-607)
 * Speed up log replay and writes by avoiding redundant serializations
   (CASSANDRA-652)


0.5.0 beta 2
 * Bootstrap improvements (several tickets)
 * add nodeprobe repair anti-entropy feature (CASSANDRA-193, CASSANDRA-520)
 * fix possibility of partition when many nodes restart at once
   in clusters with multiple seeds (CASSANDRA-150)
 * fix NPE in get_range_slice when no data is found (CASSANDRA-578)
 * fix potential NPE in hinted handoff (CASSANDRA-585)
 * fix cleanup of local "system" keyspace (CASSANDRA-576)
 * improve computation of cluster load balance (CASSANDRA-554)
 * added super column read/write, column count, and column/row delete to
   cassandra-cli (CASSANDRA-567, CASSANDRA-594)
 * fix returning live subcolumns of deleted supercolumns (CASSANDRA-583)
 * respect JAVA_HOME in bin/ scripts (several tickets)
 * add StorageService.initClient for fat clients on the JVM (CASSANDRA-535)
   (see contrib/client_only for an example of use)
 * make consistency_level functional in get_range_slice (CASSANDRA-568)
 * optimize key deserialization for RandomPartitioner (CASSANDRA-581)
 * avoid GCing tombstones except on major compaction (CASSANDRA-604)
 * increase failure conviction threshold, resulting in less nodes
   incorrectly (and temporarily) marked as down (CASSANDRA-610)
 * respect memtable thresholds during log replay (CASSANDRA-609)
 * support ConsistencyLevel.ALL on read (CASSANDRA-584)
 * add nodeprobe removetoken command (CASSANDRA-564)


0.5.0 beta
 * Allow multiple simultaneous flushes, improving flush throughput 
   on multicore systems (CASSANDRA-401)
 * Split up locks to improve write and read throughput on multicore systems
   (CASSANDRA-444, CASSANDRA-414)
 * More efficient use of memory during compaction (CASSANDRA-436)
 * autobootstrap option: when enabled, all non-seed nodes will attempt
   to bootstrap when started, until bootstrap successfully
   completes. -b option is removed.  (CASSANDRA-438)
 * Unless a token is manually specified in the configuration xml,
   a bootstraping node will use a token that gives it half the
   keys from the most-heavily-loaded node in the cluster,
   instead of generating a random token. 
   (CASSANDRA-385, CASSANDRA-517)
 * Miscellaneous bootstrap fixes (several tickets)
 * Ability to change a node's token even after it has data on it
   (CASSANDRA-541)
 * Ability to decommission a live node from the ring (CASSANDRA-435)
 * Semi-automatic loadbalancing via nodeprobe (CASSANDRA-192)
 * Add ability to set compaction thresholds at runtime via
   JMX / nodeprobe.  (CASSANDRA-465)
 * Add "comment" field to ColumnFamily definition. (CASSANDRA-481)
 * Additional JMX metrics (CASSANDRA-482)
 * JSON based export and import tools (several tickets)
 * Hinted Handoff fixes (several tickets)
 * Add key cache to improve read performance (CASSANDRA-423)
 * Simplified construction of custom ReplicationStrategy classes
   (CASSANDRA-497)
 * Graphical application (Swing) for ring integrity verification and 
   visualization was added to contrib (CASSANDRA-252)
 * Add DCQUORUM, DCQUORUMSYNC consistency levels and corresponding
   ReplicationStrategy / EndpointSnitch classes.  Experimental.
   (CASSANDRA-492)
 * Web client interface added to contrib (CASSANDRA-457)
 * More-efficient flush for Random, CollatedOPP partitioners 
   for normal writes (CASSANDRA-446) and bulk load (CASSANDRA-420)
 * Add MemtableFlushAfterMinutes, a global replacement for the old 
   per-CF FlushPeriodInMinutes setting (CASSANDRA-463)
 * optimizations to slice reading (CASSANDRA-350) and supercolumn
   queries (CASSANDRA-510)
 * force binding to given listenaddress for nodes with multiple
   interfaces (CASSANDRA-546)
 * stress.py benchmarking tool improvements (several tickets)
 * optimized replica placement code (CASSANDRA-525)
 * faster log replay on restart (CASSANDRA-539, CASSANDRA-540)
 * optimized local-node writes (CASSANDRA-558)
 * added get_range_slice, deprecating get_key_range (CASSANDRA-344)
 * expose TimedOutException to thrift (CASSANDRA-563)
 

0.4.2
 * Add validation disallowing null keys (CASSANDRA-486)
 * Fix race conditions in TCPConnectionManager (CASSANDRA-487)
 * Fix using non-utf8-aware comparison as a sanity check.
   (CASSANDRA-493)
 * Improve default garbage collector options (CASSANDRA-504)
 * Add "nodeprobe flush" (CASSANDRA-505)
 * remove NotFoundException from get_slice throws list (CASSANDRA-518)
 * fix get (not get_slice) of entire supercolumn (CASSANDRA-508)
 * fix null token during bootstrap (CASSANDRA-501)


0.4.1
 * Fix FlushPeriod columnfamily configuration regression
   (CASSANDRA-455)
 * Fix long column name support (CASSANDRA-460)
 * Fix for serializing a row that only contains tombstones
   (CASSANDRA-458)
 * Fix for discarding unneeded commitlog segments (CASSANDRA-459)
 * Add SnapshotBeforeCompaction configuration option (CASSANDRA-426)
 * Fix compaction abort under insufficient disk space (CASSANDRA-473)
 * Fix reading subcolumn slice from tombstoned CF (CASSANDRA-484)
 * Fix race condition in RVH causing occasional NPE (CASSANDRA-478)


0.4.0
 * fix get_key_range problems when a node is down (CASSANDRA-440)
   and add UnavailableException to more Thrift methods
 * Add example EndPointSnitch contrib code (several tickets)


0.4.0 RC2
 * fix SSTable generation clash during compaction (CASSANDRA-418)
 * reject method calls with null parameters (CASSANDRA-308)
 * properly order ranges in nodeprobe output (CASSANDRA-421)
 * fix logging of certain errors on executor threads (CASSANDRA-425)


0.4.0 RC1
 * Bootstrap feature is live; use -b on startup (several tickets)
 * Added multiget api (CASSANDRA-70)
 * fix Deadlock with SelectorManager.doProcess and TcpConnection.write
   (CASSANDRA-392)
 * remove key cache b/c of concurrency bugs in third-party
   CLHM library (CASSANDRA-405)
 * update non-major compaction logic to use two threshold values
   (CASSANDRA-407)
 * add periodic / batch commitlog sync modes (several tickets)
 * inline BatchMutation into batch_insert params (CASSANDRA-403)
 * allow setting the logging level at runtime via mbean (CASSANDRA-402)
 * change default comparator to BytesType (CASSANDRA-400)
 * add forwards-compatible ConsistencyLevel parameter to get_key_range
   (CASSANDRA-322)
 * r/m special case of blocking for local destination when writing with 
   ConsistencyLevel.ZERO (CASSANDRA-399)
 * Fixes to make BinaryMemtable [bulk load interface] useful (CASSANDRA-337);
   see contrib/bmt_example for an example of using it.
 * More JMX properties added (several tickets)
 * Thrift changes (several tickets)
    - Merged _super get methods with the normal ones; return values
      are now of ColumnOrSuperColumn.
    - Similarly, merged batch_insert_super into batch_insert.



0.4.0 beta
 * On-disk data format has changed to allow billions of keys/rows per
   node instead of only millions
 * Multi-keyspace support
 * Scan all sstables for all queries to avoid situations where
   different types of operation on the same ColumnFamily could
   disagree on what data was present
 * Snapshot support via JMX
 * Thrift API has changed a _lot_:
    - removed time-sorted CFs; instead, user-defined comparators
      may be defined on the column names, which are now byte arrays.
      Default comparators are provided for UTF8, Bytes, Ascii, Long (i64),
      and UUID types.
    - removed colon-delimited strings in thrift api in favor of explicit
      structs such as ColumnPath, ColumnParent, etc.  Also normalized
      thrift struct and argument naming.
    - Added columnFamily argument to get_key_range.
    - Change signature of get_slice to accept starting and ending
      columns as well as an offset.  (This allows use of indexes.)
      Added "ascending" flag to allow reasonably-efficient reverse
      scans as well.  Removed get_slice_by_range as redundant.
    - get_key_range operates on one CF at a time
    - changed `block` boolean on insert methods to ConsistencyLevel enum,
      with options of NONE, ONE, QUORUM, and ALL.
    - added similar consistency_level parameter to read methods
    - column-name-set slice with no names given now returns zero columns
      instead of all of them.  ("all" can run your server out of memory.
      use a range-based slice with a high max column count instead.)
 * Removed the web interface. Node information can now be obtained by 
   using the newly introduced nodeprobe utility.
 * More JMX stats
 * Remove magic values from internals (e.g. special key to indicate
   when to flush memtables)
 * Rename configuration "table" to "keyspace"
 * Moved to crash-only design; no more shutdown (just kill the process)
 * Lots of bug fixes

Full list of issues resolved in 0.4 is at https://issues.apache.org/jira/secure/IssueNavigator.jspa?reset=true&&pid=12310865&fixfor=12313862&resolution=1&sorter/field=issuekey&sorter/order=DESC


0.3.0 RC3
 * Fix potential deadlock under load in TCPConnection.
   (CASSANDRA-220)


0.3.0 RC2
 * Fix possible data loss when server is stopped after replaying
   log but before new inserts force memtable flush.
   (CASSANDRA-204)
 * Added BUGS file


0.3.0 RC1
 * Range queries on keys, including user-defined key collation
 * Remove support
 * Workarounds for a weird bug in JDK select/register that seems
   particularly common on VM environments. Cassandra should deploy
   fine on EC2 now
 * Much improved infrastructure: the beginnings of a decent test suite
   ("ant test" for unit tests; "nosetests" for system tests), code
   coverage reporting, etc.
 * Expanded node status reporting via JMX
 * Improved error reporting/logging on both server and client
 * Reduced memory footprint in default configuration
 * Combined blocking and non-blocking versions of insert APIs
 * Added FlushPeriodInMinutes configuration parameter to force
   flushing of infrequently-updated ColumnFamilies<|MERGE_RESOLUTION|>--- conflicted
+++ resolved
@@ -3,6 +3,7 @@
  * fix HsHa to respect max frame size (CASSANDRA-4573)
 Merged from 1.2:
  * Correctly validate sparse composite cells in scrub (CASSANDRA-5855)
+ * Add KeyCacheHitRate metric to CF metrics (CASSANDRA-5868)
 
 
 2.0.0-rc1
@@ -30,15 +31,6 @@
  * Future-proof inter-major-version schema migrations (CASSANDRA-5845)
  * (Hadoop) add CqlPagingRecordReader support for ReversedType in Thrift table
    (CASSANDRA-5718)
-<<<<<<< HEAD
-=======
- * Add KeyCacheHitRate metric to CF metrics (CASSANDRA-5868)
-Merged from 1.1:
- * Correctly validate sparse composite cells in scrub (CASSANDRA-5855)
-
-
-1.2.8
->>>>>>> f5d632fa
  * Fix reading DeletionTime from 1.1-format sstables (CASSANDRA-5814)
  * cqlsh: add collections support to COPY (CASSANDRA-5698)
  * retry important messages for any IOException (CASSANDRA-5804)
