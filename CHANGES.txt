--- conflicted
+++ resolved
@@ -17,13 +17,10 @@
  * Minimize byte array allocation by AbstractData{Input,Output} (CASSANDRA-5090)
  * Add SSL support for the binary protocol (CASSANDRA-5031)
  * Allow non-schema system ks modification for shuffle to work (CASSANDRA-5097)
-<<<<<<< HEAD
+ * cqlsh: Add default limit to SELECT statements (CASSANDRA-4972)
+ * cqlsh: fix DESCRIBE for 1.1 cfs in CQL3 (CASSANDRA-5101)
 Merged from 1.1:
  * Pig: correctly decode row keys in widerow mode (CASSANDRA-5098)
-=======
- * cqlsh: Add default limit to SELECT statements (CASSANDRA-4972)
- * cqlsh: fix DESCRIBE for 1.1 cfs in CQL3 (CASSANDRA-5101)
->>>>>>> 3411adfd
 
 
 1.2.0
