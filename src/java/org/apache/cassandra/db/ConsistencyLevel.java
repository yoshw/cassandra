/*
 * Licensed to the Apache Software Foundation (ASF) under one
 * or more contributor license agreements.  See the NOTICE file
 * distributed with this work for additional information
 * regarding copyright ownership.  The ASF licenses this file
 * to you under the Apache License, Version 2.0 (the
 * "License"); you may not use this file except in compliance
 * with the License.  You may obtain a copy of the License at
 *
 *     http://www.apache.org/licenses/LICENSE-2.0
 *
 * Unless required by applicable law or agreed to in writing, software
 * distributed under the License is distributed on an "AS IS" BASIS,
 * WITHOUT WARRANTIES OR CONDITIONS OF ANY KIND, either express or implied.
 * See the License for the specific language governing permissions and
 * limitations under the License.
 */
package org.apache.cassandra.db;

import java.net.InetAddress;
import java.util.ArrayList;
import java.util.Collections;
import java.util.HashMap;
import java.util.List;
import java.util.Map;

import com.google.common.collect.Iterables;
import org.slf4j.Logger;
import org.slf4j.LoggerFactory;

import org.apache.cassandra.config.CFMetaData;
import org.apache.cassandra.config.DatabaseDescriptor;
import org.apache.cassandra.config.ReadRepairDecision;
import org.apache.cassandra.exceptions.InvalidRequestException;
import org.apache.cassandra.exceptions.UnavailableException;
import org.apache.cassandra.locator.AbstractReplicationStrategy;
import org.apache.cassandra.locator.NetworkTopologyStrategy;
import org.apache.cassandra.transport.ProtocolException;


public enum ConsistencyLevel
{
    ANY         (0),
    ONE         (1),
    TWO         (2),
    THREE       (3),
    QUORUM      (4),
    ALL         (5),
    LOCAL_QUORUM(6, true),
    EACH_QUORUM (7),
<<<<<<< HEAD
    SERIAL      (8),
    LOCAL_SERIAL(9),
=======
>>>>>>> 9d7b5671
    LOCAL_ONE   (10, true);

    private static final Logger logger = LoggerFactory.getLogger(ConsistencyLevel.class);

    // Used by the binary protocol
    public final int code;
    private final boolean isDCLocal;
    private static final ConsistencyLevel[] codeIdx;
    static
    {
        int maxCode = -1;
        for (ConsistencyLevel cl : ConsistencyLevel.values())
            maxCode = Math.max(maxCode, cl.code);
        codeIdx = new ConsistencyLevel[maxCode + 1];
        for (ConsistencyLevel cl : ConsistencyLevel.values())
        {
            if (codeIdx[cl.code] != null)
                throw new IllegalStateException("Duplicate code");
            codeIdx[cl.code] = cl;
        }
    }

    private ConsistencyLevel(int code)
    {
        this(code, false);
    }

    private ConsistencyLevel(int code, boolean isDCLocal)
    {
        this.code = code;
        this.isDCLocal = isDCLocal;
    }

    public static ConsistencyLevel fromCode(int code)
    {
        if (code < 0 || code >= codeIdx.length)
            throw new ProtocolException(String.format("Unknown code %d for a consistency level", code));
        return codeIdx[code];
    }

    private int localQuorumFor(Keyspace keyspace, String dc)
    {
        return (((NetworkTopologyStrategy) keyspace.getReplicationStrategy()).getReplicationFactor(dc) / 2) + 1;
    }

    public int blockFor(Keyspace keyspace)
    {
        switch (this)
        {
            case ONE:
            case LOCAL_ONE:
                return 1;
            case ANY:
                return 1;
            case TWO:
                return 2;
            case THREE:
                return 3;
            case QUORUM:
                return (keyspace.getReplicationStrategy().getReplicationFactor() / 2) + 1;
            case ALL:
                return keyspace.getReplicationStrategy().getReplicationFactor();
            case LOCAL_QUORUM:
                return localQuorumFor(keyspace, DatabaseDescriptor.getLocalDataCenter());
            case EACH_QUORUM:
                NetworkTopologyStrategy strategy = (NetworkTopologyStrategy) keyspace.getReplicationStrategy();
                int n = 0;
                for (String dc : strategy.getDatacenters())
                    n += localQuorumFor(keyspace, dc);
                return n;
            default:
                throw new UnsupportedOperationException("Invalid consistency level: " + toString());
        }
    }

    public boolean isDatacenterLocal()
    {
        return isDCLocal;
    }

    private boolean isLocal(InetAddress endpoint)
    {
        return DatabaseDescriptor.getLocalDataCenter().equals(DatabaseDescriptor.getEndpointSnitch().getDatacenter(endpoint));
    }

    private int countLocalEndpoints(Iterable<InetAddress> liveEndpoints)
    {
        int count = 0;
        for (InetAddress endpoint : liveEndpoints)
            if (isLocal(endpoint))
                count++;
        return count;
    }

    private Map<String, Integer> countPerDCEndpoints(Keyspace keyspace, Iterable<InetAddress> liveEndpoints)
    {
        NetworkTopologyStrategy strategy = (NetworkTopologyStrategy) keyspace.getReplicationStrategy();

        Map<String, Integer> dcEndpoints = new HashMap<String, Integer>();
        for (String dc: strategy.getDatacenters())
            dcEndpoints.put(dc, 0);

        for (InetAddress endpoint : liveEndpoints)
        {
            String dc = DatabaseDescriptor.getEndpointSnitch().getDatacenter(endpoint);
            dcEndpoints.put(dc, dcEndpoints.get(dc) + 1);
        }
        return dcEndpoints;
    }

    public List<InetAddress> filterForQuery(Keyspace keyspace, List<InetAddress> liveEndpoints)
    {
        return filterForQuery(keyspace, liveEndpoints, ReadRepairDecision.NONE);
    }

    public List<InetAddress> filterForQuery(Keyspace keyspace, List<InetAddress> liveEndpoints, ReadRepairDecision readRepair)
    {
        /*
         * Endpoints are expected to be restricted to live replicas, sorted by snitch preference.
         * For LOCAL_QUORUM, move local-DC replicas in front first as we need them there whether
         * we do read repair (since the first replica gets the data read) or not (since we'll take
         * the blockFor first ones).
         */
        if (isDCLocal)
            Collections.sort(liveEndpoints, DatabaseDescriptor.getLocalComparator());

        switch (readRepair)
        {
            case NONE:
                return liveEndpoints.subList(0, Math.min(liveEndpoints.size(), blockFor(keyspace)));
            case GLOBAL:
                return liveEndpoints;
            case DC_LOCAL:
                List<InetAddress> local = new ArrayList<InetAddress>();
                List<InetAddress> other = new ArrayList<InetAddress>();
                for (InetAddress add : liveEndpoints)
                {
                    if (isLocal(add))
                        local.add(add);
                    else
                        other.add(add);
                }
                // check if blockfor more than we have localep's
                int blockFor = blockFor(keyspace);
                if (local.size() < blockFor)
                    local.addAll(other.subList(0, Math.min(blockFor - local.size(), other.size())));
                return local;
            default:
                throw new AssertionError();
        }
    }

    public boolean isSufficientLiveNodes(Keyspace keyspace, Iterable<InetAddress> liveEndpoints)
    {
        switch (this)
        {
            case ANY:
                // local hint is acceptable, and local node is always live
                return true;
            case LOCAL_ONE:
                return countLocalEndpoints(liveEndpoints) >= 1;
            case LOCAL_QUORUM:
                return countLocalEndpoints(liveEndpoints) >= blockFor(keyspace);
            case EACH_QUORUM:
                for (Map.Entry<String, Integer> entry : countPerDCEndpoints(keyspace, liveEndpoints).entrySet())
                {
                    if (entry.getValue() < localQuorumFor(keyspace, entry.getKey()))
                        return false;
                }
                return true;
            default:
                return Iterables.size(liveEndpoints) >= blockFor(keyspace);
        }
    }

    public void assureSufficientLiveNodes(Keyspace keyspace, Iterable<InetAddress> liveEndpoints) throws UnavailableException
    {
        int blockFor = blockFor(keyspace);
        switch (this)
        {
            case ANY:
                // local hint is acceptable, and local node is always live
                break;
            case LOCAL_QUORUM:
                int localLive = countLocalEndpoints(liveEndpoints);
                if (localLive < blockFor)
                {
                    if (logger.isDebugEnabled())
                    {
                        StringBuilder builder = new StringBuilder("Local replicas [");
                        for (InetAddress endpoint : liveEndpoints)
                        {
                            if (isLocal(endpoint))
                                builder.append(endpoint).append(",");
                        }
                        builder.append("] are insufficient to satisfy LOCAL_QUORUM requirement of ").append(blockFor).append(" live nodes in '").append(DatabaseDescriptor.getLocalDataCenter()).append("'");
                        logger.debug(builder.toString());
                    }
                    throw new UnavailableException(this, blockFor, localLive);
                }
                break;
            case EACH_QUORUM:
                for (Map.Entry<String, Integer> entry : countPerDCEndpoints(keyspace, liveEndpoints).entrySet())
                {
                    int dcBlockFor = localQuorumFor(keyspace, entry.getKey());
                    int dcLive = entry.getValue();
                    if (dcLive < dcBlockFor)
                        throw new UnavailableException(this, dcBlockFor, dcLive);
                }
                break;
            default:
                int live = Iterables.size(liveEndpoints);
                if (live < blockFor)
                {
                    logger.debug("Live nodes {} do not satisfy ConsistencyLevel ({} required)", Iterables.toString(liveEndpoints), blockFor);
                    throw new UnavailableException(this, blockFor, live);
                }
                break;
        }
    }

    public void validateForRead(String keyspaceName) throws InvalidRequestException
    {
        switch (this)
        {
            case ANY:
                throw new InvalidRequestException("ANY ConsistencyLevel is only supported for writes");
            case EACH_QUORUM:
                throw new InvalidRequestException("EACH_QUORUM ConsistencyLevel is only supported for writes");
        }
    }

    public void validateForWrite(String keyspaceName) throws InvalidRequestException
    {
        switch (this)
        {
            case LOCAL_QUORUM:
            case EACH_QUORUM:
            case LOCAL_ONE:
                requireNetworkTopologyStrategy(keyspaceName);
                break;
            case SERIAL:
            case LOCAL_SERIAL:
                throw new InvalidRequestException("You must use conditional updates for serializable writes");
        }
    }

    // This is the same than validateForWrite really, but we include a slightly different error message for SERIAL/LOCAL_SERIAL
    public void validateForCasCommit(String keyspaceName) throws InvalidRequestException
    {
        switch (this)
        {
            case EACH_QUORUM:
                requireNetworkTopologyStrategy(keyspaceName);
                break;
            case SERIAL:
            case LOCAL_SERIAL:
                throw new InvalidRequestException(this + " is not supported as conditional update commit consistency. Use ANY if you mean \"make sure it is accepted but I don't care how many replicas commit it for non-SERIAL reads\"");
        }
    }

    public void validateForCas() throws InvalidRequestException
    {
        if (!isSerialConsistency())
            throw new InvalidRequestException("Invalid consistency for conditional update. Must be one of SERIAL or LOCAL_SERIAL");
    }

    public boolean isSerialConsistency()
    {
        return this == SERIAL || this == LOCAL_SERIAL;
    }

    public void validateCounterForWrite(CFMetaData metadata) throws InvalidRequestException
    {
        if (this == ConsistencyLevel.ANY)
        {
            throw new InvalidRequestException("Consistency level ANY is not yet supported for counter columnfamily " + metadata.cfName);
        }
        else if (!metadata.getReplicateOnWrite() && !(this == ConsistencyLevel.ONE || this == ConsistencyLevel.LOCAL_ONE))
        {
            throw new InvalidRequestException("cannot achieve CL > CL.ONE without replicate_on_write on columnfamily " + metadata.cfName);
        }
        else if (isSerialConsistency())
        {
            throw new InvalidRequestException("Counter operations are inherently non-serializable");
        }
    }

    private void requireNetworkTopologyStrategy(String keyspaceName) throws InvalidRequestException
    {
        AbstractReplicationStrategy strategy = Keyspace.open(keyspaceName).getReplicationStrategy();
        if (!(strategy instanceof NetworkTopologyStrategy))
            throw new InvalidRequestException(String.format("consistency level %s not compatible with replication strategy (%s)", this, strategy.getClass().getName()));
    }
}<|MERGE_RESOLUTION|>--- conflicted
+++ resolved
@@ -37,7 +37,6 @@
 import org.apache.cassandra.locator.NetworkTopologyStrategy;
 import org.apache.cassandra.transport.ProtocolException;
 
-
 public enum ConsistencyLevel
 {
     ANY         (0),
@@ -48,11 +47,8 @@
     ALL         (5),
     LOCAL_QUORUM(6, true),
     EACH_QUORUM (7),
-<<<<<<< HEAD
     SERIAL      (8),
     LOCAL_SERIAL(9),
-=======
->>>>>>> 9d7b5671
     LOCAL_ONE   (10, true);
 
     private static final Logger logger = LoggerFactory.getLogger(ConsistencyLevel.class);
