/*
 * Licensed to the Apache Software Foundation (ASF) under one
 * or more contributor license agreements.  See the NOTICE file
 * distributed with this work for additional information
 * regarding copyright ownership.  The ASF licenses this file
 * to you under the Apache License, Version 2.0 (the
 * "License"); you may not use this file except in compliance
 * with the License.  You may obtain a copy of the License at
 *
 *     http://www.apache.org/licenses/LICENSE-2.0
 *
 * Unless required by applicable law or agreed to in writing, software
 * distributed under the License is distributed on an "AS IS" BASIS,
 * WITHOUT WARRANTIES OR CONDITIONS OF ANY KIND, either express or implied.
 * See the License for the specific language governing permissions and
 * limitations under the License.
 */
package org.apache.cassandra.db;

import java.io.DataInputStream;
import java.io.IOException;
import java.lang.management.ManagementFactory;
import java.net.InetAddress;
import java.nio.ByteBuffer;
import java.util.*;
import java.util.concurrent.CopyOnWriteArraySet;
import java.util.concurrent.ExecutionException;
import java.util.concurrent.ScheduledExecutorService;
import java.util.concurrent.TimeUnit;
import java.util.concurrent.atomic.AtomicBoolean;
import java.util.concurrent.atomic.AtomicLong;
import javax.management.MBeanServer;
import javax.management.ObjectName;

import com.google.common.annotations.VisibleForTesting;
import com.google.common.collect.Iterables;
import com.google.common.collect.Lists;
import com.google.common.util.concurrent.RateLimiter;
import org.slf4j.Logger;
import org.slf4j.LoggerFactory;

import org.apache.cassandra.concurrent.DebuggableScheduledThreadPoolExecutor;
import org.apache.cassandra.config.CFMetaData;
import org.apache.cassandra.config.DatabaseDescriptor;
import org.apache.cassandra.cql3.QueryProcessor;
import org.apache.cassandra.cql3.UntypedResultSet;
import org.apache.cassandra.db.compaction.CompactionManager;
import org.apache.cassandra.db.marshal.UUIDType;
import org.apache.cassandra.dht.Token;
import org.apache.cassandra.exceptions.WriteTimeoutException;
import org.apache.cassandra.gms.FailureDetector;
import org.apache.cassandra.io.sstable.Descriptor;
import org.apache.cassandra.io.sstable.SSTableReader;
import org.apache.cassandra.io.util.DataOutputBuffer;
import org.apache.cassandra.net.MessagingService;
import org.apache.cassandra.service.StorageProxy;
import org.apache.cassandra.service.StorageService;
import org.apache.cassandra.service.WriteResponseHandler;
import org.apache.cassandra.utils.ByteBufferUtil;
import org.apache.cassandra.utils.FBUtilities;
import org.apache.cassandra.utils.WrappedRunnable;

public class BatchlogManager implements BatchlogManagerMBean
{
    private static final String MBEAN_NAME = "org.apache.cassandra.db:type=BatchlogManager";
    private static final long REPLAY_INTERVAL = 60 * 1000; // milliseconds
    private static final int PAGE_SIZE = 128; // same as HHOM, for now, w/out using any heuristics. TODO: set based on avg batch size.

    private static final Logger logger = LoggerFactory.getLogger(BatchlogManager.class);
    public static final BatchlogManager instance = new BatchlogManager();

    private final AtomicLong totalBatchesReplayed = new AtomicLong();
    private final AtomicBoolean isReplaying = new AtomicBoolean();

    private static final ScheduledExecutorService batchlogTasks = new DebuggableScheduledThreadPoolExecutor("BatchlogTasks");

    public void start()
    {
        MBeanServer mbs = ManagementFactory.getPlatformMBeanServer();
        try
        {
            mbs.registerMBean(this, new ObjectName(MBEAN_NAME));
        }
        catch (Exception e)
        {
            throw new RuntimeException(e);
        }

        Runnable runnable = new WrappedRunnable()
        {
            public void runMayThrow() throws ExecutionException, InterruptedException
            {
                replayAllFailedBatches();
            }
        };

        batchlogTasks.scheduleWithFixedDelay(runnable, StorageService.RING_DELAY, REPLAY_INTERVAL, TimeUnit.MILLISECONDS);
    }

    public int countAllBatches()
    {
        return (int) process("SELECT count(*) FROM %s.%s", Keyspace.SYSTEM_KS, SystemKeyspace.BATCHLOG_CF).one().getLong("count");
    }

    public long getTotalBatchesReplayed()
    {
        return totalBatchesReplayed.longValue();
    }

    public void forceBatchlogReplay()
    {
        Runnable runnable = new WrappedRunnable()
        {
            public void runMayThrow() throws ExecutionException, InterruptedException
            {
                replayAllFailedBatches();
            }
        };
        batchlogTasks.execute(runnable);
    }

    public static Mutation getBatchlogMutationFor(Collection<Mutation> mutations, UUID uuid, int version)
    {
        return getBatchlogMutationFor(mutations, uuid, version, FBUtilities.timestampMicros());
    }

    @VisibleForTesting
    static Mutation getBatchlogMutationFor(Collection<Mutation> mutations, UUID uuid, int version, long now)
    {
        ColumnFamily cf = ArrayBackedSortedColumns.factory.create(CFMetaData.BatchlogCf);
        CFRowAdder adder = new CFRowAdder(cf, CFMetaData.BatchlogCf.comparator.builder().build(), now);
        adder.add("data", serializeMutations(mutations, version))
             .add("written_at", new Date(now / 1000))
             .add("version", version);
        return new Mutation(Keyspace.SYSTEM_KS, UUIDType.instance.decompose(uuid), cf);
    }

    private static ByteBuffer serializeMutations(Collection<Mutation> mutations, int version)
    {
        DataOutputBuffer buf = new DataOutputBuffer();

        try
        {
            buf.writeInt(mutations.size());
            for (Mutation mutation : mutations)
                Mutation.serializer.serialize(mutation, buf, version);
        }
        catch (IOException e)
        {
            throw new AssertionError(); // cannot happen.
        }

        return buf.asByteBuffer();
    }

    @VisibleForTesting
    void replayAllFailedBatches() throws ExecutionException, InterruptedException
    {
        if (!isReplaying.compareAndSet(false, true))
            return;

        logger.debug("Started replayAllFailedBatches");

        // rate limit is in bytes per second. Uses Double.MAX_VALUE if disabled (set to 0 in cassandra.yaml).
        // max rate is scaled by the number of nodes in the cluster (same as for HHOM - see CASSANDRA-5272).
        int throttleInKB = DatabaseDescriptor.getBatchlogReplayThrottleInKB() / StorageService.instance.getTokenMetadata().getAllEndpoints().size();
        RateLimiter rateLimiter = RateLimiter.create(throttleInKB == 0 ? Double.MAX_VALUE : throttleInKB * 1024);

        try
        {
            UntypedResultSet page = process("SELECT id, data, written_at, version FROM %s.%s LIMIT %d",
                                            Keyspace.SYSTEM_KS,
                                            SystemKeyspace.BATCHLOG_CF,
                                            PAGE_SIZE);

            while (!page.isEmpty())
            {
                UUID id = processBatchlogPage(page, rateLimiter);

                if (page.size() < PAGE_SIZE)
                    break; // we've exhausted the batchlog, next query would be empty.

                page = process("SELECT id, data, written_at, version FROM %s.%s WHERE token(id) > token(%s) LIMIT %d",
                               Keyspace.SYSTEM_KS,
                               SystemKeyspace.BATCHLOG_CF,
                               id,
                               PAGE_SIZE);
            }

            cleanup();
        }
        finally
        {
            isReplaying.set(false);
        }

        logger.debug("Finished replayAllFailedBatches");
    }

    // returns the UUID of the last seen batch
    private UUID processBatchlogPage(UntypedResultSet page, RateLimiter rateLimiter)
    {
        UUID id = null;
        for (UntypedResultSet.Row row : page)
        {
            id = row.getUUID("id");
            long writtenAt = row.getLong("written_at");
            int version = row.has("version") ? row.getInt("version") : MessagingService.VERSION_12;
            // enough time for the actual write + batchlog entry mutation delivery (two separate requests).
            long timeout = DatabaseDescriptor.getWriteRpcTimeout() * 2; // enough time for the actual write + BM removal mutation
            if (System.currentTimeMillis() < writtenAt + timeout)
                continue; // not ready to replay yet, might still get a deletion.
            replayBatch(id, row.getBytes("data"), writtenAt, version, rateLimiter);
        }
        return id;
    }

    private void replayBatch(UUID id, ByteBuffer data, long writtenAt, int version, RateLimiter rateLimiter)
    {
        logger.debug("Replaying batch {}", id);

        try
        {
            replaySerializedMutations(data, writtenAt, version, rateLimiter);
        }
        catch (IOException e)
        {
            logger.warn("Skipped batch replay of {} due to {}", id, e);
        }

        deleteBatch(id);

        totalBatchesReplayed.incrementAndGet();
    }

    private void deleteBatch(UUID id)
    {
<<<<<<< HEAD
        Mutation mutation = new Mutation(Keyspace.SYSTEM_KS, UUIDType.instance.decompose(id));
        mutation.delete(SystemKeyspace.BATCHLOG_CF, System.currentTimeMillis());
=======
        RowMutation mutation = new RowMutation(Keyspace.SYSTEM_KS, UUIDType.instance.decompose(id));
        mutation.delete(SystemKeyspace.BATCHLOG_CF, FBUtilities.timestampMicros());
>>>>>>> 0fce7ace
        mutation.apply();
    }

    private void replaySerializedMutations(ByteBuffer data, long writtenAt, int version, RateLimiter rateLimiter) throws IOException
    {
        DataInputStream in = new DataInputStream(ByteBufferUtil.inputStream(data));
        int size = in.readInt();
        for (int i = 0; i < size; i++)
            replaySerializedMutation(Mutation.serializer.deserialize(in, version), writtenAt, version, rateLimiter);
    }

    /*
     * We try to deliver the mutations to the replicas ourselves if they are alive and only resort to writing hints
     * when a replica is down or a write request times out.
     */
    private void replaySerializedMutation(Mutation mutation, long writtenAt, int version, RateLimiter rateLimiter)
    {
        int ttl = calculateHintTTL(mutation, writtenAt);
        if (ttl <= 0)
            return; // the mutation isn't safe to replay.

        Set<InetAddress> liveEndpoints = new HashSet<>();
        String ks = mutation.getKeyspaceName();
        Token<?> tk = StorageService.getPartitioner().getToken(mutation.key());
        int mutationSize = (int) Mutation.serializer.serializedSize(mutation, version);

        for (InetAddress endpoint : Iterables.concat(StorageService.instance.getNaturalEndpoints(ks, tk),
                                                     StorageService.instance.getTokenMetadata().pendingEndpointsFor(tk, ks)))
        {
            rateLimiter.acquire(mutationSize);
            if (endpoint.equals(FBUtilities.getBroadcastAddress()))
                mutation.apply();
            else if (FailureDetector.instance.isAlive(endpoint))
                liveEndpoints.add(endpoint); // will try delivering directly instead of writing a hint.
            else
                StorageProxy.writeHintForMutation(mutation, ttl, endpoint);
        }

        if (!liveEndpoints.isEmpty())
            attemptDirectDelivery(mutation, writtenAt, liveEndpoints);
    }

    private void attemptDirectDelivery(Mutation mutation, long writtenAt, Set<InetAddress> endpoints)
    {
        List<WriteResponseHandler> handlers = Lists.newArrayList();
        final CopyOnWriteArraySet<InetAddress> undelivered = new CopyOnWriteArraySet<>(endpoints);
        for (final InetAddress ep : endpoints)
        {
            Runnable callback = new Runnable()
            {
                public void run()
                {
                    undelivered.remove(ep);
                }
            };
            WriteResponseHandler handler = new WriteResponseHandler(ep, WriteType.UNLOGGED_BATCH, callback);
            MessagingService.instance().sendRR(mutation.createMessage(), ep, handler);
            handlers.add(handler);
        }

        // Wait for all the requests to complete.
        for (WriteResponseHandler handler : handlers)
        {
            try
            {
                handler.get();
            }
            catch (WriteTimeoutException e)
            {
                logger.debug("Timed out replaying a batched mutation to a node, will write a hint");
            }
        }

        if (!undelivered.isEmpty())
        {
            int ttl = calculateHintTTL(mutation, writtenAt); // recalculate ttl
            if (ttl > 0)
                for (InetAddress endpoint : undelivered)
                    StorageProxy.writeHintForMutation(mutation, ttl, endpoint);
        }
    }

    // calculate ttl for the mutation's hint (and reduce ttl by the time the mutation spent in the batchlog).
    // this ensures that deletes aren't "undone" by an old batch replay.
    private int calculateHintTTL(Mutation mutation, long writtenAt)
    {
        return (int) ((HintedHandOffManager.calculateHintTTL(mutation) * 1000 - (System.currentTimeMillis() - writtenAt)) / 1000);
    }

    // force flush + compaction to reclaim space from the replayed batches
    private void cleanup() throws ExecutionException, InterruptedException
    {
        ColumnFamilyStore cfs = Keyspace.open(Keyspace.SYSTEM_KS).getColumnFamilyStore(SystemKeyspace.BATCHLOG_CF);
        cfs.forceBlockingFlush();
        Collection<Descriptor> descriptors = new ArrayList<>();
        for (SSTableReader sstr : cfs.getSSTables())
            descriptors.add(sstr.descriptor);
        if (!descriptors.isEmpty()) // don't pollute the logs if there is nothing to compact.
            CompactionManager.instance.submitUserDefined(cfs, descriptors, Integer.MAX_VALUE).get();
    }

    private static UntypedResultSet process(String format, Object... args)
    {
        return QueryProcessor.processInternal(String.format(format, args));
    }
}<|MERGE_RESOLUTION|>--- conflicted
+++ resolved
@@ -235,13 +235,8 @@
 
     private void deleteBatch(UUID id)
     {
-<<<<<<< HEAD
         Mutation mutation = new Mutation(Keyspace.SYSTEM_KS, UUIDType.instance.decompose(id));
-        mutation.delete(SystemKeyspace.BATCHLOG_CF, System.currentTimeMillis());
-=======
-        RowMutation mutation = new RowMutation(Keyspace.SYSTEM_KS, UUIDType.instance.decompose(id));
         mutation.delete(SystemKeyspace.BATCHLOG_CF, FBUtilities.timestampMicros());
->>>>>>> 0fce7ace
         mutation.apply();
     }
 
