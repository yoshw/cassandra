--- conflicted
+++ resolved
@@ -25,11 +25,10 @@
 
 import com.google.common.annotations.VisibleForTesting;
 import com.google.common.collect.Sets;
-import org.apache.cassandra.io.sstable.format.SSTableReader;
 import org.slf4j.Logger;
 import org.slf4j.LoggerFactory;
 
-import com.yammer.metrics.core.Counter;
+import com.codahale.metrics.Counter;
 import org.apache.cassandra.concurrent.ScheduledExecutors;
 import org.apache.cassandra.db.lifecycle.Tracker;
 import org.apache.cassandra.utils.FBUtilities;
@@ -48,12 +47,8 @@
 
     private final Descriptor desc;
     private final Set<Component> components;
-<<<<<<< HEAD
-    private Tracker tracker;
-=======
     private final long bytesOnDisk;
     private final Counter totalDiskSpaceUsed;
->>>>>>> 2595e74f
 
     /**
      * realDescriptor is the actual descriptor for the sstable, the descriptor inside
@@ -78,23 +73,6 @@
         }
     }
 
-<<<<<<< HEAD
-    public void setTracker(Tracker tracker)
-    {
-        // the tracker is used only to notify listeners of deletion of the sstable;
-        // since deletion of a non-final file is not really deletion of the sstable,
-        // we don't want to notify the listeners in this event
-        assert desc.type == Descriptor.Type.FINAL;
-        this.tracker = tracker;
-    }
-
-    public Tracker getTracker()
-    {
-        return tracker;
-    }
-
-=======
->>>>>>> 2595e74f
     public void schedule()
     {
         ScheduledExecutors.nonPeriodicTasks.submit(this);
@@ -102,15 +80,7 @@
 
     public void run()
     {
-<<<<<<< HEAD
         blocker.ask();
-        long size = referent.bytesOnDisk();
-
-        if (tracker != null)
-            tracker.notifyDeleting(referent);
-
-=======
->>>>>>> 2595e74f
         // If we can't successfully delete the DATA component, set the task to be retried later: see above
         File datafile = new File(desc.filenameFor(Component.DATA));
         if (!datafile.delete())
