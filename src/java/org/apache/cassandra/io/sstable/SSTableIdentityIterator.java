--- conflicted
+++ resolved
@@ -84,15 +84,11 @@
         this.dataSize = dataSize;
         this.flag = flag;
         this.validateColumns = checkData;
-<<<<<<< HEAD
+        this.sstable = sstable;
 
         Descriptor.Version dataVersion = sstable == null ? Descriptor.Version.CURRENT : sstable.descriptor.version;
         int expireBefore = (int) (System.currentTimeMillis() / 1000);
         columnFamily = ArrayBackedSortedColumns.factory.create(metadata);
-=======
-        this.dataVersion = sstable == null ? Descriptor.Version.CURRENT : sstable.descriptor.version;
-        this.sstable = sstable;
->>>>>>> 9b10928c
 
         try
         {
@@ -178,48 +174,6 @@
         }
     }
 
-<<<<<<< HEAD
-=======
-    public ColumnFamily getColumnFamilyWithColumns(ColumnFamily.Factory containerFactory)
-    {
-        ColumnFamily cf = columnFamily.cloneMeShallow(containerFactory, false);
-        // since we already read column count, just pass that value and continue deserialization
-        try
-        {
-            Iterator<OnDiskAtom> iter = cf.metadata().getOnDiskIterator(in, columnCount, flag, expireBefore, dataVersion);
-            while (iter.hasNext())
-                cf.addAtom(iter.next());
-
-            if (validateColumns)
-            {
-                try
-                {
-                    cf.metadata().validateColumns(cf);
-                }
-                catch (MarshalException e)
-                {
-                    throw new RuntimeException("Error validating row " + key, e);
-                }
-            }
-            return cf;
-        }
-        catch (IOError e)
-        {
-            // catch here b/c atomIterator is an AbstractIterator; hasNext reads the value
-            if (e.getCause() instanceof IOException)
-            {
-                if (sstable != null)
-                    sstable.markSuspect();
-                throw new CorruptSSTableException((IOException)e.getCause(), filename);
-            }
-            else
-            {
-                throw e;
-            }
-        }
-    }
-
->>>>>>> 9b10928c
     public int compareTo(SSTableIdentityIterator o)
     {
         return key.compareTo(o.key);
