/**
 * Licensed to the Apache Software Foundation (ASF) under one
 * or more contributor license agreements.  See the NOTICE file
 * distributed with this work for additional information
 * regarding copyright ownership.  The ASF licenses this file
 * to you under the Apache License, Version 2.0 (the
 * "License"); you may not use this file except in compliance
 * with the License.  You may obtain a copy of the License at
 *
 *     http://www.apache.org/licenses/LICENSE-2.0
 *
 * Unless required by applicable law or agreed to in writing, software
 * distributed under the License is distributed on an "AS IS" BASIS,
 * WITHOUT WARRANTIES OR CONDITIONS OF ANY KIND, either express or implied.
 * See the License for the specific language governing permissions and
 * limitations under the License.
 */

package org.apache.cassandra.service;

import java.io.IOError;
import java.io.IOException;
import java.lang.management.ManagementFactory;
import java.net.InetAddress;
import java.net.UnknownHostException;
import java.nio.ByteBuffer;
import java.util.*;
import java.util.concurrent.*;
import javax.management.MBeanServer;
import javax.management.ObjectName;

import com.google.common.base.Charsets;
import com.google.common.collect.ArrayListMultimap;
import com.google.common.collect.HashMultimap;
import com.google.common.collect.Iterables;
import com.google.common.collect.Multimap;
import org.apache.commons.lang.StringUtils;
import org.slf4j.Logger;
import org.slf4j.LoggerFactory;

import org.apache.cassandra.concurrent.RetryingScheduledThreadPoolExecutor;
import org.apache.cassandra.concurrent.Stage;
import org.apache.cassandra.concurrent.StageManager;
import org.apache.cassandra.config.*;
import org.apache.cassandra.db.*;
import org.apache.cassandra.db.commitlog.CommitLog;
import org.apache.cassandra.db.migration.AddKeyspace;
import org.apache.cassandra.db.migration.Migration;
import org.apache.cassandra.dht.BootStrapper;
import org.apache.cassandra.dht.IPartitioner;
import org.apache.cassandra.dht.Range;
import org.apache.cassandra.dht.Token;
import org.apache.cassandra.gms.*;
import org.apache.cassandra.io.DeletionService;
import org.apache.cassandra.io.util.FileUtils;
import org.apache.cassandra.locator.AbstractReplicationStrategy;
import org.apache.cassandra.locator.DynamicEndpointSnitch;
import org.apache.cassandra.locator.IEndpointSnitch;
import org.apache.cassandra.locator.TokenMetadata;
import org.apache.cassandra.net.IAsyncResult;
import org.apache.cassandra.net.Message;
import org.apache.cassandra.net.MessagingService;
import org.apache.cassandra.net.ResponseVerbHandler;
import org.apache.cassandra.service.AntiEntropyService.TreeRequestVerbHandler;
import org.apache.cassandra.streaming.*;
import org.apache.cassandra.thrift.Constants;
import org.apache.cassandra.thrift.UnavailableException;
import org.apache.cassandra.utils.*;
import org.apache.log4j.Level;
import org.yaml.snakeyaml.Dumper;
import org.yaml.snakeyaml.DumperOptions;
import org.yaml.snakeyaml.Yaml;
import org.yaml.snakeyaml.nodes.Tag;

/*
 * This abstraction contains the token/identifier of this node
 * on the identifier space. This token gets gossiped around.
 * This class will also maintain histograms of the load information
 * of other nodes in the cluster.
 */
public class StorageService implements IEndpointStateChangeSubscriber, StorageServiceMBean
{
    private static Logger logger_ = LoggerFactory.getLogger(StorageService.class);     

    public static final int RING_DELAY = 30 * 1000; // delay after which we assume ring has stablized

    /* All verb handler identifiers */
    public enum Verb
    {
        MUTATION,
        BINARY,
        READ_REPAIR,
        READ,
        REQUEST_RESPONSE, // client-initiated reads and writes
        STREAM_INITIATE, // Deprecated
        STREAM_INITIATE_DONE, // Deprecated
        STREAM_REPLY,
        STREAM_REQUEST,
        RANGE_SLICE,
        BOOTSTRAP_TOKEN,
        TREE_REQUEST,
        TREE_RESPONSE,
        JOIN, // Deprecated
        GOSSIP_DIGEST_SYN,
        GOSSIP_DIGEST_ACK,
        GOSSIP_DIGEST_ACK2,
        DEFINITIONS_ANNOUNCE,
        DEFINITIONS_UPDATE_RESPONSE,
        TRUNCATE,
        SCHEMA_CHECK,
        INDEX_SCAN,
        REPLICATION_FINISHED,
        INTERNAL_RESPONSE, // responses to internal calls
        COUNTER_MUTATION,
        // use as padding for backwards compatability where a previous version needs to validate a verb from the future.
        UNUSED_1,
        UNUSED_2,
        UNUSED_3,
        ;
        // remember to add new verbs at the end, since we serialize by ordinal
    }
    public static final Verb[] VERBS = Verb.values();

    public static final EnumMap<StorageService.Verb, Stage> verbStages = new EnumMap<StorageService.Verb, Stage>(StorageService.Verb.class)
    {{
        put(Verb.MUTATION, Stage.MUTATION);
        put(Verb.BINARY, Stage.MUTATION);
        put(Verb.READ_REPAIR, Stage.MUTATION);
        put(Verb.READ, Stage.READ);
        put(Verb.REQUEST_RESPONSE, Stage.REQUEST_RESPONSE);
        put(Verb.STREAM_REPLY, Stage.MISC); // TODO does this really belong on misc? I've just copied old behavior here
        put(Verb.STREAM_REQUEST, Stage.STREAM);
        put(Verb.RANGE_SLICE, Stage.READ);
        put(Verb.BOOTSTRAP_TOKEN, Stage.MISC);
        put(Verb.TREE_REQUEST, Stage.ANTI_ENTROPY);
        put(Verb.TREE_RESPONSE, Stage.ANTI_ENTROPY);
        put(Verb.GOSSIP_DIGEST_ACK, Stage.GOSSIP);
        put(Verb.GOSSIP_DIGEST_ACK2, Stage.GOSSIP);
        put(Verb.GOSSIP_DIGEST_SYN, Stage.GOSSIP);
        put(Verb.DEFINITIONS_ANNOUNCE, Stage.READ);
        put(Verb.DEFINITIONS_UPDATE_RESPONSE, Stage.READ);
        put(Verb.TRUNCATE, Stage.MUTATION);
        put(Verb.SCHEMA_CHECK, Stage.MIGRATION);
        put(Verb.INDEX_SCAN, Stage.READ);
        put(Verb.REPLICATION_FINISHED, Stage.MISC);
        put(Verb.INTERNAL_RESPONSE, Stage.INTERNAL_RESPONSE);
        put(Verb.COUNTER_MUTATION, Stage.MUTATION);
        put(Verb.UNUSED_1, Stage.INTERNAL_RESPONSE);
        put(Verb.UNUSED_2, Stage.INTERNAL_RESPONSE);
        put(Verb.UNUSED_3, Stage.INTERNAL_RESPONSE);
    }};


    /**
     * This pool is used for periodic short time execution tasks.
     */
     public static final RetryingScheduledThreadPoolExecutor scheduledTasks = new RetryingScheduledThreadPoolExecutor("ScheduledTasks");

    /**
     * This pool is used by tasks that can have long execution, (and usually are non periodic).
     */
    public static final RetryingScheduledThreadPoolExecutor tasks = new RetryingScheduledThreadPoolExecutor("NonPeriodicTasks");


    /* This abstraction maintains the token/endpoint metadata information */
    private TokenMetadata tokenMetadata_ = new TokenMetadata();

    private IPartitioner partitioner = DatabaseDescriptor.getPartitioner();
    public VersionedValue.VersionedValueFactory valueFactory = new VersionedValue.VersionedValueFactory(partitioner);
    
    public static final StorageService instance = new StorageService();

    public static IPartitioner getPartitioner()
    {
        return instance.partitioner;
    }

    public Collection<Range> getLocalRanges(String table)
    {
        return getRangesForEndpoint(table, FBUtilities.getLocalAddress());
    }

    public Range getLocalPrimaryRange()
    {
        return getPrimaryRangeForEndpoint(FBUtilities.getLocalAddress());
    }

    private Set<InetAddress> replicatingNodes = Collections.synchronizedSet(new HashSet<InetAddress>());
    private CassandraDaemon daemon;

    private InetAddress removingNode;

    /* Are we starting this node in bootstrap mode? */
    private boolean isBootstrapMode;
    /* when intialized as a client, we shouldn't write to the system table. */
    private boolean isClientMode;
    private boolean initialized;
    private volatile boolean joined = false;
    private String operationMode;

    private volatile boolean efficientCrossDCWrites;
    private MigrationManager migrationManager = new MigrationManager();

    /* Used for tracking drain progress */
    private volatile int totalCFs, remainingCFs;

    public void finishBootstrapping()
    {
        isBootstrapMode = false;
        SystemTable.setBootstrapped(true);
        setToken(getLocalToken());
        logger_.info("Bootstrap/move completed! Now serving reads.");
    }

    /** This method updates the local token on disk  */
    public void setToken(Token token)
    {
        if (logger_.isDebugEnabled())
            logger_.debug("Setting token to {}", token);
        SystemTable.updateToken(token);
        tokenMetadata_.updateNormalToken(token, FBUtilities.getLocalAddress());
        Gossiper.instance.addLocalApplicationState(ApplicationState.STATUS, valueFactory.normal(getLocalToken()));
        setMode("Normal", false);
    }

    public StorageService()
    {
        MBeanServer mbs = ManagementFactory.getPlatformMBeanServer();
        try
        {
            mbs.registerMBean(this, new ObjectName("org.apache.cassandra.db:type=StorageService"));
        }
        catch (Exception e)
        {
            throw new RuntimeException(e);
        }

        /* register the verb handlers */
        MessagingService.instance().registerVerbHandlers(Verb.BINARY, new BinaryVerbHandler());
        MessagingService.instance().registerVerbHandlers(Verb.MUTATION, new RowMutationVerbHandler());
        MessagingService.instance().registerVerbHandlers(Verb.READ_REPAIR, new ReadRepairVerbHandler());
        MessagingService.instance().registerVerbHandlers(Verb.READ, new ReadVerbHandler());
        MessagingService.instance().registerVerbHandlers(Verb.RANGE_SLICE, new RangeSliceVerbHandler());
        MessagingService.instance().registerVerbHandlers(Verb.INDEX_SCAN, new IndexScanVerbHandler());
        MessagingService.instance().registerVerbHandlers(Verb.COUNTER_MUTATION, new CounterMutationVerbHandler());
        // see BootStrapper for a summary of how the bootstrap verbs interact
        MessagingService.instance().registerVerbHandlers(Verb.BOOTSTRAP_TOKEN, new BootStrapper.BootstrapTokenVerbHandler());
        MessagingService.instance().registerVerbHandlers(Verb.STREAM_REQUEST, new StreamRequestVerbHandler());
        MessagingService.instance().registerVerbHandlers(Verb.STREAM_REPLY, new StreamReplyVerbHandler());
        MessagingService.instance().registerVerbHandlers(Verb.REPLICATION_FINISHED, new ReplicationFinishedVerbHandler());
        MessagingService.instance().registerVerbHandlers(Verb.REQUEST_RESPONSE, new ResponseVerbHandler());
        MessagingService.instance().registerVerbHandlers(Verb.INTERNAL_RESPONSE, new ResponseVerbHandler());
        MessagingService.instance().registerVerbHandlers(Verb.TREE_REQUEST, new TreeRequestVerbHandler());
        MessagingService.instance().registerVerbHandlers(Verb.TREE_RESPONSE, new AntiEntropyService.TreeResponseVerbHandler());

        MessagingService.instance().registerVerbHandlers(Verb.GOSSIP_DIGEST_SYN, new GossipDigestSynVerbHandler());
        MessagingService.instance().registerVerbHandlers(Verb.GOSSIP_DIGEST_ACK, new GossipDigestAckVerbHandler());
        MessagingService.instance().registerVerbHandlers(Verb.GOSSIP_DIGEST_ACK2, new GossipDigestAck2VerbHandler());
        
        MessagingService.instance().registerVerbHandlers(Verb.DEFINITIONS_ANNOUNCE, new DefinitionsAnnounceVerbHandler());
        MessagingService.instance().registerVerbHandlers(Verb.DEFINITIONS_UPDATE_RESPONSE, new DefinitionsUpdateResponseVerbHandler());
        MessagingService.instance().registerVerbHandlers(Verb.TRUNCATE, new TruncateVerbHandler());
        MessagingService.instance().registerVerbHandlers(Verb.SCHEMA_CHECK, new SchemaCheckVerbHandler());

        // spin up the streaming serivice so it is available for jmx tools.
        if (StreamingService.instance == null)
            throw new RuntimeException("Streaming service is unavailable.");
    }

    public void registerDaemon(CassandraDaemon daemon)
    {
        this.daemon = daemon;
    }

    // should only be called via JMX
    public void stopGossiping()
    {
        if (initialized)
        {
            logger_.warn("Stopping gossip by operator request");
            Gossiper.instance.stop();
            initialized = false;
        }
    }

    // should only be called via JMX
    public void startGossiping()
    {
        if (!initialized)
        {
            logger_.warn("Starting gossip by operator request");
            Gossiper.instance.start((int)(System.currentTimeMillis() / 1000));
            initialized = true;
        }
    }

    // should only be called via JMX
    public void startRPCServer()
    {
        if (daemon == null)
        {
            throw new IllegalStateException("No configured RPC daemon");
        }
        daemon.startRPCServer();
    }

    // should only be called via JMX
    public void stopRPCServer()
    {
        if (daemon == null)
        {
            throw new IllegalStateException("No configured RPC daemon");
        }
        daemon.stopRPCServer();
    }

    public boolean isRPCServerRunning()
    {
        if (daemon == null)
        {
            throw new IllegalStateException("No configured RPC daemon");
        }
        return daemon.isRPCServerRunning();
    }

    public void stopClient()
    {
        Gossiper.instance.unregister(migrationManager);
        Gossiper.instance.unregister(this);
        Gossiper.instance.stop();
        MessagingService.instance().shutdown();
        StageManager.shutdownNow();
    }
    
    public boolean isInitialized() 
    { 
        return initialized; 
    }

    public synchronized void initClient() throws IOException, ConfigurationException
    {
        if (initialized)
        {
            if (!isClientMode)
                throw new UnsupportedOperationException("StorageService does not support switching modes.");
            return;
        }
        initialized = true;
        isClientMode = true;
        logger_.info("Starting up client gossip");
        setMode("Client", false);
        Gossiper.instance.register(this);
        Gossiper.instance.start((int)(System.currentTimeMillis() / 1000)); // needed for node-ring gathering.
        MessagingService.instance().listen(FBUtilities.getLocalAddress());
        
        // sleep a while to allow gossip to warm up (the other nodes need to know about this one before they can reply).
        try
        {
            Thread.sleep(5000L);
        }
        catch (Exception ex)
        {
            throw new IOError(ex);
        }
        MigrationManager.announce(DatabaseDescriptor.getDefsVersion(), DatabaseDescriptor.getSeeds());
    }

    public synchronized void initServer() throws IOException, org.apache.cassandra.config.ConfigurationException
    {
        logger_.info("Cassandra version: " + FBUtilities.getReleaseVersionString());
        logger_.info("Thrift API version: " + Constants.VERSION);

        if (initialized)
        {
            if (isClientMode)
                throw new UnsupportedOperationException("StorageService does not support switching modes.");
            return;
        }
        initialized = true;
        isClientMode = false;

        if (Boolean.parseBoolean(System.getProperty("cassandra.load_ring_state", "true")))
        {
            logger_.info("Loading persisted ring state");
            for (Map.Entry<Token, InetAddress> entry : SystemTable.loadTokens().entrySet())
            {
                tokenMetadata_.updateNormalToken(entry.getKey(), entry.getValue());
                Gossiper.instance.addSavedEndpoint(entry.getValue());
            }
        }

        // daemon threads, like our executors', continue to run while shutdown hooks are invoked
        Thread drainOnShutdown = new Thread(new WrappedRunnable()
        {
            public void runMayThrow() throws ExecutionException, InterruptedException, IOException
            {
                ThreadPoolExecutor mutationStage = StageManager.getStage(Stage.MUTATION);
                if (!mutationStage.isShutdown())
                {
                    mutationStage.shutdown();
                    mutationStage.awaitTermination(1, TimeUnit.SECONDS);
                    CommitLog.instance.shutdownBlocking();
                }
            }
        });
        Runtime.getRuntime().addShutdownHook(drainOnShutdown);

        if (Boolean.parseBoolean(System.getProperty("cassandra.join_ring", "true")))
        {
            joinTokenRing();
        }
        else
        {
            logger_.info("Not joining ring as requested. Use JMX (StorageService->joinRing()) to initiate ring joining");
        }
    }

    private void joinTokenRing() throws IOException, org.apache.cassandra.config.ConfigurationException
    {
        logger_.info("Starting up server gossip");
        joined = true;

        // have to start the gossip service before we can see any info on other nodes.  this is necessary
        // for bootstrap to get the load info it needs.
        // (we won't be part of the storage ring though until we add a nodeId to our state, below.)
        Gossiper.instance.register(this);
        Gossiper.instance.register(migrationManager);
        Gossiper.instance.start(SystemTable.incrementAndGetGeneration()); // needed for node-ring gathering.

        MessagingService.instance().listen(FBUtilities.getLocalAddress());
        StorageLoadBalancer.instance.startBroadcasting();
        MigrationManager.announce(DatabaseDescriptor.getDefsVersion(), DatabaseDescriptor.getSeeds());
        Gossiper.instance.addLocalApplicationState(ApplicationState.RELEASE_VERSION, valueFactory.releaseVersion());

        HintedHandOffManager.instance.registerMBean();

        if (DatabaseDescriptor.isAutoBootstrap()
                && DatabaseDescriptor.getSeeds().contains(FBUtilities.getLocalAddress())
                && !SystemTable.isBootstrapped())
            logger_.info("This node will not auto bootstrap because it is configured to be a seed node.");

        Token token;
        boolean bootstrapped = false;
        if (DatabaseDescriptor.isAutoBootstrap()
            && !(DatabaseDescriptor.getSeeds().contains(FBUtilities.getLocalAddress()) || SystemTable.isBootstrapped()))
        {
            setMode("Joining: getting load information", true);
            StorageLoadBalancer.instance.waitForLoadInfo();
            if (logger_.isDebugEnabled())
                logger_.debug("... got load info");
            if (tokenMetadata_.isMember(FBUtilities.getLocalAddress()))
            {
                String s = "This node is already a member of the token ring; bootstrap aborted. (If replacing a dead node, remove the old one from the ring first.)";
                throw new UnsupportedOperationException(s);
            }
            setMode("Joining: getting bootstrap token", true);
            token = BootStrapper.getBootstrapToken(tokenMetadata_, StorageLoadBalancer.instance.getLoadInfo());
            // don't bootstrap if there are no tables defined.
            if (DatabaseDescriptor.getNonSystemTables().size() > 0)
            {
                bootstrap(token);
                assert !isBootstrapMode; // bootstrap will block until finished
                bootstrapped = true;
                SystemTable.setBootstrapped(true); // first startup is only chance to bootstrap
            }
            // else nothing to do, go directly to participating in ring
        }
        else
        {
            token = SystemTable.getSavedToken();
            if (token == null)
            {
                String initialToken = DatabaseDescriptor.getInitialToken();
                if (initialToken == null)
                {
                    token = partitioner.getRandomToken();
                    logger_.warn("Generated random token " + token + ". Random tokens will result in an unbalanced ring; see http://wiki.apache.org/cassandra/Operations");
                }
                else
                {
                    token = partitioner.getTokenFactory().fromString(initialToken);
                    logger_.info("Saved token not found. Using " + token + " from configuration");
                }
            }
            else
            {
                logger_.info("Using saved token " + token);
            }
<<<<<<< HEAD
        } 

        SystemTable.setBootstrapped(true); // first startup is only chance to bootstrap
        setToken(token);
=======
            SystemTable.setBootstrapped(true); // first startup is only chance to bootstrap
            setToken(token);
        }

>>>>>>> c9499e85
        assert tokenMetadata_.sortedTokens().size() > 0;
    }

    public synchronized void joinRing() throws IOException, org.apache.cassandra.config.ConfigurationException
    {
        if (!joined)
        {
            logger_.info("Joining ring by operator request");
            joinTokenRing();
        }
    }

    public boolean isJoined()
    {
        return joined;
    }

    public void setCompactionThroughputMbPerSec(int value) {
        DatabaseDescriptor.setCompactionThroughputMbPerSec(value);
    }

    private void setMode(String m, boolean log)
    {
        operationMode = m;
        if (log)
            logger_.info(m);
        else
            logger_.debug(m);
    }

    private void bootstrap(Token token) throws IOException
    {
        isBootstrapMode = true;
        SystemTable.updateToken(token); // DON'T use setToken, that makes us part of the ring locally which is incorrect until we are done bootstrapping
        Gossiper.instance.addLocalApplicationState(ApplicationState.STATUS, valueFactory.bootstrapping(token));
        setMode("Joining: sleeping " + RING_DELAY + " ms for pending range setup", true);
        try
        {
            Thread.sleep(RING_DELAY);
        }
        catch (InterruptedException e)
        {
            throw new AssertionError(e);
        }
        setMode("Bootstrapping", true);
        new BootStrapper(FBUtilities.getLocalAddress(), token, tokenMetadata_).bootstrap(); // handles token update
    }

    public boolean isBootstrapMode()
    {
        return isBootstrapMode;
    }

    public TokenMetadata getTokenMetadata()
    {
        return tokenMetadata_;
    }

    /**
     * for a keyspace, return the ranges and corresponding hosts for a given keyspace.
     * @param keyspace
     * @return
     */
    public Map<Range, List<String>> getRangeToEndpointMap(String keyspace)
    {
        // some people just want to get a visual representation of things. Allow null and set it to the first
        // non-system table.
        if (keyspace == null)
            keyspace = DatabaseDescriptor.getNonSystemTables().get(0);

        /* All the ranges for the tokens */
        Map<Range, List<String>> map = new HashMap<Range, List<String>>();
        for (Map.Entry<Range,List<InetAddress>> entry : getRangeToAddressMap(keyspace).entrySet())
        {
            map.put(entry.getKey(), stringify(entry.getValue()));
        }
        return map;
    }

    public Map<Range, List<String>> getPendingRangeToEndpointMap(String keyspace)
    {
        // some people just want to get a visual representation of things. Allow null and set it to the first
        // non-system table.
        if (keyspace == null)
            keyspace = DatabaseDescriptor.getNonSystemTables().get(0);

        Map<Range, List<String>> map = new HashMap<Range, List<String>>();
        for (Map.Entry<Range, Collection<InetAddress>> entry : tokenMetadata_.getPendingRanges(keyspace).entrySet())
        {
            List<InetAddress> l = new ArrayList<InetAddress>(entry.getValue());
            map.put(entry.getKey(), stringify(l));
        }
        return map;
    }

    public Map<Range, List<InetAddress>> getRangeToAddressMap(String keyspace)
    {
        List<Range> ranges = getAllRanges(tokenMetadata_.sortedTokens());
        return constructRangeToEndpointMap(keyspace, ranges);
    }

    public Map<Token, String> getTokenToEndpointMap()
    {
        Map<Token, InetAddress> mapInetAddress = tokenMetadata_.getTokenToEndpointMap();
        Map<Token, String> mapString = new HashMap<Token, String>(mapInetAddress.size());
        for (Map.Entry<Token, InetAddress> entry : mapInetAddress.entrySet())
        {
            mapString.put(entry.getKey(), entry.getValue().getHostAddress());
        }
        return mapString;
    }

    /**
     * Construct the range to endpoint mapping based on the true view
     * of the world.
     * @param ranges
     * @return mapping of ranges to the replicas responsible for them.
    */
    private Map<Range, List<InetAddress>> constructRangeToEndpointMap(String keyspace, List<Range> ranges)
    {
        Map<Range, List<InetAddress>> rangeToEndpointMap = new HashMap<Range, List<InetAddress>>();
        for (Range range : ranges)
        {
            rangeToEndpointMap.put(range, Table.open(keyspace).getReplicationStrategy().getNaturalEndpoints(range.right));
        }
        return rangeToEndpointMap;
    }

    /*
     * onChange only ever sees one ApplicationState piece change at a time, so we perform a kind of state machine here.
     * We are concerned with two events: knowing the token associated with an endpoint, and knowing its operation mode.
     * Nodes can start in either bootstrap or normal mode, and from bootstrap mode can change mode to normal.
     * A node in bootstrap mode needs to have pendingranges set in TokenMetadata; a node in normal mode
     * should instead be part of the token ring.
     * 
     * Normal MOVE_STATE progression of a node should be like this:
     * STATE_BOOTSTRAPPING,token
     *   if bootstrapping. stays this way until all files are received.
     * STATE_NORMAL,token 
     *   ready to serve reads and writes.
     * STATE_NORMAL,token,REMOVE_TOKEN,token
     *   specialized normal state in which this node acts as a proxy to tell the cluster about a dead node whose
     *   token is being removed. this value becomes the permanent state of this node (unless it coordinates another
     *   removetoken in the future).
     * STATE_LEAVING,token 
     *   get ready to leave the cluster as part of a decommission or move
     * STATE_LEFT,token 
     *   set after decommission or move is completed.
     * STATE_MOVE,token
     *   set if node if currently moving to a new token in the ring
     * 
     * Note: Any time a node state changes from STATE_NORMAL, it will not be visible to new nodes. So it follows that
     * you should never bootstrap a new node during a removetoken, decommission or move.
     */
    public void onChange(InetAddress endpoint, ApplicationState state, VersionedValue value)
    {
        switch (state)
        {
            case RELEASE_VERSION:
                updateEfficientCrossDCWriteMode();
                break;
            case STATUS:
                String apStateValue = value.value;
                String[] pieces = apStateValue.split(VersionedValue.DELIMITER_STR, -1);
                assert (pieces.length > 0);

                String moveName = pieces[0];

                if (moveName.equals(VersionedValue.STATUS_BOOTSTRAPPING))
                    handleStateBootstrap(endpoint, pieces);
                else if (moveName.equals(VersionedValue.STATUS_NORMAL))
                    handleStateNormal(endpoint, pieces);
                else if (moveName.equals(VersionedValue.STATUS_LEAVING))
                    handleStateLeaving(endpoint, pieces);
                else if (moveName.equals(VersionedValue.STATUS_LEFT))
                    handleStateLeft(endpoint, pieces);
                else if (moveName.equals(VersionedValue.STATUS_MOVING))
                    handleStateMoving(endpoint, pieces);
        }
    }

    /**
     * We can remove this in 0.8, since mixing 0.7.0 with 0.8 is not supported (0.7.1 is required)
     */
    private void updateEfficientCrossDCWriteMode()
    {
        for (Map.Entry<InetAddress, EndpointState> entry : Gossiper.instance.getEndpointStates())
        {
            VersionedValue version = entry.getValue().getApplicationState(ApplicationState.RELEASE_VERSION);

            // no version means it's old code that doesn't gossip version, < 0.7.1.
            if (version == null)
            {
                efficientCrossDCWrites = false;
                return;
            }
        }
        efficientCrossDCWrites = true;
    }

    /**
     * Handle node bootstrap
     *
     * @param endpoint bootstrapping node
     * @param pieces STATE_BOOTSTRAPPING,bootstrap token as string
     */
    private void handleStateBootstrap(InetAddress endpoint, String[] pieces)
    {
        assert pieces.length == 2;
        Token token = getPartitioner().getTokenFactory().fromString(pieces[1]);

        if (logger_.isDebugEnabled())
            logger_.debug("Node " + endpoint + " state bootstrapping, token " + token);

        // if this node is present in token metadata, either we have missed intermediate states
        // or the node had crashed. Print warning if needed, clear obsolete stuff and
        // continue.
        if (tokenMetadata_.isMember(endpoint))
        {
            // If isLeaving is false, we have missed both LEAVING and LEFT. However, if
            // isLeaving is true, we have only missed LEFT. Waiting time between completing
            // leave operation and rebootstrapping is relatively short, so the latter is quite
            // common (not enough time for gossip to spread). Therefore we report only the
            // former in the log.
            if (!tokenMetadata_.isLeaving(endpoint))
                logger_.info("Node " + endpoint + " state jump to bootstrap");
            tokenMetadata_.removeEndpoint(endpoint);
        }

        tokenMetadata_.addBootstrapToken(token, endpoint);
        calculatePendingRanges();
    }

    /**
     * Handle node move to normal state. That is, node is entering token ring and participating
     * in reads.
     *
     * @param endpoint node
     * @param pieces STATE_NORMAL,token[,other_state,token]
     */
    private void handleStateNormal(InetAddress endpoint, String[] pieces)
    {
        assert pieces.length >= 2;
        Token token = getPartitioner().getTokenFactory().fromString(pieces[1]);

        if (logger_.isDebugEnabled())
            logger_.debug("Node " + endpoint + " state normal, token " + token);

        if (tokenMetadata_.isMember(endpoint))
            logger_.info("Node " + endpoint + " state jump to normal");

        // we don't want to update if this node is responsible for the token and it has a later startup time than endpoint.
        InetAddress currentOwner = tokenMetadata_.getEndpoint(token);
        if (currentOwner == null)
        {
            logger_.debug("New node " + endpoint + " at token " + token);
            tokenMetadata_.updateNormalToken(token, endpoint);
            if (!isClientMode)
                SystemTable.updateToken(endpoint, token);
        }
        else if (endpoint.equals(currentOwner))
        {
            // set state back to normal, since the node may have tried to leave, but failed and is now back up
            // no need to persist, token/ip did not change
            tokenMetadata_.updateNormalToken(token, endpoint);
        }
        else if (Gossiper.instance.compareEndpointStartup(endpoint, currentOwner) > 0)
        {
            logger_.info(String.format("Nodes %s and %s have the same token %s.  %s is the new owner",
                                       endpoint, currentOwner, token, endpoint));
            tokenMetadata_.updateNormalToken(token, endpoint);
            if (!isClientMode)
                SystemTable.updateToken(endpoint, token);
        }
        else
        {
            logger_.info(String.format("Nodes %s and %s have the same token %s.  Ignoring %s",
                                       endpoint, currentOwner, token, endpoint));
        }

        if (pieces.length > 2)
        {
            assert pieces.length == 4;
            handleStateRemoving(endpoint, getPartitioner().getTokenFactory().fromString(pieces[3]), pieces[2]);
        }

        if (tokenMetadata_.isMoving(endpoint)) // if endpoint was moving to a new token
            tokenMetadata_.removeFromMoving(endpoint);

        calculatePendingRanges();
    }

    /**
     * Handle node preparing to leave the ring
     *
     * @param endpoint node
     * @param pieces STATE_LEAVING,token
     */
    private void handleStateLeaving(InetAddress endpoint, String[] pieces)
    {
        assert pieces.length == 2;
        String moveValue = pieces[1];
        Token token = getPartitioner().getTokenFactory().fromString(moveValue);

        if (logger_.isDebugEnabled())
            logger_.debug("Node " + endpoint + " state leaving, token " + token);

        // If the node is previously unknown or tokens do not match, update tokenmetadata to
        // have this node as 'normal' (it must have been using this token before the
        // leave). This way we'll get pending ranges right.
        if (!tokenMetadata_.isMember(endpoint))
        {
            logger_.info("Node " + endpoint + " state jump to leaving");
            tokenMetadata_.updateNormalToken(token, endpoint);
        }
        else if (!tokenMetadata_.getToken(endpoint).equals(token))
        {
            logger_.warn("Node " + endpoint + " 'leaving' token mismatch. Long network partition?");
            tokenMetadata_.updateNormalToken(token, endpoint);
        }

        // at this point the endpoint is certainly a member with this token, so let's proceed
        // normally
        tokenMetadata_.addLeavingEndpoint(endpoint);
        calculatePendingRanges();
    }

    /**
     * Handle node leaving the ring. This can be either because of decommission or loadbalance
     *
     * @param endpoint If reason for leaving is decommission or loadbalance
     * endpoint is the leaving node.
     * @param pieces STATE_LEFT,token
     */
    private void handleStateLeft(InetAddress endpoint, String[] pieces)
    {
        assert pieces.length == 2;
        Token token = getPartitioner().getTokenFactory().fromString(pieces[1]);

        if (logger_.isDebugEnabled())
            logger_.debug("Node " + endpoint + " state left, token " + token);

        excise(token, endpoint);
    }

    /**
     * Handle node moving inside the ring.
     *
     * @param endpoint moving endpoint address
     * @param pieces STATE_MOVING, token
     */
    private void handleStateMoving(InetAddress endpoint, String[] pieces)
    {
        assert pieces.length == 2;
        Token token = getPartitioner().getTokenFactory().fromString(pieces[1]);

        if (logger_.isDebugEnabled())
            logger_.debug("Node " + endpoint + " state moving, new token " + token);

        tokenMetadata_.addMovingEndpoint(token, endpoint);

        calculatePendingRanges();
    }

    /**
     * Handle notification that a node being actively removed from the ring via 'removetoken'
     *
     * @param endpoint node
     * @param state either REMOVED_TOKEN (node is gone) or REMOVING_TOKEN (replicas need to be restored)
     */
    private void handleStateRemoving(InetAddress endpoint, Token removeToken, String state)
    {
        InetAddress removeEndpoint = tokenMetadata_.getEndpoint(removeToken);
        
        if (removeEndpoint == null)
            return;
        
        if (removeEndpoint.equals(FBUtilities.getLocalAddress()))
        {
            logger_.info("Received removeToken gossip about myself. Is this node a replacement for a removed one?");
            return;
        }

        if (VersionedValue.REMOVED_TOKEN.equals(state))
        {
            excise(removeToken, removeEndpoint);
        }
        else if (VersionedValue.REMOVING_TOKEN.equals(state))
        {
            if (logger_.isDebugEnabled())
                logger_.debug("Token " + removeToken + " removed manually (endpoint was " + removeEndpoint + ")");

            // Note that the endpoint is being removed
            tokenMetadata_.addLeavingEndpoint(removeEndpoint);
            calculatePendingRanges();

            // grab any data we are now responsible for and notify responsible node
            restoreReplicaCount(removeEndpoint, endpoint);
        }
    }

    private void excise(Token token, InetAddress endpoint)
    {
        Gossiper.instance.removeEndpoint(endpoint);
        tokenMetadata_.removeEndpoint(endpoint);
        HintedHandOffManager.instance.deleteHintsForEndpoint(endpoint);
        tokenMetadata_.removeBootstrapToken(token);
        calculatePendingRanges();
        if (!isClientMode)
        {
            logger_.info("Removing token " + token + " for " + endpoint);
            SystemTable.removeToken(token);
        }
    }

    /**
     * Calculate pending ranges according to bootsrapping and leaving nodes. Reasoning is:
     *
     * (1) When in doubt, it is better to write too much to a node than too little. That is, if
     * there are multiple nodes moving, calculate the biggest ranges a node could have. Cleaning
     * up unneeded data afterwards is better than missing writes during movement.
     * (2) When a node leaves, ranges for other nodes can only grow (a node might get additional
     * ranges, but it will not lose any of its current ranges as a result of a leave). Therefore
     * we will first remove _all_ leaving tokens for the sake of calculation and then check what
     * ranges would go where if all nodes are to leave. This way we get the biggest possible
     * ranges with regard current leave operations, covering all subsets of possible final range
     * values.
     * (3) When a node bootstraps, ranges of other nodes can only get smaller. Without doing
     * complex calculations to see if multiple bootstraps overlap, we simply base calculations
     * on the same token ring used before (reflecting situation after all leave operations have
     * completed). Bootstrapping nodes will be added and removed one by one to that metadata and
     * checked what their ranges would be. This will give us the biggest possible ranges the
     * node could have. It might be that other bootstraps make our actual final ranges smaller,
     * but it does not matter as we can clean up the data afterwards.
     *
     * NOTE: This is heavy and ineffective operation. This will be done only once when a node
     * changes state in the cluster, so it should be manageable.
     */
    private void calculatePendingRanges()
    {
        for (String table : DatabaseDescriptor.getNonSystemTables())
            calculatePendingRanges(Table.open(table).getReplicationStrategy(), table);
    }

    // public & static for testing purposes
    public static void calculatePendingRanges(AbstractReplicationStrategy strategy, String table)
    {
        TokenMetadata tm = StorageService.instance.getTokenMetadata();
        Multimap<Range, InetAddress> pendingRanges = HashMultimap.create();
        Map<Token, InetAddress> bootstrapTokens = tm.getBootstrapTokens();
        Set<InetAddress> leavingEndpoints = tm.getLeavingEndpoints();

        if (bootstrapTokens.isEmpty() && leavingEndpoints.isEmpty() && tm.getMovingEndpoints().isEmpty())
        {
            if (logger_.isDebugEnabled())
                logger_.debug("No bootstrapping, leaving or moving nodes -> empty pending ranges for {}", table);
            tm.setPendingRanges(table, pendingRanges);
            return;
        }

        Multimap<InetAddress, Range> addressRanges = strategy.getAddressRanges();

        // Copy of metadata reflecting the situation after all leave operations are finished.
        TokenMetadata allLeftMetadata = tm.cloneAfterAllLeft();

        // get all ranges that will be affected by leaving nodes
        Set<Range> affectedRanges = new HashSet<Range>();
        for (InetAddress endpoint : leavingEndpoints)
            affectedRanges.addAll(addressRanges.get(endpoint));

        // for each of those ranges, find what new nodes will be responsible for the range when
        // all leaving nodes are gone.
        for (Range range : affectedRanges)
        {
            Collection<InetAddress> currentEndpoints = strategy.calculateNaturalEndpoints(range.right, tm);
            Collection<InetAddress> newEndpoints = strategy.calculateNaturalEndpoints(range.right, allLeftMetadata);
            newEndpoints.removeAll(currentEndpoints);
            pendingRanges.putAll(range, newEndpoints);
        }

        // At this stage pendingRanges has been updated according to leave operations. We can
        // now continue the calculation by checking bootstrapping nodes.

        // For each of the bootstrapping nodes, simply add and remove them one by one to
        // allLeftMetadata and check in between what their ranges would be.
        for (Map.Entry<Token, InetAddress> entry : bootstrapTokens.entrySet())
        {
            InetAddress endpoint = entry.getValue();

            allLeftMetadata.updateNormalToken(entry.getKey(), endpoint);
            for (Range range : strategy.getAddressRanges(allLeftMetadata).get(endpoint))
                pendingRanges.put(range, endpoint);
            allLeftMetadata.removeEndpoint(endpoint);
        }

        // At this stage pendingRanges has been updated according to leaving and bootstrapping nodes.
        // We can now finish the calculation by checking moving nodes.

        // For each of the moving nodes, we do the same thing we did for bootstrapping:
        // simply add and remove them one by one to allLeftMetadata and check in between what their ranges would be.
        for (Pair<Token, InetAddress> moving : tm.getMovingEndpoints())
        {
            InetAddress endpoint = moving.right; // address of the moving node

            //  moving.left is a new token of the endpoint
            allLeftMetadata.updateNormalToken(moving.left, endpoint);

            for (Range range : strategy.getAddressRanges(allLeftMetadata).get(endpoint))
            {
                pendingRanges.put(range, endpoint);
            }

            allLeftMetadata.removeEndpoint(endpoint);
        }

        tm.setPendingRanges(table, pendingRanges);

        if (logger_.isDebugEnabled())
            logger_.debug("Pending ranges:\n" + (pendingRanges.isEmpty() ? "<empty>" : tm.printPendingRanges()));
    }

    /**
     * Finds living endpoints responsible for the given ranges
     *
     * @param table the table ranges belong to
     * @param ranges the ranges to find sources for
     * @return multimap of addresses to ranges the address is responsible for
     */
    private Multimap<InetAddress, Range> getNewSourceRanges(String table, Set<Range> ranges) 
    {
        InetAddress myAddress = FBUtilities.getLocalAddress();
        Multimap<Range, InetAddress> rangeAddresses = Table.open(table).getReplicationStrategy().getRangeAddresses(tokenMetadata_);
        Multimap<InetAddress, Range> sourceRanges = HashMultimap.create();
        IFailureDetector failureDetector = FailureDetector.instance;

        // find alive sources for our new ranges
        for (Range range : ranges)
        {
            Collection<InetAddress> possibleRanges = rangeAddresses.get(range);
            IEndpointSnitch snitch = DatabaseDescriptor.getEndpointSnitch();
            List<InetAddress> sources = snitch.getSortedListByProximity(myAddress, possibleRanges);

            assert (!sources.contains(myAddress));

            for (InetAddress source : sources)
            {
                if (failureDetector.isAlive(source))
                {
                    sourceRanges.put(source, range);
                    break;
                }
            } 
        }
        return sourceRanges;
    }

    /**
     * Sends a notification to a node indicating we have finished replicating data.
     * 
     * @param local the local address
     * @param remote node to send notification to
     */
    private void sendReplicationNotification(InetAddress local, InetAddress remote)
    {
        // notify the remote token
        Message msg = new Message(local, StorageService.Verb.REPLICATION_FINISHED, new byte[0], Gossiper.instance.getVersion(remote));
        IFailureDetector failureDetector = FailureDetector.instance;
        while (failureDetector.isAlive(remote))
        {
            IAsyncResult iar = MessagingService.instance().sendRR(msg, remote);
            try 
            {
                iar.get(DatabaseDescriptor.getRpcTimeout(), TimeUnit.MILLISECONDS);
                return; // done
            }
            catch(TimeoutException e)
            {
                // try again
            }
        }
    }

    /**
     * Called when an endpoint is removed from the ring. This function checks
     * whether this node becomes responsible for new ranges as a
     * consequence and streams data if needed.
     *
     * This is rather ineffective, but it does not matter so much
     * since this is called very seldom
     *
     * @param endpoint the node that left
     */
    private void restoreReplicaCount(InetAddress endpoint, final InetAddress notifyEndpoint)
    {
        final Multimap<InetAddress, String> fetchSources = HashMultimap.create();
        Multimap<String, Map.Entry<InetAddress, Collection<Range>>> rangesToFetch = HashMultimap.create();

        final InetAddress myAddress = FBUtilities.getLocalAddress();

        for (String table : DatabaseDescriptor.getNonSystemTables())
        {
            Multimap<Range, InetAddress> changedRanges = getChangedRangesForLeaving(table, endpoint); 
            Set<Range> myNewRanges = new HashSet<Range>();
            for (Map.Entry<Range, InetAddress> entry : changedRanges.entries())
            {
                if (entry.getValue().equals(myAddress))
                    myNewRanges.add(entry.getKey());
            }
            Multimap<InetAddress, Range> sourceRanges = getNewSourceRanges(table, myNewRanges);
            for (Map.Entry<InetAddress, Collection<Range>> entry : sourceRanges.asMap().entrySet())
            {
                fetchSources.put(entry.getKey(), table);
                rangesToFetch.put(table, entry);
            }
        }

        for (final String table : rangesToFetch.keySet())
        {
            for (Map.Entry<InetAddress, Collection<Range>> entry : rangesToFetch.get(table))
            {
                final InetAddress source = entry.getKey();
                Collection<Range> ranges = entry.getValue();
                final Runnable callback = new Runnable()
                {
                    public void run()
                    {
                        synchronized (fetchSources)
                        {
                            fetchSources.remove(source, table);
                            if (fetchSources.isEmpty())
                                sendReplicationNotification(myAddress, notifyEndpoint);
                        }
                    }
                };
                if (logger_.isDebugEnabled())
                    logger_.debug("Requesting from " + source + " ranges " + StringUtils.join(ranges, ", "));
                StreamIn.requestRanges(source, table, ranges, callback, OperationType.RESTORE_REPLICA_COUNT);
            }
        }
    }

    // needs to be modified to accept either a table or ARS.
    private Multimap<Range, InetAddress> getChangedRangesForLeaving(String table, InetAddress endpoint)
    {
        // First get all ranges the leaving endpoint is responsible for
        Collection<Range> ranges = getRangesForEndpoint(table, endpoint);

        if (logger_.isDebugEnabled())
            logger_.debug("Node " + endpoint + " ranges [" + StringUtils.join(ranges, ", ") + "]");

        Map<Range, List<InetAddress>> currentReplicaEndpoints = new HashMap<Range, List<InetAddress>>();

        // Find (for each range) all nodes that store replicas for these ranges as well
        for (Range range : ranges)
            currentReplicaEndpoints.put(range, Table.open(table).getReplicationStrategy().calculateNaturalEndpoints(range.right, tokenMetadata_));

        TokenMetadata temp = tokenMetadata_.cloneAfterAllLeft();

        // endpoint might or might not be 'leaving'. If it was not leaving (that is, removetoken
        // command was used), it is still present in temp and must be removed.
        if (temp.isMember(endpoint))
            temp.removeEndpoint(endpoint);

        Multimap<Range, InetAddress> changedRanges = HashMultimap.create();

        // Go through the ranges and for each range check who will be
        // storing replicas for these ranges when the leaving endpoint
        // is gone. Whoever is present in newReplicaEndpoints list, but
        // not in the currentReplicaEndpoints list, will be needing the
        // range.
        for (Range range : ranges)
        {
            Collection<InetAddress> newReplicaEndpoints = Table.open(table).getReplicationStrategy().calculateNaturalEndpoints(range.right, temp);
            newReplicaEndpoints.removeAll(currentReplicaEndpoints.get(range));
            if (logger_.isDebugEnabled())
                if (newReplicaEndpoints.isEmpty())
                    logger_.debug("Range " + range + " already in all replicas");
                else
                    logger_.debug("Range " + range + " will be responsibility of " + StringUtils.join(newReplicaEndpoints, ", "));
            changedRanges.putAll(range, newReplicaEndpoints);
        }

        return changedRanges;
    }

    public void onJoin(InetAddress endpoint, EndpointState epState)
    {
        for (Map.Entry<ApplicationState, VersionedValue> entry : epState.getApplicationStateMap().entrySet())
        {
            onChange(endpoint, entry.getKey(), entry.getValue());
        }
    }

    public void onAlive(InetAddress endpoint, EndpointState state)
    {
        if (!isClientMode)
            deliverHints(endpoint);
    }

    public void onRemove(InetAddress endpoint)
    {
        tokenMetadata_.removeEndpoint(endpoint);
        calculatePendingRanges();
    }

    public void onDead(InetAddress endpoint, EndpointState state)
    {
        MessagingService.instance().convict(endpoint);
    }

    /** raw load value */
    public double getLoad()
    {
        double bytes = 0;
        for (String tableName : DatabaseDescriptor.getTables())
        {
            Table table = Table.open(tableName);
            for (ColumnFamilyStore cfs : table.getColumnFamilyStores())
                bytes += cfs.getLiveDiskSpaceUsed();
        }
        return bytes;
    }

    public String getLoadString()
    {
        return FileUtils.stringifyFileSize(getLoad());
    }

    public Map<String, String> getLoadMap()
    {
        Map<String, String> map = new HashMap<String, String>();
        for (Map.Entry<InetAddress,Double> entry : StorageLoadBalancer.instance.getLoadInfo().entrySet())
        {
            map.put(entry.getKey().getHostAddress(), FileUtils.stringifyFileSize(entry.getValue()));
        }
        // gossiper doesn't see its own updates, so we need to special-case the local node
        map.put(FBUtilities.getLocalAddress().getHostAddress(), getLoadString());
        return map;
    }

    /**
     * Deliver hints to the specified node when it has crashed
     * and come back up/ marked as alive after a network partition
    */
    public final void deliverHints(InetAddress endpoint)
    {
        HintedHandOffManager.instance.deliverHints(endpoint);
    }

    public final void deliverHints(String host) throws UnknownHostException
    {
        HintedHandOffManager.instance.deliverHints(host);
    }

    public Token getLocalToken()
    {
        Token token = SystemTable.getSavedToken();
        assert token != null; // should not be called before initServer sets this
        return token;
    }

    /* These methods belong to the MBean interface */

    public String getToken()
    {
        return getLocalToken().toString();
    }

    public String getReleaseVersion()
    {
        return FBUtilities.getReleaseVersionString();
    }

    public List<String> getLeavingNodes()
    {
        return stringify(tokenMetadata_.getLeavingEndpoints());
    }

    public List<String> getMovingNodes()
    {
        List<String> endpoints = new ArrayList<String>();

        for (Pair<Token, InetAddress> node : tokenMetadata_.getMovingEndpoints())
        {
            endpoints.add(node.right.getHostAddress());
        }

        return endpoints;
    }

    public List<String> getJoiningNodes()
    {
        return stringify(tokenMetadata_.getBootstrapTokens().values());
    }

    public List<String> getLiveNodes()
    {
        return stringify(Gossiper.instance.getLiveMembers());
    }

    public List<String> getUnreachableNodes()
    {
        return stringify(Gossiper.instance.getUnreachableMembers());
    }

    private List<String> stringify(Iterable<InetAddress> endpoints)
    {
        List<String> stringEndpoints = new ArrayList<String>();
        for (InetAddress ep : endpoints)
        {
            stringEndpoints.add(ep.getHostAddress());
        }
        return stringEndpoints;
    }

    public int getCurrentGenerationNumber()
    {
        return Gossiper.instance.getCurrentGenerationNumber(FBUtilities.getLocalAddress());
    }

    public void forceTableCleanup(String tableName, String... columnFamilies) throws IOException, ExecutionException, InterruptedException
    {
        if (tableName.equals("system"))
            throw new RuntimeException("Cleanup of the system table is neither necessary nor wise");

        NodeId.OneShotRenewer nodeIdRenewer = new NodeId.OneShotRenewer();
        for (ColumnFamilyStore cfStore : getValidColumnFamilies(tableName, columnFamilies))
        {
            cfStore.forceCleanup(nodeIdRenewer);
        }
    }

    public void scrub(String tableName, String... columnFamilies) throws IOException, ExecutionException, InterruptedException
    {
        for (ColumnFamilyStore cfStore : getValidColumnFamilies(tableName, columnFamilies))
            cfStore.scrub();
    }

    public void forceTableCompaction(String tableName, String... columnFamilies) throws IOException, ExecutionException, InterruptedException
    {
        for (ColumnFamilyStore cfStore : getValidColumnFamilies(tableName, columnFamilies))
        {
            cfStore.forceMajorCompaction();
        }
    }

    public void invalidateKeyCaches(String tableName, String... columnFamilies) throws IOException
    {
        for (ColumnFamilyStore cfStore : getValidColumnFamilies(tableName, columnFamilies))
        {
            cfStore.invalidateKeyCache();
        }
    }

    public void invalidateRowCaches(String tableName, String... columnFamilies) throws IOException
    {
        for (ColumnFamilyStore cfStore : getValidColumnFamilies(tableName, columnFamilies))
        {
            cfStore.invalidateRowCache();
        }
    }

    /**
     * Takes the snapshot for the given tables. A snapshot name must be specified.
     *
     * @param tag the tag given to the snapshot; may not be null or empty
     * @param tableNames the name of the tables to snapshot; empty means "all."
     */
    public void takeSnapshot(String tag, String... tableNames) throws IOException
    {
        if (tag == null || tag.equals(""))
            throw new IOException("You must supply a snapshot name.");

        Iterable<Table> tables;
        if (tableNames.length == 0)
        {
            tables = Table.all();
        }
        else
        {
            ArrayList<Table> t = new ArrayList<Table>();
            for (String table : tableNames)
                t.add(getValidTable(table));
            tables = t;
        }

        // Do a check to see if this snapshot exists before we actually snapshot
        for (Table table : tables)
            if (table.snapshotExists(tag))
                throw new IOException("Snapshot " + tag + " already exists.");


        for (Table table : tables)
            table.snapshot(tag);
    }

    private Table getValidTable(String tableName) throws IOException
    {
        if (!DatabaseDescriptor.getTables().contains(tableName))
        {
            throw new IOException("Table " + tableName + "does not exist");
        }
        return Table.open(tableName);
    }

    /**
     * Remove the snapshot with the given name from the given tables.
     * If no tag is specified we will remove all snapshots.
     */
    public void clearSnapshot(String tag, String... tableNames) throws IOException
    {
        if(tag == null)
            tag = "";

        Iterable<Table> tables;
        if (tableNames.length == 0)
        {
            tables = Table.all();
        }
        else
        {
            ArrayList<Table> tempTables = new ArrayList<Table>();
            for(String table : tableNames)
                tempTables.add(getValidTable(table));
            tables = tempTables;
        }

        for (Table table : tables)
            table.clearSnapshot(tag);

        if (logger_.isDebugEnabled())
            logger_.debug("Cleared out snapshot directories");
    }

    public Iterable<ColumnFamilyStore> getValidColumnFamilies(String tableName, String... cfNames) throws IOException
    {
        Table table = getValidTable(tableName);

        if (cfNames.length == 0)
            // all stores are interesting
            return table.getColumnFamilyStores();

        // filter out interesting stores
        Set<ColumnFamilyStore> valid = new HashSet<ColumnFamilyStore>();
        for (String cfName : cfNames)
        {
            ColumnFamilyStore cfStore = table.getColumnFamilyStore(cfName);
            if (cfStore == null)
            {
                // this means there was a cf passed in that is not recognized in the keyspace. report it and continue.
                logger_.warn(String.format("Invalid column family specified: %s. Proceeding with others.", cfName));
                continue;
            }
            valid.add(cfStore);
        }
        return valid;
    }

    /**
     * Flush all memtables for a table and column families.
     * @param tableName
     * @param columnFamilies
     * @throws IOException
     */
    public void forceTableFlush(final String tableName, final String... columnFamilies)
                throws IOException, ExecutionException, InterruptedException
    {
        for (ColumnFamilyStore cfStore : getValidColumnFamilies(tableName, columnFamilies))
        {
            logger_.debug("Forcing binary flush on keyspace " + tableName + ", CF " + cfStore.getColumnFamilyName());
            cfStore.forceFlushBinary();
            logger_.debug("Forcing flush on keyspace " + tableName + ", CF " + cfStore.getColumnFamilyName());
            cfStore.forceBlockingFlush();
        }
    }

    /**
     * Trigger proactive repair for a table and column families.
     * @param tableName
     * @param columnFamilies
     * @throws IOException
     */
    public void forceTableRepair(final String tableName, final String... columnFamilies) throws IOException
    {
        List<AntiEntropyService.RepairSession> sessions = new ArrayList<AntiEntropyService.RepairSession>();
        for (Range range : getLocalRanges(tableName))
        {
            sessions.add(forceTableRepair(range, tableName, columnFamilies));
        }

        boolean failedSession = false;

        // block until all repair sessions have completed
        for (AntiEntropyService.RepairSession sess : sessions)
        {
            try
            {
                sess.join();
            }
            catch (InterruptedException e)
            {
                logger_.error("Repair session " + sess + " failed.", e);
                failedSession = true;
            }
        }

        if (failedSession)
            throw new IOException("Some Repair session(s) failed.");
    }

    public AntiEntropyService.RepairSession forceTableRepair(final Range range, final String tableName, final String... columnFamilies) throws IOException
    {
        String[] families;
        if (columnFamilies.length == 0)
        {
            ArrayList<String> names = new ArrayList<String>();
            for (ColumnFamilyStore cfStore : getValidColumnFamilies(tableName)) {
                names.add(cfStore.getColumnFamilyName());
            }
            families = names.toArray(new String[] {});
        }
        else
        {
            families = columnFamilies;
        }
        AntiEntropyService.RepairSession sess = AntiEntropyService.instance.getRepairSession(range, tableName, families);
        sess.start();
        return sess;
    }

    /* End of MBean interface methods */

    /**
     * This method returns the predecessor of the endpoint ep on the identifier
     * space.
     */
    InetAddress getPredecessor(InetAddress ep)
    {
        Token token = tokenMetadata_.getToken(ep);
        return tokenMetadata_.getEndpoint(tokenMetadata_.getPredecessor(token));
    }

    /*
     * This method returns the successor of the endpoint ep on the identifier
     * space.
     */
    public InetAddress getSuccessor(InetAddress ep)
    {
        Token token = tokenMetadata_.getToken(ep);
        return tokenMetadata_.getEndpoint(tokenMetadata_.getSuccessor(token));
    }

    /**
     * Get the primary range for the specified endpoint.
     * @param ep endpoint we are interested in.
     * @return range for the specified endpoint.
     */
    public Range getPrimaryRangeForEndpoint(InetAddress ep)
    {
        return tokenMetadata_.getPrimaryRangeFor(tokenMetadata_.getToken(ep));
    }

    /**
     * Get all ranges an endpoint is responsible for (by table)
     * @param ep endpoint we are interested in.
     * @return ranges for the specified endpoint.
     */
    Collection<Range> getRangesForEndpoint(String table, InetAddress ep)
    {
        return Table.open(table).getReplicationStrategy().getAddressRanges().get(ep);
    }

    /**
     * Get all ranges that span the ring given a set
     * of tokens. All ranges are in sorted order of
     * ranges.
     * @return ranges in sorted order
    */
    public List<Range> getAllRanges(List<Token> sortedTokens)
    {
        if (logger_.isDebugEnabled())
            logger_.debug("computing ranges for " + StringUtils.join(sortedTokens, ", "));

        if (sortedTokens.isEmpty()) 
            return Collections.emptyList();
        List<Range> ranges = new ArrayList<Range>();
        int size = sortedTokens.size();
        for (int i = 1; i < size; ++i)
        {
            Range range = new Range(sortedTokens.get(i - 1), sortedTokens.get(i));
            ranges.add(range);
        }
        Range range = new Range(sortedTokens.get(size - 1), sortedTokens.get(0));
        ranges.add(range);

        return ranges;
    }

    /**
     * This method returns the N endpoints that are responsible for storing the
     * specified key i.e for replication.
     *
     * @param key - key for which we need to find the endpoint return value -
     * the endpoint responsible for this key
     */
    public List<InetAddress> getNaturalEndpoints(String table, byte[] key)
    {
        return getNaturalEndpoints(table, partitioner.getToken(ByteBuffer.wrap(key)));
    }

    public List<InetAddress> getNaturalEndpoints(String table, ByteBuffer key)
    {
        return getNaturalEndpoints(table, partitioner.getToken(key));
    }

    /**
     * This method returns the N endpoints that are responsible for storing the
     * specified key i.e for replication.
     *
     * @param token - token for which we need to find the endpoint return value -
     * the endpoint responsible for this token
     */
    public List<InetAddress> getNaturalEndpoints(String table, Token token)
    {
        return Table.open(table).getReplicationStrategy().getNaturalEndpoints(token);
    }

    /**
     * This method attempts to return N endpoints that are responsible for storing the
     * specified key i.e for replication.
     *
     * @param key - key for which we need to find the endpoint return value -
     * the endpoint responsible for this key
     */
    public List<InetAddress> getLiveNaturalEndpoints(String table, ByteBuffer key)
    {
        return getLiveNaturalEndpoints(table, partitioner.getToken(key));
    }

    public List<InetAddress> getLiveNaturalEndpoints(String table, Token token)
    {
        List<InetAddress> liveEps = new ArrayList<InetAddress>();
        List<InetAddress> endpoints = Table.open(table).getReplicationStrategy().getNaturalEndpoints(token);

        for (InetAddress endpoint : endpoints)
        {
            if (FailureDetector.instance.isAlive(endpoint))
                liveEps.add(endpoint);
        }

        return liveEps;
    }

    public void setLog4jLevel(String classQualifier, String rawLevel)
    {
        Level level = Level.toLevel(rawLevel);
        org.apache.log4j.Logger.getLogger(classQualifier).setLevel(level);
        logger_.info("set log level to " + level + " for classes under '" + classQualifier + "' (if the level doesn't look like '" + rawLevel + "' then log4j couldn't parse '" + rawLevel + "')");
    }

    /**
     * @return list of Tokens (_not_ keys!) breaking up the data this node is responsible for into pieces of roughly keysPerSplit
     */ 
    public List<Token> getSplits(String table, String cfName, Range range, int keysPerSplit)
    {
        List<Token> tokens = new ArrayList<Token>();
        // we use the actual Range token for the first and last brackets of the splits to ensure correctness
        tokens.add(range.left);

        List<DecoratedKey> keys = new ArrayList<DecoratedKey>();
        Table t = Table.open(table);
        ColumnFamilyStore cfs = t.getColumnFamilyStore(cfName);
        for (DecoratedKey sample : cfs.allKeySamples())
        {
            if (range.contains(sample.token))
                keys.add(sample);
        }
        FBUtilities.sortSampledKeys(keys, range);
        int splits = keys.size() * DatabaseDescriptor.getIndexInterval() / keysPerSplit;

        if (keys.size() >= splits)
        {
            for (int i = 1; i < splits; i++)
            {
                int index = i * (keys.size() / splits);
                tokens.add(keys.get(index).token);
            }
        }

        tokens.add(range.right);
        return tokens;
    }

    /** return a token to which if a node bootstraps it will get about 1/2 of this node's range */
    public Token getBootstrapToken()
    {
        Range range = getLocalPrimaryRange();
        List<DecoratedKey> keys = new ArrayList<DecoratedKey>();
        for (ColumnFamilyStore cfs : ColumnFamilyStore.all())
        {
            for (DecoratedKey key : cfs.allKeySamples())
            {
                if (range.contains(key.token))
                    keys.add(key);
            }
        }
        FBUtilities.sortSampledKeys(keys, range);

        if (keys.size() < 3)
            return partitioner.midpoint(range.left, range.right);
        else
            return keys.get(keys.size() / 2).token;
    }

    /**
     * Broadcast leaving status and update local tokenMetadata_ accordingly
     */
    private void startLeaving()
    {
        Gossiper.instance.addLocalApplicationState(ApplicationState.STATUS, valueFactory.leaving(getLocalToken()));
        tokenMetadata_.addLeavingEndpoint(FBUtilities.getLocalAddress());
        calculatePendingRanges();
    }

    public void decommission() throws InterruptedException
    {
        if (!tokenMetadata_.isMember(FBUtilities.getLocalAddress()))
            throw new UnsupportedOperationException("local node is not a member of the token ring yet");
        if (tokenMetadata_.cloneAfterAllLeft().sortedTokens().size() < 2)
            throw new UnsupportedOperationException("no other normal nodes in the ring; decommission would be pointless");
        for (String table : DatabaseDescriptor.getNonSystemTables())
        {
            if (tokenMetadata_.getPendingRanges(table, FBUtilities.getLocalAddress()).size() > 0)
                throw new UnsupportedOperationException("data is currently moving to this node; unable to leave the ring");
        }

        if (logger_.isDebugEnabled())
            logger_.debug("DECOMMISSIONING");
        startLeaving();
        setMode("Leaving: sleeping " + RING_DELAY + " ms for pending range setup", true);
        Thread.sleep(RING_DELAY);

        Runnable finishLeaving = new Runnable()
        {
            public void run()
            {
                Gossiper.instance.stop();
                MessagingService.instance().shutdown();
                StageManager.shutdownNow();
                setMode("Decommissioned", true);
                // let op be responsible for killing the process
            }
        };
        unbootstrap(finishLeaving);
    }

    private void leaveRing()
    {
        SystemTable.setBootstrapped(false);
        tokenMetadata_.removeEndpoint(FBUtilities.getLocalAddress());
        calculatePendingRanges();

        Gossiper.instance.addLocalApplicationState(ApplicationState.STATUS, valueFactory.left(getLocalToken()));
        logger_.info("Announcing that I have left the ring for " + RING_DELAY + "ms");
        try
        {
            Thread.sleep(RING_DELAY);
        }
        catch (InterruptedException e)
        {
            throw new AssertionError(e);
        }
    }

    private void unbootstrap(final Runnable onFinish)
    {
        Map<String, Multimap<Range, InetAddress>> rangesToStream = new HashMap<String, Multimap<Range, InetAddress>>();

        for (final String table : DatabaseDescriptor.getNonSystemTables())
        {
            Multimap<Range, InetAddress> rangesMM = getChangedRangesForLeaving(table, FBUtilities.getLocalAddress());

            if (logger_.isDebugEnabled())
                logger_.debug("Ranges needing transfer are [" + StringUtils.join(rangesMM.keySet(), ",") + "]");

            rangesToStream.put(table, rangesMM);
        }

        setMode("Leaving: streaming data to other nodes", true);

        CountDownLatch latch = streamRanges(rangesToStream);

        // wait for the transfer runnables to signal the latch.
        logger_.debug("waiting for stream aks.");
        try
        {
            latch.await();
        }
        catch (InterruptedException e)
        {
            throw new RuntimeException(e);
        }
        logger_.debug("stream acks all received.");
        leaveRing();
        onFinish.run();
    }

    public void move(String newToken) throws IOException, InterruptedException
    {
        move(partitioner.getTokenFactory().fromString(newToken));
    }

    /**
     * Generates balanced token and calls load balance operation to move current node to that token
     * @throws IOException on any I/O operation error
     */
    public void loadBalance() throws IOException
    {
        move(BootStrapper.getBalancedToken(tokenMetadata_, StorageLoadBalancer.instance.getLoadInfo()));
    }

    /**
     * move the node to new token or find a new token to boot to according to load
     *
     * @param newToken new token to boot to, or if null, find balanced token to boot to
     *
     * @throws IOException on any I/O operation error
     */
    private void move(Token newToken) throws IOException
    {
        if (newToken == null)
            throw new IOException("Can't move to the undefined (null) token.");

        if (tokenMetadata_.sortedTokens().contains(newToken))
            throw new IOException("target token " + newToken + " is already owned by another node.");

        // address of the current node
        InetAddress localAddress = FBUtilities.getLocalAddress();
        List<String> tablesToProcess = DatabaseDescriptor.getNonSystemTables();

        // checking if data is moving to this node
        for (String table : tablesToProcess)
        {
            if (tokenMetadata_.getPendingRanges(table, localAddress).size() > 0)
                throw new UnsupportedOperationException("data is currently moving to this node; unable to leave the ring");
        }

        // setting 'moving' application state
        Gossiper.instance.addLocalApplicationState(ApplicationState.STATUS, valueFactory.moving(newToken));

        logger_.info(String.format("Moving %s from %s to %s.", localAddress, getLocalToken(), newToken));

        IEndpointSnitch snitch = DatabaseDescriptor.getEndpointSnitch();

        Map<String, Multimap<InetAddress, Range>> rangesToFetch = new HashMap<String, Multimap<InetAddress, Range>>();
        Map<String, Multimap<Range, InetAddress>> rangesToStreamByTable = new HashMap<String, Multimap<Range, InetAddress>>();

        TokenMetadata tokenMetaClone = tokenMetadata_.cloneAfterAllSettled();

        // for each of the non system tables calculating new ranges
        // which current node will handle after move to the new token
        for (String table : tablesToProcess)
        {
            // replication strategy of the current keyspace (aka table)
            AbstractReplicationStrategy strategy = Table.open(table).getReplicationStrategy();

            // getting collection of the currently used ranges by this keyspace
            Collection<Range> currentRanges = getRangesForEndpoint(table, localAddress);
            // collection of ranges which this node will serve after move to the new token
            Collection<Range> updatedRanges = strategy.getPendingAddressRanges(tokenMetadata_, newToken, localAddress);

            // ring ranges and endpoints associated with them
            // this used to determine what nodes should we ping about range data
            Multimap<Range, InetAddress> rangeAddresses = strategy.getRangeAddresses(tokenMetaClone);

            // calculated parts of the ranges to request/stream from/to nodes in the ring
            Pair<Set<Range>, Set<Range>> rangesPerTable = calculateStreamAndFetchRanges(currentRanges, updatedRanges);

            /**
             * In this loop we are going through all ranges "to fetch" and determining
             * nodes in the ring responsible for data we are interested in
             */
            Multimap<Range, InetAddress> rangesToFetchWithPreferredEndpoints = ArrayListMultimap.create();
            for (Range toFetch : rangesPerTable.right)
            {
                for (Range range : rangeAddresses.keySet())
                {
                    if (range.contains(toFetch))
                    {
                        List<InetAddress> endpoints = snitch.getSortedListByProximity(localAddress, rangeAddresses.get(range));
                        // storing range and preferred endpoint set
                        rangesToFetchWithPreferredEndpoints.putAll(toFetch, endpoints);
                    }
                }
            }

            // calculating endpoints to stream current ranges to if needed
            // in some situations node will handle current ranges as part of the new ranges
            Multimap<Range, InetAddress> rangeWithEndpoints = HashMultimap.create();

            for (Range toStream : rangesPerTable.left)
            {
                List<InetAddress> endpoints = strategy.calculateNaturalEndpoints(toStream.right, tokenMetaClone);
                rangeWithEndpoints.putAll(toStream, endpoints);
            }

            // associating table with range-to-endpoints map
            rangesToStreamByTable.put(table, rangeWithEndpoints);

            Multimap<InetAddress, Range> workMap = BootStrapper.getWorkMap(rangesToFetchWithPreferredEndpoints);
            rangesToFetch.put(table, workMap);

            if (logger_.isDebugEnabled())
                logger_.debug("Table {}: work map {}.", table, workMap);
        }

        if (!rangesToStreamByTable.isEmpty() || !rangesToFetch.isEmpty())
        {
            logger_.info("Sleeping {} ms before start streaming/fetching ranges.", RING_DELAY);

            try
            {
                Thread.sleep(RING_DELAY);
            }
            catch (InterruptedException e)
            {
                throw new RuntimeException("Sleep interrupted " + e.getMessage());
            }

            setMode("Moving: fetching new ranges and streaming old ranges", true);

            if (logger_.isDebugEnabled())
                logger_.debug("[Move->STREAMING] Work Map: " + rangesToStreamByTable);

            CountDownLatch streamLatch = streamRanges(rangesToStreamByTable);

            if (logger_.isDebugEnabled())
                logger_.debug("[Move->FETCHING] Work Map: " + rangesToFetch);

            CountDownLatch fetchLatch = requestRanges(rangesToFetch);

            try
            {
                streamLatch.await();
                fetchLatch.await();
            }
            catch (InterruptedException e)
            {
                throw new RuntimeException("Interrupted latch while waiting for stream/fetch ranges to finish: " + e.getMessage());
            }
        }

        setToken(newToken); // setting new token as we have everything settled

        if (logger_.isDebugEnabled())
            logger_.debug("Successfully moved to new token {}", getLocalToken());
    }

    /**
     * Get the status of a token removal.
     */
    public String getRemovalStatus()
    {
        if (removingNode == null) {
            return "No token removals in process.";
        }
        return String.format("Removing token (%s). Waiting for replication confirmation from [%s].",
                             tokenMetadata_.getToken(removingNode),
                             StringUtils.join(replicatingNodes, ","));
    }

    /**
     * Force a remove operation to complete. This may be necessary if a remove operation
     * blocks forever due to node/stream failure. removeToken() must be called
     * first, this is a last resort measure.  No further attempt will be made to restore replicas.
     */
    public void forceRemoveCompletion()
    {
        if (!replicatingNodes.isEmpty())
        {
            logger_.warn("Removal not confirmed for for " + StringUtils.join(this.replicatingNodes, ","));
            replicatingNodes.clear();
        }
        else
        {
            throw new UnsupportedOperationException("No tokens to force removal on, call 'removetoken' first");
        }
    }

    /**
     * Remove a node that has died, attempting to restore the replica count.
     * If the node is alive, decommission should be attempted.  If decommission
     * fails, then removeToken should be called.  If we fail while trying to
     * restore the replica count, finally forceRemoveCompleteion should be
     * called to forcibly remove the node without regard to replica count.
     *
     * @param tokenString token for the node
     */
    public void removeToken(String tokenString)
    {
        InetAddress myAddress = FBUtilities.getLocalAddress();
        Token localToken = tokenMetadata_.getToken(myAddress);
        Token token = partitioner.getTokenFactory().fromString(tokenString);
        InetAddress endpoint = tokenMetadata_.getEndpoint(token);

        if (endpoint == null)
            throw new UnsupportedOperationException("Token not found.");

        if (endpoint.equals(myAddress))
             throw new UnsupportedOperationException("Cannot remove node's own token");

        if (Gossiper.instance.getLiveMembers().contains(endpoint))
            throw new UnsupportedOperationException("Node " + endpoint + " is alive and owns this token. Use decommission command to remove it from the ring");

        // A leaving endpoint that is dead is already being removed.
        if (tokenMetadata_.isLeaving(endpoint))
            logger_.warn("Node " + endpoint + " is already being removed, continuing removal anyway");

        if (!replicatingNodes.isEmpty())
            throw new UnsupportedOperationException("This node is already processing a removal. Wait for it to complete, or use 'removetoken force' if this has failed.");

        // Find the endpoints that are going to become responsible for data
        for (String table : DatabaseDescriptor.getNonSystemTables())
        {
            // if the replication factor is 1 the data is lost so we shouldn't wait for confirmation
            if (Table.open(table).getReplicationStrategy().getReplicationFactor() == 1)
                continue;

            // get all ranges that change ownership (that is, a node needs
            // to take responsibility for new range)
            Multimap<Range, InetAddress> changedRanges = getChangedRangesForLeaving(table, endpoint);
            IFailureDetector failureDetector = FailureDetector.instance;
            for (InetAddress ep : changedRanges.values())
            {
                if (failureDetector.isAlive(ep))
                    replicatingNodes.add(ep);
                else
                    logger_.warn("Endpoint " + ep + " is down and will not receive data for re-replication of " + endpoint);
            }
        }
        removingNode = endpoint;

        tokenMetadata_.addLeavingEndpoint(endpoint);
        calculatePendingRanges();
        // bundle two states together. include this nodes state to keep the status quo, 
        // but indicate the leaving token so that it can be dealt with.
        Gossiper.instance.addLocalApplicationState(ApplicationState.STATUS, valueFactory.removingNonlocal(localToken, token));

        // kick off streaming commands
        restoreReplicaCount(endpoint, myAddress);

        // wait for ReplicationFinishedVerbHandler to signal we're done
        while (!replicatingNodes.isEmpty())
        {
            try
            {
                Thread.sleep(100);
            }
            catch (InterruptedException e)
            {
                throw new AssertionError(e);
            }
        }

        excise(token, endpoint);

        // indicate the token has left
        Gossiper.instance.addLocalApplicationState(ApplicationState.STATUS, valueFactory.removedNonlocal(localToken, token));

        replicatingNodes.clear();
        removingNode = null;
    }

    public void confirmReplication(InetAddress node)
    {
        assert !replicatingNodes.isEmpty();
        replicatingNodes.remove(node);
    }

    public boolean isClientMode()
    {
        return isClientMode;
    }

    public synchronized void requestGC()
    {
        if (hasUnreclaimedSpace())
        {
            logger_.info("requesting GC to free disk space");
            System.gc();
            try
            {
                Thread.sleep(1000);
            }
            catch (InterruptedException e)
            {
                throw new AssertionError(e);
            }
        }
    }

    private boolean hasUnreclaimedSpace()
    {
        for (ColumnFamilyStore cfs : ColumnFamilyStore.all())
        {
            if (cfs.hasUnreclaimedSpace())
                return true;
        }
        return false;
    }

    public String getOperationMode()
    {
        return operationMode;
    }

    public String getDrainProgress()
    {
        return String.format("Drained %s/%s ColumnFamilies", remainingCFs, totalCFs);
    }

    /** shuts node off to writes, empties memtables and the commit log. */
    public synchronized void drain() throws IOException, InterruptedException, ExecutionException
    {
        ExecutorService mutationStage = StageManager.getStage(Stage.MUTATION);
        if (mutationStage.isTerminated())
        {
            logger_.warn("Cannot drain node (did it already happen?)");
            return;
        }
        setMode("Starting drain process", true);
        Gossiper.instance.stop();
        setMode("Draining: shutting down MessageService", false);
        MessagingService.instance().shutdown();
        setMode("Draining: emptying MessageService pools", false);
        MessagingService.instance().waitFor();

        setMode("Draining: clearing mutation stage", false);
        mutationStage.shutdown();
        mutationStage.awaitTermination(3600, TimeUnit.SECONDS);

        // lets flush.
        setMode("Draining: flushing column families", false);
        List<ColumnFamilyStore> cfses = new ArrayList<ColumnFamilyStore>();
        for (String tableName : DatabaseDescriptor.getNonSystemTables())
        {
            Table table = Table.open(tableName);
            cfses.addAll(table.getColumnFamilyStores());
        }
        totalCFs = remainingCFs = cfses.size();
        for (ColumnFamilyStore cfs : cfses)
        {
            cfs.forceBlockingFlush();
            remainingCFs--;
        }

        ColumnFamilyStore.postFlushExecutor.shutdown();
        ColumnFamilyStore.postFlushExecutor.awaitTermination(60, TimeUnit.SECONDS);

        CommitLog.instance.shutdownBlocking();

        // want to make sure that any segments deleted as a result of flushing are gone.
        DeletionService.waitFor();

        setMode("Node is drained", true);
    }

    // Never ever do this at home. Used by tests.
    IPartitioner setPartitionerUnsafe(IPartitioner newPartitioner)
    {
        IPartitioner oldPartitioner = partitioner;
        partitioner = newPartitioner;
        valueFactory = new VersionedValue.VersionedValueFactory(partitioner);
        return oldPartitioner;
    }

    TokenMetadata setTokenMetadataUnsafe(TokenMetadata tmd)
    {
        TokenMetadata old = tokenMetadata_;
        tokenMetadata_ = tmd;
        return old;
    }

    public void truncate(String keyspace, String columnFamily) throws UnavailableException, TimeoutException, IOException
    {
        StorageProxy.truncateBlocking(keyspace, columnFamily);
    }

    public void saveCaches() throws ExecutionException, InterruptedException
    {
        List<Future<?>> futures = new ArrayList<Future<?>>();
        logger_.debug("submitting cache saves");
        for (ColumnFamilyStore cfs : ColumnFamilyStore.all())
        {
            futures.add(cfs.keyCache.submitWrite());
            futures.add(cfs.rowCache.submitWrite());
        }
        FBUtilities.waitOnFutures(futures);
        logger_.debug("cache saves completed");
    }

    public Map<Token, Float> getOwnership()
    {
        List<Token> sortedTokens = new ArrayList<Token>(getTokenToEndpointMap().keySet());
        Collections.sort(sortedTokens);
        return partitioner.describeOwnership(sortedTokens);
    }

    public List<String> getKeyspaces()
    {
        List<String> tableslist = new ArrayList<String>(DatabaseDescriptor.getTables());
        return Collections.unmodifiableList(tableslist);
    }

    public void updateSnitch(String epSnitchClassName, Boolean dynamic, Integer dynamicUpdateInterval, Integer dynamicResetInterval, Double dynamicBadnessThreshold) throws ConfigurationException
    {
        IEndpointSnitch oldSnitch = DatabaseDescriptor.getEndpointSnitch();

        // new snitch registers mbean during construction
        IEndpointSnitch newSnitch = FBUtilities.construct(epSnitchClassName, "snitch");
        if (dynamic)
        {
            DatabaseDescriptor.setDynamicUpdateInterval(dynamicUpdateInterval);
            DatabaseDescriptor.setDynamicResetInterval(dynamicResetInterval);
            DatabaseDescriptor.setDynamicBadnessThreshold(dynamicBadnessThreshold);
            newSnitch = new DynamicEndpointSnitch(newSnitch);
        }

        // point snitch references to the new instance
        DatabaseDescriptor.setEndpointSnitch(newSnitch);
        for (String ks : DatabaseDescriptor.getTables())
        {
            Table.open(ks).getReplicationStrategy().snitch = newSnitch;
        }

        if (oldSnitch instanceof DynamicEndpointSnitch)
            ((DynamicEndpointSnitch)oldSnitch).unregisterMBean();
    }

    public boolean useEfficientCrossDCWrites()
    {
        return efficientCrossDCWrites;
    }

    /**
     * Flushes the two largest memtables by ops and by throughput
     */
    public void flushLargestMemtables()
    {
        ColumnFamilyStore largestByOps = null;
        ColumnFamilyStore largestByThroughput = null;
        for (ColumnFamilyStore cfs : ColumnFamilyStore.all())
        {
            long ops = 0;
            long throughput = 0;
            for (ColumnFamilyStore subordinate : cfs.concatWithIndexes())
            {
                ops += subordinate.getMemtableColumnsCount();
                throughput += subordinate.getMemtableDataSize();
            }

            if (ops > 0 && (largestByOps == null || ops > largestByOps.getMemtableColumnsCount()))
            {
                logger_.debug(ops + " total ops in " + cfs);
                largestByOps = cfs;
            }
            if (throughput > 0 && (largestByThroughput == null || throughput > largestByThroughput.getMemtableThroughputInMB()))
            {
                logger_.debug(throughput + " total throughput in " + cfs);
                largestByThroughput = cfs;
            }
        }
        if (largestByOps == null)
        {
            logger_.info("Unable to reduce heap usage since there are no dirty column families");
            return;
        }

        logger_.warn("Flushing " + largestByOps + " to relieve memory pressure");
        largestByOps.forceFlush();
        if (largestByThroughput != largestByOps)
        {
            logger_.warn("Flushing " + largestByThroughput + " to relieve memory pressure");
            largestByThroughput.forceFlush();
        }
    }

    public void reduceCacheSizes()
    {
        for (ColumnFamilyStore cfs : ColumnFamilyStore.all())
            cfs.reduceCacheSizes();
    }

    /**
     * Seed data to the endpoints that will be responsible for it at the future
     *
     * @param rangesToStreamByTable tables and data ranges with endpoints included for each
     * @return latch to count down
     */
    private CountDownLatch streamRanges(final Map<String, Multimap<Range, InetAddress>> rangesToStreamByTable)
    {
        final CountDownLatch latch = new CountDownLatch(rangesToStreamByTable.keySet().size());
        for (final String table : rangesToStreamByTable.keySet())
        {
            Multimap<Range, InetAddress> rangesWithEndpoints = rangesToStreamByTable.get(table);

            if (rangesWithEndpoints.isEmpty())
            {
                latch.countDown();
                continue;
            }

            final Set<Map.Entry<Range, InetAddress>> pending = new HashSet<Map.Entry<Range, InetAddress>>(rangesWithEndpoints.entries());

            for (final Map.Entry<Range, InetAddress> entry : rangesWithEndpoints.entries())
            {
                final Range range = entry.getKey();
                final InetAddress newEndpoint = entry.getValue();

                final Runnable callback = new Runnable()
                {
                    public void run()
                    {
                        synchronized (pending)
                        {
                            pending.remove(entry);

                            if (pending.isEmpty())
                                latch.countDown();
                        }
                    }
                };

                StageManager.getStage(Stage.STREAM).execute(new Runnable()
                {
                    public void run()
                    {
                        // TODO each call to transferRanges re-flushes, this is potentially a lot of waste
                        StreamOut.transferRanges(newEndpoint, table, Arrays.asList(range), callback, OperationType.UNBOOTSTRAP);
                    }
                });
            }
        }
        return latch;
    }

    /**
     * Used to request ranges from endpoints in the ring (will block until all data is fetched and ready)
     * @param ranges ranges to fetch as map of the preferred address and range collection
     * @return latch to count down
     */
    private CountDownLatch requestRanges(final Map<String, Multimap<InetAddress, Range>> ranges)
    {
        final CountDownLatch latch = new CountDownLatch(ranges.keySet().size());
        for (final String table : ranges.keySet())
        {
            Multimap<InetAddress, Range> endpointWithRanges = ranges.get(table);

            if (endpointWithRanges.isEmpty())
            {
                latch.countDown();
                continue;
            }

            final Set<InetAddress> pending = new HashSet<InetAddress>(endpointWithRanges.keySet());

            // Send messages to respective folks to stream data over to me
            for (final InetAddress source: endpointWithRanges.keySet())
            {
                Collection<Range> toFetch = endpointWithRanges.get(source);

                final Runnable callback = new Runnable()
                {
                    public void run()
                    {
                        pending.remove(source);

                        if (pending.isEmpty())
                            latch.countDown();
                    }
                };

                if (logger_.isDebugEnabled())
                    logger_.debug("Requesting from " + source + " ranges " + StringUtils.join(toFetch, ", "));

                // sending actual request
                StreamIn.requestRanges(source, table, toFetch, callback, OperationType.BOOTSTRAP);
            }
        }
        return latch;
    }

    // see calculateStreamAndFetchRanges(Iterator, Iterator) for description
    private Pair<Set<Range>, Set<Range>> calculateStreamAndFetchRanges(Collection<Range> current, Collection<Range> updated)
    {
        return calculateStreamAndFetchRanges(current.iterator(), updated.iterator());
    }

    /**
     * Calculate pair of ranges to stream/fetch for given two range collections
     * (current ranges for table and ranges after move to new token)
     *
     * @param current collection of the ranges by current token
     * @param updated collection of the ranges after token is changed
     * @return pair of ranges to stream/fetch for given current and updated range collections
     */
    private Pair<Set<Range>, Set<Range>> calculateStreamAndFetchRanges(Iterator<Range> current, Iterator<Range> updated)
    {
        Set<Range> toStream = new HashSet<Range>();
        Set<Range> toFetch  = new HashSet<Range>();

        while (current.hasNext() && updated.hasNext())
        {
            Range r1 = current.next();
            Range r2 = updated.next();

            // if ranges intersect we need to fetch only missing part
            if (r1.intersects(r2))
            {
                // adding difference ranges to fetch from a ring
                toFetch.addAll(r1.differenceToFetch(r2));

                // if current range is a sub-range of a new range we don't need to seed
                // otherwise we need to seed parts of the current range
                if (!r2.contains(r1))
                {
                    // (A, B] & (C, D]
                    if (Range.compare(r1.left, r2.left) < 0) // if A < C
                    {
                        toStream.add(new Range(r1.left, r2.left)); // seed (A, C]
                    }

                    if (Range.compare(r1.right, r2.right) > 0) // if B > D
                    {
                        toStream.add(new Range(r2.right, r1.right)); // seed (D, B]
                    }
                }
            }
            else // otherwise we need to fetch whole new range
            {
                toStream.add(r1); // should seed whole old range
                toFetch.add(r2);
            }
        }

        return new Pair<Set<Range>, Set<Range>>(toStream, toFetch);
    }

}<|MERGE_RESOLUTION|>--- conflicted
+++ resolved
@@ -440,14 +440,13 @@
             logger_.info("This node will not auto bootstrap because it is configured to be a seed node.");
 
         Token token;
-        boolean bootstrapped = false;
         if (DatabaseDescriptor.isAutoBootstrap()
             && !(DatabaseDescriptor.getSeeds().contains(FBUtilities.getLocalAddress()) || SystemTable.isBootstrapped()))
         {
-            setMode("Joining: getting load information", true);
+            setMode("Joining: getting load and schema information", true);
             StorageLoadBalancer.instance.waitForLoadInfo();
             if (logger_.isDebugEnabled())
-                logger_.debug("... got load info");
+                logger_.debug("... got load + schema info");
             if (tokenMetadata_.isMember(FBUtilities.getLocalAddress()))
             {
                 String s = "This node is already a member of the token ring; bootstrap aborted. (If replacing a dead node, remove the old one from the ring first.)";
@@ -460,8 +459,6 @@
             {
                 bootstrap(token);
                 assert !isBootstrapMode; // bootstrap will block until finished
-                bootstrapped = true;
-                SystemTable.setBootstrapped(true); // first startup is only chance to bootstrap
             }
             // else nothing to do, go directly to participating in ring
         }
@@ -486,17 +483,10 @@
             {
                 logger_.info("Using saved token " + token);
             }
-<<<<<<< HEAD
-        } 
+        }
 
         SystemTable.setBootstrapped(true); // first startup is only chance to bootstrap
         setToken(token);
-=======
-            SystemTable.setBootstrapped(true); // first startup is only chance to bootstrap
-            setToken(token);
-        }
-
->>>>>>> c9499e85
         assert tokenMetadata_.sortedTokens().size() > 0;
     }
 
