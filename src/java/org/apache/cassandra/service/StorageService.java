/*
 * Licensed to the Apache Software Foundation (ASF) under one
 * or more contributor license agreements.  See the NOTICE file
 * distributed with this work for additional information
 * regarding copyright ownership.  The ASF licenses this file
 * to you under the Apache License, Version 2.0 (the
 * "License"); you may not use this file except in compliance
 * with the License.  You may obtain a copy of the License at
 *
 *     http://www.apache.org/licenses/LICENSE-2.0
 *
 * Unless required by applicable law or agreed to in writing, software
 * distributed under the License is distributed on an "AS IS" BASIS,
 * WITHOUT WARRANTIES OR CONDITIONS OF ANY KIND, either express or implied.
 * See the License for the specific language governing permissions and
 * limitations under the License.
 */
package org.apache.cassandra.service;

import java.io.ByteArrayInputStream;
import java.io.DataInputStream;
import java.io.File;
import java.io.IOException;
import java.lang.management.ManagementFactory;
import java.net.InetAddress;
import java.net.UnknownHostException;
import java.nio.ByteBuffer;
import java.util.*;
import java.util.concurrent.*;
import java.util.concurrent.atomic.AtomicInteger;
import java.util.concurrent.atomic.AtomicLong;
import javax.management.MBeanServer;
import javax.management.Notification;
import javax.management.NotificationBroadcasterSupport;
import javax.management.ObjectName;

import com.google.common.annotations.VisibleForTesting;
import com.google.common.collect.*;
import com.google.common.util.concurrent.AtomicDouble;
import com.google.common.util.concurrent.FutureCallback;
import com.google.common.util.concurrent.Futures;
import com.google.common.util.concurrent.Uninterruptibles;

import org.apache.commons.lang.StringUtils;
import org.apache.log4j.Level;
import org.slf4j.Logger;
import org.slf4j.LoggerFactory;

import org.apache.cassandra.auth.Auth;
import org.apache.cassandra.concurrent.DebuggableScheduledThreadPoolExecutor;
import org.apache.cassandra.concurrent.Stage;
import org.apache.cassandra.concurrent.StageManager;
import org.apache.cassandra.config.CFMetaData;
import org.apache.cassandra.config.DatabaseDescriptor;
import org.apache.cassandra.config.KSMetaData;
import org.apache.cassandra.config.Schema;
import org.apache.cassandra.db.*;
import org.apache.cassandra.db.Keyspace;
import org.apache.cassandra.db.commitlog.CommitLog;
import org.apache.cassandra.db.index.SecondaryIndex;
import org.apache.cassandra.dht.*;
import org.apache.cassandra.dht.Range;
import org.apache.cassandra.exceptions.ConfigurationException;
import org.apache.cassandra.exceptions.InvalidRequestException;
import org.apache.cassandra.exceptions.UnavailableException;
import org.apache.cassandra.gms.*;
import org.apache.cassandra.io.sstable.SSTableDeletingTask;
import org.apache.cassandra.io.sstable.SSTableLoader;
import org.apache.cassandra.io.util.FileUtils;
import org.apache.cassandra.locator.*;
import org.apache.cassandra.net.AsyncOneResponse;
import org.apache.cassandra.net.MessageOut;
import org.apache.cassandra.net.MessagingService;
import org.apache.cassandra.net.ResponseVerbHandler;
import org.apache.cassandra.repair.RepairFuture;
import org.apache.cassandra.repair.RepairMessageVerbHandler;
import org.apache.cassandra.service.paxos.CommitVerbHandler;
import org.apache.cassandra.service.paxos.PrepareVerbHandler;
import org.apache.cassandra.service.paxos.ProposeVerbHandler;
import org.apache.cassandra.streaming.*;
import org.apache.cassandra.thrift.EndpointDetails;
import org.apache.cassandra.thrift.TokenRange;
import org.apache.cassandra.thrift.cassandraConstants;
import org.apache.cassandra.tracing.Tracing;
import org.apache.cassandra.utils.*;

import static com.google.common.base.Charsets.ISO_8859_1;

/**
 * This abstraction contains the token/identifier of this node
 * on the identifier space. This token gets gossiped around.
 * This class will also maintain histograms of the load information
 * of other nodes in the cluster.
 */
public class StorageService extends NotificationBroadcasterSupport implements IEndpointStateChangeSubscriber, StorageServiceMBean
{
    private static final Logger logger = LoggerFactory.getLogger(StorageService.class);

    public static final int RING_DELAY = getRingDelay(); // delay after which we assume ring has stablized

    /* JMX notification serial number counter */
    private final AtomicLong notificationSerialNumber = new AtomicLong();

    private final AtomicDouble severity = new AtomicDouble();

    private static int getRingDelay()
    {
        String newdelay = System.getProperty("cassandra.ring_delay_ms");
        if (newdelay != null)
        {
            logger.info("Overriding RING_DELAY to {}ms", newdelay);
            return Integer.parseInt(newdelay);
        }
        else
            return 30 * 1000;
    }

    /**
     * This pool is used for periodic short (sub-second) tasks.
     */
     public static final DebuggableScheduledThreadPoolExecutor scheduledTasks = new DebuggableScheduledThreadPoolExecutor("ScheduledTasks");

    /**
     * This pool is used by tasks that can have longer execution times, and usually are non periodic.
     */
    public static final DebuggableScheduledThreadPoolExecutor tasks = new DebuggableScheduledThreadPoolExecutor("NonPeriodicTasks");
    /**
     * tasks that do not need to be waited for on shutdown/drain
     */
    public static final DebuggableScheduledThreadPoolExecutor optionalTasks = new DebuggableScheduledThreadPoolExecutor("OptionalTasks");
    static
    {
        tasks.setExecuteExistingDelayedTasksAfterShutdownPolicy(false);
    }

    /* This abstraction maintains the token/endpoint metadata information */
    private TokenMetadata tokenMetadata = new TokenMetadata();

    public VersionedValue.VersionedValueFactory valueFactory = new VersionedValue.VersionedValueFactory(getPartitioner());

    public static final StorageService instance = new StorageService();

    public static IPartitioner getPartitioner()
    {
        return DatabaseDescriptor.getPartitioner();
    }

    public Collection<Range<Token>> getLocalRanges(String keyspaceName)
    {
        return getRangesForEndpoint(keyspaceName, FBUtilities.getBroadcastAddress());
    }

    public Collection<Range<Token>> getLocalPrimaryRanges(String keyspace)
    {
        return getPrimaryRangesForEndpoint(keyspace, FBUtilities.getBroadcastAddress());
    }

    private final Set<InetAddress> replicatingNodes = Collections.synchronizedSet(new HashSet<InetAddress>());
    private CassandraDaemon daemon;

    private InetAddress removingNode;

    /* Are we starting this node in bootstrap mode? */
    private boolean isBootstrapMode;

    /* we bootstrap but do NOT join the ring unless told to do so */
    private boolean isSurveyMode= Boolean.parseBoolean(System.getProperty("cassandra.write_survey", "false"));

    /* when intialized as a client, we shouldn't write to the system keyspace. */
    private boolean isClientMode;
    private boolean initialized;
    private volatile boolean joined = false;

    /* the probability for tracing any particular request, 0 disables tracing and 1 enables for all */
    private double tracingProbability = 0.0;

    private static enum Mode { NORMAL, CLIENT, JOINING, LEAVING, DECOMMISSIONED, MOVING, DRAINING, DRAINED, RELOCATING }
    private Mode operationMode;

    private final MigrationManager migrationManager = MigrationManager.instance;

    /* Used for tracking drain progress */
    private volatile int totalCFs, remainingCFs;

    private static final AtomicInteger nextRepairCommand = new AtomicInteger();

    private static ScheduledRangeTransferExecutorService rangeXferExecutor = new ScheduledRangeTransferExecutorService();

    private final List<IEndpointLifecycleSubscriber> lifecycleSubscribers = new CopyOnWriteArrayList<IEndpointLifecycleSubscriber>();

    private static final BackgroundActivityMonitor bgMonitor = new BackgroundActivityMonitor();

    private final ObjectName jmxObjectName;

    public void finishBootstrapping()
    {
        isBootstrapMode = false;
    }

    /** This method updates the local token on disk  */
    public void setTokens(Collection<Token> tokens)
    {
        if (logger.isDebugEnabled())
            logger.debug("Setting tokens to {}", tokens);
        SystemKeyspace.updateTokens(tokens);
        tokenMetadata.updateNormalTokens(tokens, FBUtilities.getBroadcastAddress());
        // order is important here, the gossiper can fire in between adding these two states.  It's ok to send TOKENS without STATUS, but *not* vice versa.
        Gossiper.instance.addLocalApplicationState(ApplicationState.TOKENS, valueFactory.tokens(getLocalTokens()));
        Gossiper.instance.addLocalApplicationState(ApplicationState.STATUS, valueFactory.normal(getLocalTokens()));
        setMode(Mode.NORMAL, false);
    }

    public StorageService()
    {
        MBeanServer mbs = ManagementFactory.getPlatformMBeanServer();
        try
        {
            jmxObjectName = new ObjectName("org.apache.cassandra.db:type=StorageService");
            mbs.registerMBean(this, jmxObjectName);
            mbs.registerMBean(StreamManager.instance, new ObjectName(StreamManager.OBJECT_NAME));
        }
        catch (Exception e)
        {
            throw new RuntimeException(e);
        }

        /* register the verb handlers */
        MessagingService.instance().registerVerbHandlers(MessagingService.Verb.MUTATION, new RowMutationVerbHandler());
        MessagingService.instance().registerVerbHandlers(MessagingService.Verb.READ_REPAIR, new ReadRepairVerbHandler());
        MessagingService.instance().registerVerbHandlers(MessagingService.Verb.READ, new ReadVerbHandler());
        MessagingService.instance().registerVerbHandlers(MessagingService.Verb.RANGE_SLICE, new RangeSliceVerbHandler());
        MessagingService.instance().registerVerbHandlers(MessagingService.Verb.COUNTER_MUTATION, new CounterMutationVerbHandler());
        MessagingService.instance().registerVerbHandlers(MessagingService.Verb.TRUNCATE, new TruncateVerbHandler());
        MessagingService.instance().registerVerbHandlers(MessagingService.Verb.PAXOS_PREPARE, new PrepareVerbHandler());
        MessagingService.instance().registerVerbHandlers(MessagingService.Verb.PAXOS_PROPOSE, new ProposeVerbHandler());
        MessagingService.instance().registerVerbHandlers(MessagingService.Verb.PAXOS_COMMIT, new CommitVerbHandler());

        // see BootStrapper for a summary of how the bootstrap verbs interact
        MessagingService.instance().registerVerbHandlers(MessagingService.Verb.REPLICATION_FINISHED, new ReplicationFinishedVerbHandler());
        MessagingService.instance().registerVerbHandlers(MessagingService.Verb.REQUEST_RESPONSE, new ResponseVerbHandler());
        MessagingService.instance().registerVerbHandlers(MessagingService.Verb.INTERNAL_RESPONSE, new ResponseVerbHandler());
        MessagingService.instance().registerVerbHandlers(MessagingService.Verb.REPAIR_MESSAGE, new RepairMessageVerbHandler());
        MessagingService.instance().registerVerbHandlers(MessagingService.Verb.GOSSIP_SHUTDOWN, new GossipShutdownVerbHandler());

        MessagingService.instance().registerVerbHandlers(MessagingService.Verb.GOSSIP_DIGEST_SYN, new GossipDigestSynVerbHandler());
        MessagingService.instance().registerVerbHandlers(MessagingService.Verb.GOSSIP_DIGEST_ACK, new GossipDigestAckVerbHandler());
        MessagingService.instance().registerVerbHandlers(MessagingService.Verb.GOSSIP_DIGEST_ACK2, new GossipDigestAck2VerbHandler());

        MessagingService.instance().registerVerbHandlers(MessagingService.Verb.DEFINITIONS_UPDATE, new DefinitionsUpdateVerbHandler());
        MessagingService.instance().registerVerbHandlers(MessagingService.Verb.SCHEMA_CHECK, new SchemaCheckVerbHandler());
        MessagingService.instance().registerVerbHandlers(MessagingService.Verb.MIGRATION_REQUEST, new MigrationRequestVerbHandler());

        MessagingService.instance().registerVerbHandlers(MessagingService.Verb.SNAPSHOT, new SnapshotVerbHandler());
        MessagingService.instance().registerVerbHandlers(MessagingService.Verb.ECHO, new EchoVerbHandler());
    }

    public void registerDaemon(CassandraDaemon daemon)
    {
        this.daemon = daemon;
    }

    public void register(IEndpointLifecycleSubscriber subscriber)
    {
        lifecycleSubscribers.add(subscriber);
    }

    public void unregister(IEndpointLifecycleSubscriber subscriber)
    {
        lifecycleSubscribers.remove(subscriber);
    }

    // should only be called via JMX
    public void stopGossiping()
    {
        if (initialized)
        {
            logger.warn("Stopping gossip by operator request");
            Gossiper.instance.stop();
            initialized = false;
        }
    }

    // should only be called via JMX
    public void startGossiping()
    {
        if (!initialized)
        {
            logger.warn("Starting gossip by operator request");
            Gossiper.instance.start((int) (System.currentTimeMillis() / 1000));
            initialized = true;
        }
    }

    // should only be called via JMX
    public void startRPCServer()
    {
        if (daemon == null)
        {
            throw new IllegalStateException("No configured daemon");
        }
        daemon.thriftServer.start();
    }

    public void stopRPCServer()
    {
        if (daemon == null)
        {
            throw new IllegalStateException("No configured daemon");
        }
        daemon.thriftServer.stop();
    }

    public boolean isRPCServerRunning()
    {
        if (daemon == null)
        {
            return false;
        }
        return daemon.thriftServer.isRunning();
    }

    public void startNativeTransport()
    {
        if (daemon == null)
        {
            throw new IllegalStateException("No configured daemon");
        }
        
        try
        {
            daemon.nativeServer.start();
        }
        catch (Exception e)
        {
            throw new RuntimeException("Error starting native transport: " + e.getMessage());
        }
    }

    public void stopNativeTransport()
    {
        if (daemon == null)
        {
            throw new IllegalStateException("No configured daemon");
        }
        daemon.nativeServer.stop();
    }

    public boolean isNativeTransportRunning()
    {
        if (daemon == null)
        {
            return false;
        }
        return daemon.nativeServer.isRunning();
    }

    private void shutdownClientServers()
    {
        stopRPCServer();
        stopNativeTransport();
    }

    public void stopClient()
    {
        Gossiper.instance.unregister(migrationManager);
        Gossiper.instance.unregister(this);
        Gossiper.instance.stop();
        MessagingService.instance().shutdown();
        // give it a second so that task accepted before the MessagingService shutdown gets submitted to the stage (to avoid RejectedExecutionException)
        Uninterruptibles.sleepUninterruptibly(1, TimeUnit.SECONDS);
        StageManager.shutdownNow();
    }

    public boolean isInitialized()
    {
        return initialized;
    }

    public synchronized void initClient() throws ConfigurationException
    {
        // We don't wait, because we're going to actually try to work on
        initClient(0);

        // sleep a while to allow gossip to warm up (the other nodes need to know about this one before they can reply).
        outer:
        while (true)
        {
            Uninterruptibles.sleepUninterruptibly(1, TimeUnit.SECONDS);
            for (InetAddress address : Gossiper.instance.getLiveMembers())
            {
                if (!Gossiper.instance.isFatClient(address))
                    break outer;
            }
        }

        // sleep until any schema migrations have finished
        while (!MigrationManager.isReadyForBootstrap())
        {
            Uninterruptibles.sleepUninterruptibly(1, TimeUnit.SECONDS);
        }
    }

    public synchronized void initClient(int ringDelay) throws ConfigurationException
    {
        if (initialized)
        {
            if (!isClientMode)
                throw new UnsupportedOperationException("StorageService does not support switching modes.");
            return;
        }
        initialized = true;
        isClientMode = true;
        logger.info("Starting up client gossip");
        setMode(Mode.CLIENT, false);
        Gossiper.instance.register(this);
        Gossiper.instance.register(migrationManager);
        Gossiper.instance.start((int) (System.currentTimeMillis() / 1000)); // needed for node-ring gathering.
        Gossiper.instance.addLocalApplicationState(ApplicationState.NET_VERSION, valueFactory.networkVersion());

        MessagingService.instance().listen(FBUtilities.getLocalAddress());
        Uninterruptibles.sleepUninterruptibly(ringDelay, TimeUnit.MILLISECONDS);
    }

    public synchronized void initServer() throws ConfigurationException
    {
        initServer(RING_DELAY);
    }

    public synchronized void initServer(int delay) throws ConfigurationException
    {
        logger.info("Cassandra version: " + FBUtilities.getReleaseVersionString());
        logger.info("Thrift API version: " + cassandraConstants.VERSION);
        logger.info("CQL supported versions: " + StringUtils.join(ClientState.getCQLSupportedVersion(), ",") + " (default: " + ClientState.DEFAULT_CQL_VERSION + ")");

        if (initialized)
        {
            if (isClientMode)
                throw new UnsupportedOperationException("StorageService does not support switching modes.");
            return;
        }
        initialized = true;
        isClientMode = false;

        // Ensure StorageProxy is initialized on start-up; see CASSANDRA-3797.
        try
        {
            Class.forName("org.apache.cassandra.service.StorageProxy");
        }
        catch (ClassNotFoundException e)
        {
            throw new AssertionError(e);
        }

        if (Boolean.parseBoolean(System.getProperty("cassandra.load_ring_state", "true")))
        {
            logger.info("Loading persisted ring state");
            Multimap<InetAddress, Token> loadedTokens = SystemKeyspace.loadTokens();
            Map<InetAddress, UUID> loadedHostIds = SystemKeyspace.loadHostIds();
            for (InetAddress ep : loadedTokens.keySet())
            {
                if (ep.equals(FBUtilities.getBroadcastAddress()))
                {
                    // entry has been mistakenly added, delete it
                    SystemKeyspace.removeEndpoint(ep);
                }
                else
                {
                    tokenMetadata.updateNormalTokens(loadedTokens.get(ep), ep);
                    if (loadedHostIds.containsKey(ep))
                        tokenMetadata.updateHostId(loadedHostIds.get(ep), ep);
                    Gossiper.instance.addSavedEndpoint(ep);
                }
            }
        }

        if (Boolean.parseBoolean(System.getProperty("cassandra.renew_counter_id", "false")))
        {
            logger.info("Renewing local node id (as requested)");
            CounterId.renewLocalId();
        }

        // daemon threads, like our executors', continue to run while shutdown hooks are invoked
        Thread drainOnShutdown = new Thread(new WrappedRunnable()
        {
            @Override
            public void runMayThrow() throws ExecutionException, InterruptedException, IOException
            {
                ExecutorService mutationStage = StageManager.getStage(Stage.MUTATION);
                if (mutationStage.isShutdown())
                    return; // drained already

                shutdownClientServers();
                optionalTasks.shutdown();
                Gossiper.instance.stop();

                // In-progress writes originating here could generate hints to be written, so shut down MessagingService
                // before mutation stage, so we can get all the hints saved before shutting down
                MessagingService.instance().shutdown();
                mutationStage.shutdown();
                mutationStage.awaitTermination(3600, TimeUnit.SECONDS);
                StorageProxy.instance.verifyNoHintsInProgress();

                List<Future<?>> flushes = new ArrayList<Future<?>>();
                for (Keyspace keyspace : Keyspace.all())
                {
                    KSMetaData ksm = Schema.instance.getKSMetaData(keyspace.getName());
                    if (!ksm.durableWrites)
                    {
                        for (ColumnFamilyStore cfs : keyspace.getColumnFamilyStores())
                            flushes.add(cfs.forceFlush());
                    }
                }
                FBUtilities.waitOnFutures(flushes);

                CommitLog.instance.shutdownBlocking();

                // wait for miscellaneous tasks like sstable and commitlog segment deletion
                tasks.shutdown();
                if (!tasks.awaitTermination(1, TimeUnit.MINUTES))
                    logger.warn("Miscellaneous task executor still busy after one minute; proceeding with shutdown");
            }
        }, "StorageServiceShutdownHook");
        Runtime.getRuntime().addShutdownHook(drainOnShutdown);

        if (Boolean.parseBoolean(System.getProperty("cassandra.join_ring", "true")))
        {
            joinTokenRing(delay);
        }
        else
        {
            logger.info("Not joining ring as requested. Use JMX (StorageService->joinRing()) to initiate ring joining");
        }
    }

    private void joinTokenRing(int delay) throws ConfigurationException
    {
        logger.info("Starting up server gossip");
        joined = true;

        // Seed the host ID-to-endpoint map with our own ID.
        getTokenMetadata().updateHostId(SystemKeyspace.getLocalHostId(), FBUtilities.getBroadcastAddress());

        // have to start the gossip service before we can see any info on other nodes.  this is necessary
        // for bootstrap to get the load info it needs.
        // (we won't be part of the storage ring though until we add a counterId to our state, below.)
        Map<ApplicationState, VersionedValue> appStates = new HashMap<ApplicationState, VersionedValue>();
        appStates.put(ApplicationState.NET_VERSION, valueFactory.networkVersion());
        appStates.put(ApplicationState.HOST_ID, valueFactory.hostId(SystemKeyspace.getLocalHostId()));
        appStates.put(ApplicationState.RPC_ADDRESS, valueFactory.rpcaddress(DatabaseDescriptor.getRpcAddress()));
        if (DatabaseDescriptor.isReplacing())
            appStates.put(ApplicationState.STATUS, valueFactory.hibernate(true));
        appStates.put(ApplicationState.RELEASE_VERSION, valueFactory.releaseVersion());
        Gossiper.instance.register(this);
        Gossiper.instance.register(migrationManager);
        Gossiper.instance.start(SystemKeyspace.incrementAndGetGeneration(), appStates); // needed for node-ring gathering.
        // gossip snitch infos (local DC and rack)
        gossipSnitchInfo();
        // gossip Schema.emptyVersion forcing immediate check for schema updates (see MigrationManager#maybeScheduleSchemaPull)
        Schema.instance.updateVersionAndAnnounce(); // Ensure we know our own actual Schema UUID in preparation for updates


        MessagingService.instance().listen(FBUtilities.getLocalAddress());
        LoadBroadcaster.instance.startBroadcasting();

        HintedHandOffManager.instance.start();
        BatchlogManager.instance.start();

        // We bootstrap if we haven't successfully bootstrapped before, as long as we are not a seed.
        // If we are a seed, or if the user manually sets auto_bootstrap to false,
        // we'll skip streaming data from other nodes and jump directly into the ring.
        //
        // The seed check allows us to skip the RING_DELAY sleep for the single-node cluster case,
        // which is useful for both new users and testing.
        //
        // We attempted to replace this with a schema-presence check, but you need a meaningful sleep
        // to get schema info from gossip which defeats the purpose.  See CASSANDRA-4427 for the gory details.
        Set<InetAddress> current = new HashSet<InetAddress>();
        Collection<Token> tokens;
        logger.debug("Bootstrap variables: {} {} {} {}",
                     DatabaseDescriptor.isAutoBootstrap(),
                     SystemKeyspace.bootstrapInProgress(),
                     SystemKeyspace.bootstrapComplete(),
                     DatabaseDescriptor.getSeeds().contains(FBUtilities.getBroadcastAddress()));
        if (DatabaseDescriptor.isAutoBootstrap()
            && !SystemKeyspace.bootstrapComplete()
            && !DatabaseDescriptor.getSeeds().contains(FBUtilities.getBroadcastAddress()))
        {
            if (SystemKeyspace.bootstrapInProgress())
                logger.warn("Detected previous bootstrap failure; retrying");
            else
                SystemKeyspace.setBootstrapState(SystemKeyspace.BootstrapState.IN_PROGRESS);
            setMode(Mode.JOINING, "waiting for ring information", true);
            // first sleep the delay to make sure we see all our peers
            for (int i = 0; i < delay; i += 1000)
            {
                // if we see schema, we can proceed to the next check directly
                if (!Schema.instance.getVersion().equals(Schema.emptyVersion))
                {
                    logger.debug("got schema: {}", Schema.instance.getVersion());
                    break;
                }
                Uninterruptibles.sleepUninterruptibly(1, TimeUnit.SECONDS);
            }
            // if our schema hasn't matched yet, keep sleeping until it does
            // (post CASSANDRA-1391 we don't expect this to be necessary very often, but it doesn't hurt to be careful)
            while (!MigrationManager.isReadyForBootstrap())
            {
                setMode(Mode.JOINING, "waiting for schema information to complete", true);
                Uninterruptibles.sleepUninterruptibly(1, TimeUnit.SECONDS);
            }
            setMode(Mode.JOINING, "schema complete, ready to bootstrap", true);


            if (logger.isDebugEnabled())
                logger.debug("... got ring + schema info");

            if (!DatabaseDescriptor.isReplacing())
            {
                if (tokenMetadata.isMember(FBUtilities.getBroadcastAddress()))
                {
                    String s = "This node is already a member of the token ring; bootstrap aborted. (If replacing a dead node, remove the old one from the ring first.)";
                    throw new UnsupportedOperationException(s);
                }
                setMode(Mode.JOINING, "getting bootstrap token", true);
                tokens = BootStrapper.getBootstrapTokens(tokenMetadata, LoadBroadcaster.instance.getLoadInfo());
            }
            else
            {
                // Sleeping additionally to make sure that the server actually is not alive
                // and giving it more time to gossip if alive.
                Uninterruptibles.sleepUninterruptibly(LoadBroadcaster.BROADCAST_INTERVAL, TimeUnit.MILLISECONDS);
                if (DatabaseDescriptor.getReplaceTokens().size() != 0 && DatabaseDescriptor.getReplaceNode() != null)
                    throw new UnsupportedOperationException("You cannot specify both replace_token and replace_node, choose one or the other");
                tokens = new ArrayList<Token>();
                if (DatabaseDescriptor.getReplaceTokens().size() !=0)
                {
                    for (String token : DatabaseDescriptor.getReplaceTokens())
                        tokens.add(StorageService.getPartitioner().getTokenFactory().fromString(token));
                }
                else
                {
                    assert DatabaseDescriptor.getReplaceNode() != null;
                    InetAddress endpoint = tokenMetadata.getEndpointForHostId(DatabaseDescriptor.getReplaceNode());
                    if (endpoint == null)
                        throw new UnsupportedOperationException("Cannot replace host id " + DatabaseDescriptor.getReplaceNode() + " because it does not exist!");
                    tokens = tokenMetadata.getTokens(endpoint);
                }

                // check for operator errors...
                for (Token token : tokens)
                {
                    InetAddress existing = tokenMetadata.getEndpoint(token);
                    if (existing != null)
                    {
                        if (delay > TimeUnit.NANOSECONDS.toMillis(System.nanoTime() - Gossiper.instance.getEndpointStateForEndpoint(existing).getUpdateTimestamp()))
                            throw new UnsupportedOperationException("Cannnot replace a token for a Live node... ");
                        current.add(existing);
                    }
                    else
                    {
                        throw new UnsupportedOperationException("Cannot replace token " + token + " which does not exist!");
                    }
                }

                setMode(Mode.JOINING, "Replacing a node with token: " + tokens, true);
            }

            bootstrap(tokens);
            assert !isBootstrapMode; // bootstrap will block until finished
        }
        else
        {
            tokens = SystemKeyspace.getSavedTokens();
            if (tokens.isEmpty())
            {
                Collection<String> initialTokens = DatabaseDescriptor.getInitialTokens();
                if (initialTokens.size() < 1)
                {
                    tokens = BootStrapper.getRandomTokens(tokenMetadata, DatabaseDescriptor.getNumTokens());
                    if (DatabaseDescriptor.getNumTokens() == 1)
                        logger.warn("Generated random token " + tokens + ". Random tokens will result in an unbalanced ring; see http://wiki.apache.org/cassandra/Operations");
                    else
                        logger.info("Generated random tokens. tokens are {}", tokens);
                }
                else
                {
                    tokens = new ArrayList<Token>(initialTokens.size());
                    for (String token : initialTokens)
                        tokens.add(getPartitioner().getTokenFactory().fromString(token));
                    logger.info("Saved token not found. Using " + tokens + " from configuration");
                }
            }
            else
            {
                // if we were already bootstrapped with 1 token but num_tokens is set higher in the config,
                // then we need to migrate to multi-token
                if (tokens.size() == 1 && DatabaseDescriptor.getNumTokens() > 1)
                {
                    // wait for ring info
                    logger.info("Sleeping for ring delay (" + delay + "ms)");
                    Uninterruptibles.sleepUninterruptibly(delay, TimeUnit.MILLISECONDS);
                    logger.info("Calculating new tokens");
                    // calculate num_tokens tokens evenly spaced in the range (left, right]
                    Token right = tokens.iterator().next();
                    TokenMetadata clone = tokenMetadata.cloneOnlyTokenMap();
                    clone.updateNormalToken(right, FBUtilities.getBroadcastAddress());
                    Token left = clone.getPredecessor(right);

                    // get (num_tokens - 1) tokens spaced evenly, and the last token will be our current token (right)
                    for (int tok = 1; tok < DatabaseDescriptor.getNumTokens(); ++tok)
                    {
                        Token l = left;
                        Token r = right;
                        // iteratively calculate the location of the token using midpoint
                        // num iterations is number of bits in IEE754 mantissa (including implicit leading 1)
                        // we stop early for terminating fractions
                        // TODO: alternatively we could add an interpolate() method to IPartitioner
                        double frac = (double)tok / (double)DatabaseDescriptor.getNumTokens();
                        Token midpoint = getPartitioner().midpoint(l, r);
                        for (int i = 0; i < 53; ++i)
                        {
                            frac *= 2;
                            if (frac == 1.0) /* not a bug */
                                break;
                            else if (frac > 1.0)
                            {
                                l = midpoint;
                                frac -= 1.0;
                            }
                            else
                                r = midpoint;
                            midpoint = getPartitioner().midpoint(l, r);
                        }
                        tokens.add(midpoint);
                    }
                    logger.info("Split previous range (" + left + ", " + right + "] into " + tokens);
                }
                else
                    logger.info("Using saved token " + tokens);
            }
        }

        if (!isSurveyMode)
        {
            // start participating in the ring.
            SystemKeyspace.setBootstrapState(SystemKeyspace.BootstrapState.COMPLETED);
            setTokens(tokens);
            // remove the existing info about the replaced node.
            if (!current.isEmpty())
                for (InetAddress existing : current)
                    Gossiper.instance.replacedEndpoint(existing);
            logger.info("Startup completed! Now serving reads.");
            assert tokenMetadata.sortedTokens().size() > 0;

            Auth.setup();
        }
        else
        {
            logger.info("Startup complete, but write survey mode is active, not becoming an active ring member. Use JMX (StorageService->joinRing()) to finalize ring joining.");
        }
    }

    public void gossipSnitchInfo()
    {
        IEndpointSnitch snitch = DatabaseDescriptor.getEndpointSnitch();
        String dc = snitch.getDatacenter(FBUtilities.getBroadcastAddress());
        String rack = snitch.getRack(FBUtilities.getBroadcastAddress());
        Gossiper.instance.addLocalApplicationState(ApplicationState.DC, StorageService.instance.valueFactory.datacenter(dc));
        Gossiper.instance.addLocalApplicationState(ApplicationState.RACK, StorageService.instance.valueFactory.rack(rack));
    }

    public synchronized void joinRing() throws IOException
    {
        if (!joined)
        {
            logger.info("Joining ring by operator request");
            try
            {
                joinTokenRing(0);
            }
            catch (ConfigurationException e)
            {
                throw new IOException(e.getMessage());
            }
        }
        else if (isSurveyMode)
        {
            setTokens(SystemKeyspace.getSavedTokens());
            SystemKeyspace.setBootstrapState(SystemKeyspace.BootstrapState.COMPLETED);
            isSurveyMode = false;
            logger.info("Leaving write survey mode and joining ring at operator request");
            assert tokenMetadata.sortedTokens().size() > 0;

            Auth.setup();
        }
    }

    public boolean isJoined()
    {
        return joined;
    }

    public void rebuild(String sourceDc)
    {
        logger.info("rebuild from dc: {}", sourceDc == null ? "(any dc)" : sourceDc);

        RangeStreamer streamer = new RangeStreamer(tokenMetadata, FBUtilities.getBroadcastAddress(), "Rebuild");
        streamer.addSourceFilter(new RangeStreamer.FailureDetectorSourceFilter(FailureDetector.instance));
        if (sourceDc != null)
            streamer.addSourceFilter(new RangeStreamer.SingleDatacenterFilter(DatabaseDescriptor.getEndpointSnitch(), sourceDc));

        for (String keyspaceName : Schema.instance.getNonSystemKeyspaces())
            streamer.addRanges(keyspaceName, getLocalRanges(keyspaceName));

        try
        {
            streamer.fetchAsync().get();
        }
        catch (InterruptedException e)
        {
            throw new RuntimeException("Interrupted while waiting on rebuild streaming");
        }
        catch (ExecutionException e)
        {
            // This is used exclusively through JMX, so log the full trace but only throw a simple RTE
            logger.error("Error while rebuilding node", e.getCause());
            throw new RuntimeException("Error while rebuilding node: " + e.getCause().getMessage());
        }
    }

    public void setStreamThroughputMbPerSec(int value)
    {
        DatabaseDescriptor.setStreamThroughputOutboundMegabitsPerSec(value);
        logger.info("setstreamthroughput: throttle set to {}", value);
    }

    public int getStreamThroughputMbPerSec()
    {
        return DatabaseDescriptor.getStreamThroughputOutboundMegabitsPerSec();
    }

    public int getCompactionThroughputMbPerSec()
    {
        return DatabaseDescriptor.getCompactionThroughputMbPerSec();
    }

    public void setCompactionThroughputMbPerSec(int value)
    {
        DatabaseDescriptor.setCompactionThroughputMbPerSec(value);
    }

    public boolean isIncrementalBackupsEnabled()
    {
        return DatabaseDescriptor.isIncrementalBackupsEnabled();
    }

    public void setIncrementalBackupsEnabled(boolean value)
    {
        DatabaseDescriptor.setIncrementalBackupsEnabled(value);
    }

    private void setMode(Mode m, boolean log)
    {
        setMode(m, null, log);
    }

    private void setMode(Mode m, String msg, boolean log)
    {
        operationMode = m;
        String logMsg = msg == null ? m.toString() : String.format("%s: %s", m, msg);
        if (log)
            logger.info(logMsg);
        else
            logger.debug(logMsg);
    }

    private void bootstrap(Collection<Token> tokens)
    {
        isBootstrapMode = true;
        SystemKeyspace.updateTokens(tokens); // DON'T use setToken, that makes us part of the ring locally which is incorrect until we are done bootstrapping
        if (!DatabaseDescriptor.isReplacing())
        {
            // if not an existing token then bootstrap
            // order is important here, the gossiper can fire in between adding these two states.  It's ok to send TOKENS without STATUS, but *not* vice versa.
            Gossiper.instance.addLocalApplicationState(ApplicationState.TOKENS, valueFactory.tokens(tokens));
            Gossiper.instance.addLocalApplicationState(ApplicationState.STATUS,
                                                       valueFactory.bootstrapping(tokens));
            setMode(Mode.JOINING, "sleeping " + RING_DELAY + " ms for pending range setup", true);
            Uninterruptibles.sleepUninterruptibly(RING_DELAY, TimeUnit.MILLISECONDS);
        }
        else
        {
            // Dont set any state for the node which is bootstrapping the existing token...
            tokenMetadata.updateNormalTokens(tokens, FBUtilities.getBroadcastAddress());
        }
        if (!Gossiper.instance.seenAnySeed())
            throw new IllegalStateException("Unable to contact any seeds!");
        setMode(Mode.JOINING, "Starting to bootstrap...", true);
        new BootStrapper(FBUtilities.getBroadcastAddress(), tokens, tokenMetadata).bootstrap(); // handles token update
        logger.info("Bootstrap completed! for the tokens {}", tokens);
    }

    public boolean isBootstrapMode()
    {
        return isBootstrapMode;
    }

    public TokenMetadata getTokenMetadata()
    {
        return tokenMetadata;
    }

    /**
     * Increment about the known Compaction severity of the events in this node
     */
    public void reportSeverity(double incr)
    {
        bgMonitor.incrCompactionSeverity(incr);
    }

    public double getSeverity(InetAddress endpoint)
    {
        return bgMonitor.getSeverity(endpoint);
    }

    /**
     * for a keyspace, return the ranges and corresponding listen addresses.
     * @param keyspace
     * @return the endpoint map
     */
    public Map<List<String>, List<String>> getRangeToEndpointMap(String keyspace)
    {
        /* All the ranges for the tokens */
        Map<List<String>, List<String>> map = new HashMap<List<String>, List<String>>();
        for (Map.Entry<Range<Token>,List<InetAddress>> entry : getRangeToAddressMap(keyspace).entrySet())
        {
            map.put(entry.getKey().asList(), stringify(entry.getValue()));
        }
        return map;
    }

    /**
     * Return the rpc address associated with an endpoint as a string.
     * @param endpoint The endpoint to get rpc address for
     * @return the rpc address
     */
    public String getRpcaddress(InetAddress endpoint)
    {
        if (endpoint.equals(FBUtilities.getBroadcastAddress()))
            return DatabaseDescriptor.getRpcAddress().getHostAddress();
        else if (Gossiper.instance.getEndpointStateForEndpoint(endpoint).getApplicationState(ApplicationState.RPC_ADDRESS) == null)
            return endpoint.getHostAddress();
        else
            return Gossiper.instance.getEndpointStateForEndpoint(endpoint).getApplicationState(ApplicationState.RPC_ADDRESS).value;
    }

    /**
     * for a keyspace, return the ranges and corresponding RPC addresses for a given keyspace.
     * @param keyspace
     * @return the endpoint map
     */
    public Map<List<String>, List<String>> getRangeToRpcaddressMap(String keyspace)
    {
        /* All the ranges for the tokens */
        Map<List<String>, List<String>> map = new HashMap<List<String>, List<String>>();
        for (Map.Entry<Range<Token>, List<InetAddress>> entry : getRangeToAddressMap(keyspace).entrySet())
        {
            List<String> rpcaddrs = new ArrayList<String>(entry.getValue().size());
            for (InetAddress endpoint: entry.getValue())
            {
                rpcaddrs.add(getRpcaddress(endpoint));
            }
            map.put(entry.getKey().asList(), rpcaddrs);
        }
        return map;
    }

    public Map<List<String>, List<String>> getPendingRangeToEndpointMap(String keyspace)
    {
        // some people just want to get a visual representation of things. Allow null and set it to the first
        // non-system keyspace.
        if (keyspace == null)
            keyspace = Schema.instance.getNonSystemKeyspaces().get(0);

        Map<List<String>, List<String>> map = new HashMap<List<String>, List<String>>();
        for (Map.Entry<Range<Token>, Collection<InetAddress>> entry : tokenMetadata.getPendingRanges(keyspace).entrySet())
        {
            List<InetAddress> l = new ArrayList<InetAddress>(entry.getValue());
            map.put(entry.getKey().asList(), stringify(l));
        }
        return map;
    }

    public Map<Range<Token>, List<InetAddress>> getRangeToAddressMap(String keyspace)
    {
        // some people just want to get a visual representation of things. Allow null and set it to the first
        // non-system keyspace.
        if (keyspace == null)
            keyspace = Schema.instance.getNonSystemKeyspaces().get(0);

        List<Range<Token>> ranges = getAllRanges(tokenMetadata.sortedTokens());
        return constructRangeToEndpointMap(keyspace, ranges);
    }

    /**
     * The same as {@code describeRing(String)} but converts TokenRange to the String for JMX compatibility
     *
     * @param keyspace The keyspace to fetch information about
     *
     * @return a List of TokenRange(s) converted to String for the given keyspace
     */
    public List<String> describeRingJMX(String keyspace) throws IOException
    {
        List<TokenRange> tokenRanges;
        try
        {
            tokenRanges = describeRing(keyspace);
        }
        catch (InvalidRequestException e)
        {
            throw new IOException(e.getMessage());
        }
        List<String> result = new ArrayList<String>(tokenRanges.size());

        for (TokenRange tokenRange : tokenRanges)
            result.add(tokenRange.toString());

        return result;
    }

    /**
     * The TokenRange for a given keyspace.
     *
     * @param keyspace The keyspace to fetch information about
     *
     * @return a List of TokenRange(s) for the given keyspace
     *
     * @throws InvalidRequestException if there is no ring information available about keyspace
     */
    public List<TokenRange> describeRing(String keyspace) throws InvalidRequestException
    {
        if (keyspace == null || Keyspace.open(keyspace).getReplicationStrategy() instanceof LocalStrategy)
            throw new InvalidRequestException("There is no ring for the keyspace: " + keyspace);

        List<TokenRange> ranges = new ArrayList<TokenRange>();
        Token.TokenFactory tf = getPartitioner().getTokenFactory();

        for (Map.Entry<Range<Token>, List<InetAddress>> entry : getRangeToAddressMap(keyspace).entrySet())
        {
            Range range = entry.getKey();
            List<InetAddress> addresses = entry.getValue();
            List<String> endpoints = new ArrayList<String>(addresses.size());
            List<String> rpc_endpoints = new ArrayList<String>(addresses.size());
            List<EndpointDetails> epDetails = new ArrayList<EndpointDetails>(addresses.size());

            for (InetAddress endpoint : addresses)
            {
                EndpointDetails details = new EndpointDetails();
                details.host = endpoint.getHostAddress();
                details.datacenter = DatabaseDescriptor.getEndpointSnitch().getDatacenter(endpoint);
                details.rack = DatabaseDescriptor.getEndpointSnitch().getRack(endpoint);

                endpoints.add(details.host);
                rpc_endpoints.add(getRpcaddress(endpoint));

                epDetails.add(details);
            }

            TokenRange tr = new TokenRange(tf.toString(range.left.getToken()), tf.toString(range.right.getToken()), endpoints)
                                    .setEndpoint_details(epDetails)
                                    .setRpc_endpoints(rpc_endpoints);

            ranges.add(tr);
        }

        return ranges;
    }

    public Map<String, String> getTokenToEndpointMap()
    {
        Map<Token, InetAddress> mapInetAddress = tokenMetadata.getNormalAndBootstrappingTokenToEndpointMap();
        // in order to preserve tokens in ascending order, we use LinkedHashMap here
        Map<String, String> mapString = new LinkedHashMap<String, String>(mapInetAddress.size());
        List<Token> tokens = new ArrayList<Token>(mapInetAddress.keySet());
        Collections.sort(tokens);
        for (Token token : tokens)
        {
            mapString.put(token.toString(), mapInetAddress.get(token).getHostAddress());
        }
        return mapString;
    }

    public String getLocalHostId()
    {
        return getTokenMetadata().getHostId(FBUtilities.getBroadcastAddress()).toString();
    }

    public Map<String, String> getHostIdMap()
    {
        Map<String, String> mapOut = new HashMap<String, String>();
        for (Map.Entry<InetAddress, UUID> entry : getTokenMetadata().getEndpointToHostIdMapForReading().entrySet())
            mapOut.put(entry.getKey().getHostAddress(), entry.getValue().toString());
        return mapOut;
    }

    /**
     * Construct the range to endpoint mapping based on the true view
     * of the world.
     * @param ranges
     * @return mapping of ranges to the replicas responsible for them.
    */
    private Map<Range<Token>, List<InetAddress>> constructRangeToEndpointMap(String keyspace, List<Range<Token>> ranges)
    {
        Map<Range<Token>, List<InetAddress>> rangeToEndpointMap = new HashMap<Range<Token>, List<InetAddress>>();
        for (Range<Token> range : ranges)
        {
            rangeToEndpointMap.put(range, Keyspace.open(keyspace).getReplicationStrategy().getNaturalEndpoints(range.right));
        }
        return rangeToEndpointMap;
    }

    /*
     * Handle the reception of a new particular ApplicationState for a particular endpoint. Note that the value of the
     * ApplicationState has not necessarily "changed" since the last known value, if we already received the same update
     * from somewhere else.
     *
     * onChange only ever sees one ApplicationState piece change at a time (even if many ApplicationState updates were
     * received at the same time), so we perform a kind of state machine here. We are concerned with two events: knowing
     * the token associated with an endpoint, and knowing its operation mode. Nodes can start in either bootstrap or
     * normal mode, and from bootstrap mode can change mode to normal. A node in bootstrap mode needs to have
     * pendingranges set in TokenMetadata; a node in normal mode should instead be part of the token ring.
     *
     * Normal progression of ApplicationState.STATUS values for a node should be like this:
     * STATUS_BOOTSTRAPPING,token
     *   if bootstrapping. stays this way until all files are received.
     * STATUS_NORMAL,token
     *   ready to serve reads and writes.
     * STATUS_LEAVING,token
     *   get ready to leave the cluster as part of a decommission
     * STATUS_LEFT,token
     *   set after decommission is completed.
     *
     * Other STATUS values that may be seen (possibly anywhere in the normal progression):
     * STATUS_MOVING,newtoken
     *   set if node is currently moving to a new token in the ring
     * STATUS_RELOCATING,srcToken,srcToken,srcToken,...
     *   set if the endpoint is in the process of relocating a token to itself
     * REMOVING_TOKEN,deadtoken
     *   set if the node is dead and is being removed by its REMOVAL_COORDINATOR
     * REMOVED_TOKEN,deadtoken
     *   set if the node is dead and has been removed by its REMOVAL_COORDINATOR
     *
     * Note: Any time a node state changes from STATUS_NORMAL, it will not be visible to new nodes. So it follows that
     * you should never bootstrap a new node during a removetoken, decommission or move.
     */
    public void onChange(InetAddress endpoint, ApplicationState state, VersionedValue value)
    {
        switch (state)
        {
            case STATUS:
                String apStateValue = value.value;
                String[] pieces = apStateValue.split(VersionedValue.DELIMITER_STR, -1);
                assert (pieces.length > 0);

                String moveName = pieces[0];

                if (moveName.equals(VersionedValue.STATUS_BOOTSTRAPPING))
                    handleStateBootstrap(endpoint, pieces);
                else if (moveName.equals(VersionedValue.STATUS_NORMAL))
                    handleStateNormal(endpoint, pieces);
                else if (moveName.equals(VersionedValue.REMOVING_TOKEN) || moveName.equals(VersionedValue.REMOVED_TOKEN))
                    handleStateRemoving(endpoint, pieces);
                else if (moveName.equals(VersionedValue.STATUS_LEAVING))
                    handleStateLeaving(endpoint, pieces);
                else if (moveName.equals(VersionedValue.STATUS_LEFT))
                    handleStateLeft(endpoint, pieces);
                else if (moveName.equals(VersionedValue.STATUS_MOVING))
                    handleStateMoving(endpoint, pieces);
                else if (moveName.equals(VersionedValue.STATUS_RELOCATING))
                    handleStateRelocating(endpoint, pieces);
                break;
            case RELEASE_VERSION:
                SystemKeyspace.updatePeerInfo(endpoint, "release_version", quote(value.value));
                break;
            case DC:
                SystemKeyspace.updatePeerInfo(endpoint, "data_center", quote(value.value));
                break;
            case RACK:
                SystemKeyspace.updatePeerInfo(endpoint, "rack", quote(value.value));
                break;
            case RPC_ADDRESS:
                SystemKeyspace.updatePeerInfo(endpoint, "rpc_address", quote(value.value));
                break;
            case SCHEMA:
                SystemKeyspace.updatePeerInfo(endpoint, "schema_version", value.value);
                break;
            case HOST_ID:
                SystemKeyspace.updatePeerInfo(endpoint, "host_id", value.value);
                break;
        }
    }

    private String quote(String value)
    {
        return "'" + value + "'";
    }

    private byte[] getApplicationStateValue(InetAddress endpoint, ApplicationState appstate)
    {
        String vvalue = Gossiper.instance.getEndpointStateForEndpoint(endpoint).getApplicationState(appstate).value;
        return vvalue.getBytes(ISO_8859_1);
    }

    private Collection<Token> getTokensFor(InetAddress endpoint, String piece)
    {
        if (Gossiper.instance.usesVnodes(endpoint))
        {
            try
            {
                return TokenSerializer.deserialize(getPartitioner(), new DataInputStream(new ByteArrayInputStream(getApplicationStateValue(endpoint, ApplicationState.TOKENS))));
            }
            catch (IOException e)
            {
                throw new RuntimeException(e);
            }
        }
        else
            return Arrays.asList(getPartitioner().getTokenFactory().fromString(piece));
    }

    /**
     * Handle node bootstrap
     *
     * @param endpoint bootstrapping node
     * @param pieces STATE_BOOTSTRAPPING,bootstrap token as string
     */
    private void handleStateBootstrap(InetAddress endpoint, String[] pieces)
    {
        assert pieces.length >= 2;

        // Parse versioned values according to end-point version:
        //   versions  < 1.2 .....: STATUS,TOKEN
        //   versions >= 1.2 .....: use TOKENS app state
        Collection<Token> tokens;
        // explicitly check for TOKENS, because a bootstrapping node might be bootstrapping in legacy mode; that is, not using vnodes and no token specified
        tokens = getTokensFor(endpoint, pieces[1]);

        if (logger.isDebugEnabled())
            logger.debug("Node " + endpoint + " state bootstrapping, token " + tokens);

        // if this node is present in token metadata, either we have missed intermediate states
        // or the node had crashed. Print warning if needed, clear obsolete stuff and
        // continue.
        if (tokenMetadata.isMember(endpoint))
        {
            // If isLeaving is false, we have missed both LEAVING and LEFT. However, if
            // isLeaving is true, we have only missed LEFT. Waiting time between completing
            // leave operation and rebootstrapping is relatively short, so the latter is quite
            // common (not enough time for gossip to spread). Therefore we report only the
            // former in the log.
            if (!tokenMetadata.isLeaving(endpoint))
                logger.info("Node " + endpoint + " state jump to bootstrap");
            tokenMetadata.removeEndpoint(endpoint);
        }

        tokenMetadata.addBootstrapTokens(tokens, endpoint);
        calculatePendingRanges();

        if (Gossiper.instance.usesHostId(endpoint))
            tokenMetadata.updateHostId(Gossiper.instance.getHostId(endpoint), endpoint);
    }

    /**
     * Handle node move to normal state. That is, node is entering token ring and participating
     * in reads.
     *
     * @param endpoint node
     * @param pieces STATE_NORMAL,token
     */
    private void handleStateNormal(final InetAddress endpoint, String[] pieces)
    {
        assert pieces.length >= 2;

        // Parse versioned values according to end-point version:
        //   versions  < 1.2 .....: STATUS,TOKEN
        //   versions >= 1.2 .....: uses HOST_ID/TOKENS app states

        Collection<Token> tokens;

        tokens = getTokensFor(endpoint, pieces[1]);

        if (logger.isDebugEnabled())
            logger.debug("Node " + endpoint + " state normal, token " + tokens);

        if (tokenMetadata.isMember(endpoint))
            logger.info("Node " + endpoint + " state jump to normal");

        // Order Matters, TM.updateHostID() should be called before TM.updateNormalToken(), (see CASSANDRA-4300).
        if (Gossiper.instance.usesHostId(endpoint))
            tokenMetadata.updateHostId(Gossiper.instance.getHostId(endpoint), endpoint);

        Set<Token> tokensToUpdateInMetadata = new HashSet<Token>();
        Set<Token> tokensToUpdateInSystemKeyspace = new HashSet<Token>();
        Set<Token> localTokensToRemove = new HashSet<Token>();
        Set<InetAddress> endpointsToRemove = new HashSet<InetAddress>();
        Multimap<InetAddress, Token> epToTokenCopy = getTokenMetadata().getEndpointToTokenMapForReading();

        for (final Token token : tokens)
        {
            // we don't want to update if this node is responsible for the token and it has a later startup time than endpoint.
            InetAddress currentOwner = tokenMetadata.getEndpoint(token);
            if (currentOwner == null)
            {
                logger.debug("New node " + endpoint + " at token " + token);
                tokensToUpdateInMetadata.add(token);
                if (!isClientMode)
                    tokensToUpdateInSystemKeyspace.add(token);
            }
            else if (endpoint.equals(currentOwner))
            {
                // set state back to normal, since the node may have tried to leave, but failed and is now back up
                // no need to persist, token/ip did not change
                tokensToUpdateInMetadata.add(token);
            }
            else if (tokenMetadata.isRelocating(token) && tokenMetadata.getRelocatingRanges().get(token).equals(endpoint))
            {
                // Token was relocating, this is the bookkeeping that makes it official.
                tokensToUpdateInMetadata.add(token);
                if (!isClientMode)
                    tokensToUpdateInSystemKeyspace.add(token);

                optionalTasks.schedule(new Runnable()
                {
                    public void run()
                    {
                        logger.info("Removing RELOCATION state for {} {}", endpoint, token);
                        getTokenMetadata().removeFromRelocating(token, endpoint);
                    }
                }, RING_DELAY, TimeUnit.MILLISECONDS);

                // We used to own this token; This token will need to be removed from system.local
                if (currentOwner.equals(FBUtilities.getBroadcastAddress()))
                    localTokensToRemove.add(token);

                logger.info("Token {} relocated to {}", token, endpoint);
            }
            else if (tokenMetadata.isRelocating(token))
            {
                logger.info("Token {} is relocating to {}, ignoring update from {}",
                            token, tokenMetadata.getRelocatingRanges().get(token), endpoint);
            }
            else if (Gossiper.instance.compareEndpointStartup(endpoint, currentOwner) > 0)
            {
                tokensToUpdateInMetadata.add(token);
                if (!isClientMode)
                    tokensToUpdateInSystemKeyspace.add(token);

                // currentOwner is no longer current, endpoint is.  Keep track of these moves, because when
                // a host no longer has any tokens, we'll want to remove it.
                epToTokenCopy.get(currentOwner).remove(token);
                if (epToTokenCopy.get(currentOwner).size() < 1)
                    endpointsToRemove.add(currentOwner);

                logger.info(String.format("Nodes %s and %s have the same token %s.  %s is the new owner",
                                          endpoint,
                                          currentOwner,
                                          token,
                                          endpoint));
                if (logger.isDebugEnabled())
                    logger.debug("Relocating ranges: {}", tokenMetadata.printRelocatingRanges());
            }
            else
            {
                logger.info(String.format("Nodes %s and %s have the same token %s.  Ignoring %s",
                                           endpoint,
                                           currentOwner,
                                           token,
                                           endpoint));
                if (logger.isDebugEnabled())
                    logger.debug("Relocating ranges: {}", tokenMetadata.printRelocatingRanges());
            }
        }

        tokenMetadata.updateNormalTokens(tokensToUpdateInMetadata, endpoint);
        for (InetAddress ep : endpointsToRemove)
            removeEndpoint(ep);
        if (!tokensToUpdateInSystemKeyspace.isEmpty())
            SystemKeyspace.updateTokens(endpoint, tokensToUpdateInSystemKeyspace);
        if (!localTokensToRemove.isEmpty())
            SystemKeyspace.updateLocalTokens(Collections.<Token>emptyList(), localTokensToRemove);

        if (tokenMetadata.isMoving(endpoint)) // if endpoint was moving to a new token
        {
            tokenMetadata.removeFromMoving(endpoint);

            if (!isClientMode)
            {
                for (IEndpointLifecycleSubscriber subscriber : lifecycleSubscribers)
                    subscriber.onMove(endpoint);
            }
        }

        calculatePendingRanges();
    }

    /**
     * Handle node preparing to leave the ring
     *
     * @param endpoint node
     * @param pieces STATE_LEAVING,token
     */
    private void handleStateLeaving(InetAddress endpoint, String[] pieces)
    {
        assert pieces.length >= 2;
        Collection<Token> tokens;
        tokens = getTokensFor(endpoint, pieces[1]);

        if (logger.isDebugEnabled())
            logger.debug("Node " + endpoint + " state leaving, tokens " + tokens);

        // If the node is previously unknown or tokens do not match, update tokenmetadata to
        // have this node as 'normal' (it must have been using this token before the
        // leave). This way we'll get pending ranges right.
        if (!tokenMetadata.isMember(endpoint))
        {
            logger.info("Node " + endpoint + " state jump to leaving");
            tokenMetadata.updateNormalTokens(tokens, endpoint);
        }
        else if (!tokenMetadata.getTokens(endpoint).containsAll(tokens))
        {
            logger.warn("Node " + endpoint + " 'leaving' token mismatch. Long network partition?");
            tokenMetadata.updateNormalTokens(tokens, endpoint);
        }

        // at this point the endpoint is certainly a member with this token, so let's proceed
        // normally
        tokenMetadata.addLeavingEndpoint(endpoint);
        calculatePendingRanges();
    }

    /**
     * Handle node leaving the ring. This will happen when a node is decommissioned
     *
     * @param endpoint If reason for leaving is decommission, endpoint is the leaving node.
     * @param pieces STATE_LEFT,token
     */
    private void handleStateLeft(InetAddress endpoint, String[] pieces)
    {
        assert pieces.length >= 2;
        Collection<Token> tokens;
        tokens = getTokensFor(endpoint, pieces[1]);

        if (logger.isDebugEnabled())
            logger.debug("Node " + endpoint + " state left, tokens " + tokens);

        excise(tokens, endpoint, extractExpireTime(pieces));
    }

    /**
     * Handle node moving inside the ring.
     *
     * @param endpoint moving endpoint address
     * @param pieces STATE_MOVING, token
     */
    private void handleStateMoving(InetAddress endpoint, String[] pieces)
    {
        assert pieces.length >= 2;
        Token token = getPartitioner().getTokenFactory().fromString(pieces[1]);

        if (logger.isDebugEnabled())
            logger.debug("Node " + endpoint + " state moving, new token " + token);

        tokenMetadata.addMovingEndpoint(token, endpoint);

        calculatePendingRanges();
    }

    /**
     * Handle one or more ranges (tokens) moving from their respective endpoints, to another.
     *
     * @param endpoint the destination of the move
     * @param pieces STATE_RELOCATING,token,token,...
     */
    private void handleStateRelocating(InetAddress endpoint, String[] pieces)
    {
        assert pieces.length >= 2;

        List<Token> tokens = new ArrayList<Token>(pieces.length - 1);
        for (String tStr : Arrays.copyOfRange(pieces, 1, pieces.length))
            tokens.add(getPartitioner().getTokenFactory().fromString(tStr));

        logger.debug("Tokens {} are relocating to {}", tokens, endpoint);
        tokenMetadata.addRelocatingTokens(tokens, endpoint);

        calculatePendingRanges();
    }

    /**
     * Handle notification that a node being actively removed from the ring via 'removetoken'
     *
     * @param endpoint node
     * @param pieces either REMOVED_TOKEN (node is gone) or REMOVING_TOKEN (replicas need to be restored)
     */
    private void handleStateRemoving(InetAddress endpoint, String[] pieces)
    {
        assert (pieces.length > 0);

        if (endpoint.equals(FBUtilities.getBroadcastAddress()))
        {
            logger.info("Received removeToken gossip about myself. Is this node rejoining after an explicit removetoken?");
            try
            {
                drain();
            }
            catch (Exception e)
            {
                throw new RuntimeException(e);
            }
            return;
        }
        if (tokenMetadata.isMember(endpoint))
        {
            String state = pieces[0];
            Collection<Token> removeTokens = tokenMetadata.getTokens(endpoint);

            if (VersionedValue.REMOVED_TOKEN.equals(state))
            {
                excise(removeTokens, endpoint, extractExpireTime(pieces));
            }
            else if (VersionedValue.REMOVING_TOKEN.equals(state))
            {
                if (logger.isDebugEnabled())
                    logger.debug("Tokens " + removeTokens + " removed manually (endpoint was " + endpoint + ")");

                // Note that the endpoint is being removed
                tokenMetadata.addLeavingEndpoint(endpoint);
                calculatePendingRanges();

                // find the endpoint coordinating this removal that we need to notify when we're done
                String[] coordinator = Gossiper.instance.getEndpointStateForEndpoint(endpoint).getApplicationState(ApplicationState.REMOVAL_COORDINATOR).value.split(VersionedValue.DELIMITER_STR, -1);
                UUID hostId = UUID.fromString(coordinator[1]);
                // grab any data we are now responsible for and notify responsible node
                restoreReplicaCount(endpoint, tokenMetadata.getEndpointForHostId(hostId));
            }
        }
        else // now that the gossiper has told us about this nonexistent member, notify the gossiper to remove it
        {
            addExpireTimeIfFound(endpoint, extractExpireTime(pieces));
            removeEndpoint(endpoint);
        }
    }

    private void excise(Collection<Token> tokens, InetAddress endpoint)
    {
        logger.info("Removing tokens " + tokens + " for " + endpoint);
        HintedHandOffManager.instance.deleteHintsForEndpoint(endpoint);
        removeEndpoint(endpoint);
        tokenMetadata.removeEndpoint(endpoint);
        tokenMetadata.removeBootstrapTokens(tokens);
        if (!isClientMode)
        {
            for (IEndpointLifecycleSubscriber subscriber : lifecycleSubscribers)
                subscriber.onLeaveCluster(endpoint);
        }
        calculatePendingRanges();
    }

    private void excise(Collection<Token> tokens, InetAddress endpoint, long expireTime)
    {
        addExpireTimeIfFound(endpoint, expireTime);
        excise(tokens, endpoint);
    }

    /** unlike excise we just need this endpoint gone without going through any notifications **/
    private void removeEndpoint(InetAddress endpoint)
    {
        Gossiper.instance.removeEndpoint(endpoint);
        if (!isClientMode)
            SystemKeyspace.removeEndpoint(endpoint);
    }

    protected void addExpireTimeIfFound(InetAddress endpoint, long expireTime)
    {
        if (expireTime != 0L)
        {
            Gossiper.instance.addExpireTimeForEndpoint(endpoint, expireTime);
        }
    }

    protected long extractExpireTime(String[] pieces)
    {
        return Long.parseLong(pieces[2]);
    }

    /**
     * Calculate pending ranges according to bootsrapping and leaving nodes. Reasoning is:
     *
     * (1) When in doubt, it is better to write too much to a node than too little. That is, if
     * there are multiple nodes moving, calculate the biggest ranges a node could have. Cleaning
     * up unneeded data afterwards is better than missing writes during movement.
     * (2) When a node leaves, ranges for other nodes can only grow (a node might get additional
     * ranges, but it will not lose any of its current ranges as a result of a leave). Therefore
     * we will first remove _all_ leaving tokens for the sake of calculation and then check what
     * ranges would go where if all nodes are to leave. This way we get the biggest possible
     * ranges with regard current leave operations, covering all subsets of possible final range
     * values.
     * (3) When a node bootstraps, ranges of other nodes can only get smaller. Without doing
     * complex calculations to see if multiple bootstraps overlap, we simply base calculations
     * on the same token ring used before (reflecting situation after all leave operations have
     * completed). Bootstrapping nodes will be added and removed one by one to that metadata and
     * checked what their ranges would be. This will give us the biggest possible ranges the
     * node could have. It might be that other bootstraps make our actual final ranges smaller,
     * but it does not matter as we can clean up the data afterwards.
     *
     * NOTE: This is heavy and ineffective operation. This will be done only once when a node
     * changes state in the cluster, so it should be manageable.
     */
    private void calculatePendingRanges()
    {
        for (String keyspaceName : Schema.instance.getNonSystemKeyspaces())
            calculatePendingRanges(Keyspace.open(keyspaceName).getReplicationStrategy(), keyspaceName);
    }

    // public & static for testing purposes
    public static void calculatePendingRanges(AbstractReplicationStrategy strategy, String keyspaceName)
    {
        TokenMetadata tm = StorageService.instance.getTokenMetadata();
        Multimap<Range<Token>, InetAddress> pendingRanges = HashMultimap.create();
        BiMultiValMap<Token, InetAddress> bootstrapTokens = tm.getBootstrapTokens();
        Set<InetAddress> leavingEndpoints = tm.getLeavingEndpoints();

        if (bootstrapTokens.isEmpty() && leavingEndpoints.isEmpty() && tm.getMovingEndpoints().isEmpty() && tm.getRelocatingRanges().isEmpty())
        {
            if (logger.isDebugEnabled())
                logger.debug("No bootstrapping, leaving or moving nodes, and no relocating tokens -> empty pending ranges for {}", keyspaceName);
            tm.setPendingRanges(keyspaceName, pendingRanges);
            return;
        }

        Multimap<InetAddress, Range<Token>> addressRanges = strategy.getAddressRanges();

        // Copy of metadata reflecting the situation after all leave operations are finished.
        TokenMetadata allLeftMetadata = tm.cloneAfterAllLeft();

        // get all ranges that will be affected by leaving nodes
        Set<Range<Token>> affectedRanges = new HashSet<Range<Token>>();
        for (InetAddress endpoint : leavingEndpoints)
            affectedRanges.addAll(addressRanges.get(endpoint));

        // for each of those ranges, find what new nodes will be responsible for the range when
        // all leaving nodes are gone.
        for (Range<Token> range : affectedRanges)
        {
            Set<InetAddress> currentEndpoints = ImmutableSet.copyOf(strategy.calculateNaturalEndpoints(range.right, tm.cloneOnlyTokenMap()));
            Set<InetAddress> newEndpoints = ImmutableSet.copyOf(strategy.calculateNaturalEndpoints(range.right, allLeftMetadata));
            pendingRanges.putAll(range, Sets.difference(newEndpoints, currentEndpoints));
        }

        // At this stage pendingRanges has been updated according to leave operations. We can
        // now continue the calculation by checking bootstrapping nodes.

        // For each of the bootstrapping nodes, simply add and remove them one by one to
        // allLeftMetadata and check in between what their ranges would be.
        for (InetAddress endpoint : bootstrapTokens.inverse().keySet())
        {
            Collection<Token> tokens = bootstrapTokens.inverse().get(endpoint);

            allLeftMetadata.updateNormalTokens(tokens, endpoint);
            for (Range<Token> range : strategy.getAddressRanges(allLeftMetadata).get(endpoint))
                pendingRanges.put(range, endpoint);
            allLeftMetadata.removeEndpoint(endpoint);
        }

        // At this stage pendingRanges has been updated according to leaving and bootstrapping nodes.
        // We can now finish the calculation by checking moving and relocating nodes.

        // For each of the moving nodes, we do the same thing we did for bootstrapping:
        // simply add and remove them one by one to allLeftMetadata and check in between what their ranges would be.
        for (Pair<Token, InetAddress> moving : tm.getMovingEndpoints())
        {
            InetAddress endpoint = moving.right; // address of the moving node

            //  moving.left is a new token of the endpoint
            allLeftMetadata.updateNormalToken(moving.left, endpoint);

            for (Range<Token> range : strategy.getAddressRanges(allLeftMetadata).get(endpoint))
            {
                pendingRanges.put(range, endpoint);
            }

            allLeftMetadata.removeEndpoint(endpoint);
        }

        // Ranges being relocated.
        for (Map.Entry<Token, InetAddress> relocating : tm.getRelocatingRanges().entrySet())
        {
            InetAddress endpoint = relocating.getValue(); // address of the moving node
            Token token = relocating.getKey();

            allLeftMetadata.updateNormalToken(token, endpoint);

            for (Range<Token> range : strategy.getAddressRanges(allLeftMetadata).get(endpoint))
                pendingRanges.put(range, endpoint);

            allLeftMetadata.removeEndpoint(endpoint);
        }

        tm.setPendingRanges(keyspaceName, pendingRanges);

        if (logger.isDebugEnabled())
            logger.debug("Pending ranges:\n" + (pendingRanges.isEmpty() ? "<empty>" : tm.printPendingRanges()));
    }

    /**
     * Finds living endpoints responsible for the given ranges
     *
     * @param keyspaceName the keyspace ranges belong to
     * @param ranges the ranges to find sources for
     * @return multimap of addresses to ranges the address is responsible for
     */
    private Multimap<InetAddress, Range<Token>> getNewSourceRanges(String keyspaceName, Set<Range<Token>> ranges)
    {
        InetAddress myAddress = FBUtilities.getBroadcastAddress();
        Multimap<Range<Token>, InetAddress> rangeAddresses = Keyspace.open(keyspaceName).getReplicationStrategy().getRangeAddresses(tokenMetadata.cloneOnlyTokenMap());
        Multimap<InetAddress, Range<Token>> sourceRanges = HashMultimap.create();
        IFailureDetector failureDetector = FailureDetector.instance;

        // find alive sources for our new ranges
        for (Range<Token> range : ranges)
        {
            Collection<InetAddress> possibleRanges = rangeAddresses.get(range);
            IEndpointSnitch snitch = DatabaseDescriptor.getEndpointSnitch();
            List<InetAddress> sources = snitch.getSortedListByProximity(myAddress, possibleRanges);

            assert (!sources.contains(myAddress));

            for (InetAddress source : sources)
            {
                if (failureDetector.isAlive(source))
                {
                    sourceRanges.put(source, range);
                    break;
                }
            }
        }
        return sourceRanges;
    }

    /**
     * Sends a notification to a node indicating we have finished replicating data.
     *
     * @param remote node to send notification to
     */
    private void sendReplicationNotification(InetAddress remote)
    {
        // notify the remote token
        MessageOut msg = new MessageOut(MessagingService.Verb.REPLICATION_FINISHED);
        IFailureDetector failureDetector = FailureDetector.instance;
        if (logger.isDebugEnabled())
            logger.debug("Notifying " + remote.toString() + " of replication completion\n");
        while (failureDetector.isAlive(remote))
        {
            AsyncOneResponse iar = MessagingService.instance().sendRR(msg, remote);
            try
            {
                iar.get(DatabaseDescriptor.getRpcTimeout(), TimeUnit.MILLISECONDS);
                return; // done
            }
            catch(TimeoutException e)
            {
                // try again
            }
        }
    }

    /**
     * Called when an endpoint is removed from the ring. This function checks
     * whether this node becomes responsible for new ranges as a
     * consequence and streams data if needed.
     *
     * This is rather ineffective, but it does not matter so much
     * since this is called very seldom
     *
     * @param endpoint the node that left
     */
    private void restoreReplicaCount(InetAddress endpoint, final InetAddress notifyEndpoint)
    {
        Multimap<String, Map.Entry<InetAddress, Collection<Range<Token>>>> rangesToFetch = HashMultimap.create();

        final InetAddress myAddress = FBUtilities.getBroadcastAddress();

        for (String keyspaceName : Schema.instance.getNonSystemKeyspaces())
        {
            Multimap<Range<Token>, InetAddress> changedRanges = getChangedRangesForLeaving(keyspaceName, endpoint);
            Set<Range<Token>> myNewRanges = new HashSet<Range<Token>>();
            for (Map.Entry<Range<Token>, InetAddress> entry : changedRanges.entries())
            {
                if (entry.getValue().equals(myAddress))
                    myNewRanges.add(entry.getKey());
            }
            Multimap<InetAddress, Range<Token>> sourceRanges = getNewSourceRanges(keyspaceName, myNewRanges);
            for (Map.Entry<InetAddress, Collection<Range<Token>>> entry : sourceRanges.asMap().entrySet())
            {
                rangesToFetch.put(keyspaceName, entry);
            }
        }

        StreamPlan stream = new StreamPlan("Restore replica count");
        for (final String keyspaceName : rangesToFetch.keySet())
        {
            for (Map.Entry<InetAddress, Collection<Range<Token>>> entry : rangesToFetch.get(keyspaceName))
            {
                final InetAddress source = entry.getKey();
                Collection<Range<Token>> ranges = entry.getValue();
                if (logger.isDebugEnabled())
                    logger.debug("Requesting from " + source + " ranges " + StringUtils.join(ranges, ", "));
                stream.requestRanges(source, keyspaceName, ranges);
            }
        }
        StreamResultFuture future = stream.execute();
        Futures.addCallback(future, new FutureCallback<StreamState>()
        {
            public void onSuccess(StreamState finalState)
            {
                sendReplicationNotification(notifyEndpoint);
            }

            public void onFailure(Throwable t)
            {
                logger.warn("Streaming to restore replica count failed", t);
                // We still want to send the notification
                sendReplicationNotification(notifyEndpoint);
            }
        });
    }

    // needs to be modified to accept either a keyspace or ARS.
    private Multimap<Range<Token>, InetAddress> getChangedRangesForLeaving(String keyspaceName, InetAddress endpoint)
    {
        // First get all ranges the leaving endpoint is responsible for
        Collection<Range<Token>> ranges = getRangesForEndpoint(keyspaceName, endpoint);

        if (logger.isDebugEnabled())
            logger.debug("Node " + endpoint + " ranges [" + StringUtils.join(ranges, ", ") + "]");

        Map<Range<Token>, List<InetAddress>> currentReplicaEndpoints = new HashMap<Range<Token>, List<InetAddress>>();

        // Find (for each range) all nodes that store replicas for these ranges as well
        for (Range<Token> range : ranges)
            currentReplicaEndpoints.put(range, Keyspace.open(keyspaceName).getReplicationStrategy().calculateNaturalEndpoints(range.right, tokenMetadata.cloneOnlyTokenMap()));

        TokenMetadata temp = tokenMetadata.cloneAfterAllLeft();

        // endpoint might or might not be 'leaving'. If it was not leaving (that is, removetoken
        // command was used), it is still present in temp and must be removed.
        if (temp.isMember(endpoint))
            temp.removeEndpoint(endpoint);

        Multimap<Range<Token>, InetAddress> changedRanges = HashMultimap.create();

        // Go through the ranges and for each range check who will be
        // storing replicas for these ranges when the leaving endpoint
        // is gone. Whoever is present in newReplicaEndpoints list, but
        // not in the currentReplicaEndpoints list, will be needing the
        // range.
        for (Range<Token> range : ranges)
        {
            Collection<InetAddress> newReplicaEndpoints = Keyspace.open(keyspaceName).getReplicationStrategy().calculateNaturalEndpoints(range.right, temp);
            newReplicaEndpoints.removeAll(currentReplicaEndpoints.get(range));
            if (logger.isDebugEnabled())
                if (newReplicaEndpoints.isEmpty())
                    logger.debug("Range " + range + " already in all replicas");
                else
                    logger.debug("Range " + range + " will be responsibility of " + StringUtils.join(newReplicaEndpoints, ", "));
            changedRanges.putAll(range, newReplicaEndpoints);
        }

        return changedRanges;
    }

    public void onJoin(InetAddress endpoint, EndpointState epState)
    {
        for (Map.Entry<ApplicationState, VersionedValue> entry : epState.getApplicationStateMap().entrySet())
        {
            onChange(endpoint, entry.getKey(), entry.getValue());
        }
    }

    public void onAlive(InetAddress endpoint, EndpointState state)
    {
        if (isClientMode)
            return;

        if (tokenMetadata.isMember(endpoint))
        {
            HintedHandOffManager.instance.scheduleHintDelivery(endpoint);
            for (IEndpointLifecycleSubscriber subscriber : lifecycleSubscribers)
                subscriber.onUp(endpoint);
        }
        else
        {
            for (IEndpointLifecycleSubscriber subscriber : lifecycleSubscribers)
                subscriber.onJoinCluster(endpoint);
        }
    }

    public void onRemove(InetAddress endpoint)
    {
        tokenMetadata.removeEndpoint(endpoint);
        calculatePendingRanges();
    }

    public void onDead(InetAddress endpoint, EndpointState state)
    {
        MessagingService.instance().convict(endpoint);
        if (!isClientMode)
        {
            for (IEndpointLifecycleSubscriber subscriber : lifecycleSubscribers)
                subscriber.onDown(endpoint);
        }
    }

    public void onRestart(InetAddress endpoint, EndpointState state)
    {
        // If we have restarted before the node was even marked down, we need to reset the connection pool
        if (state.isAlive())
            onDead(endpoint, state);
    }

    /** raw load value */
    public double getLoad()
    {
        double bytes = 0;
        for (String keyspaceName : Schema.instance.getKeyspaces())
        {
            Keyspace keyspace = Keyspace.open(keyspaceName);
            for (ColumnFamilyStore cfs : keyspace.getColumnFamilyStores())
                bytes += cfs.getLiveDiskSpaceUsed();
        }
        return bytes;
    }

    public String getLoadString()
    {
        return FileUtils.stringifyFileSize(getLoad());
    }

    public Map<String, String> getLoadMap()
    {
        Map<String, String> map = new HashMap<String, String>();
        for (Map.Entry<InetAddress,Double> entry : LoadBroadcaster.instance.getLoadInfo().entrySet())
        {
            map.put(entry.getKey().getHostAddress(), FileUtils.stringifyFileSize(entry.getValue()));
        }
        // gossiper doesn't see its own updates, so we need to special-case the local node
        map.put(FBUtilities.getBroadcastAddress().getHostAddress(), getLoadString());
        return map;
    }

    public final void deliverHints(String host) throws UnknownHostException
    {
        HintedHandOffManager.instance.scheduleHintDelivery(host);
    }

    public Collection<Token> getLocalTokens()
    {
        Collection<Token> tokens = SystemKeyspace.getSavedTokens();
        assert tokens != null && !tokens.isEmpty(); // should not be called before initServer sets this
        return tokens;
    }

    /* These methods belong to the MBean interface */

    public List<String> getTokens()
    {
        return getTokens(FBUtilities.getBroadcastAddress());
    }

    public List<String> getTokens(String endpoint) throws UnknownHostException
    {
        return getTokens(InetAddress.getByName(endpoint));
    }

    private List<String> getTokens(InetAddress endpoint)
    {
        List<String> strTokens = new ArrayList<String>();
        for (Token tok : getTokenMetadata().getTokens(endpoint))
            strTokens.add(tok.toString());
        return strTokens;
    }

    public String getReleaseVersion()
    {
        return FBUtilities.getReleaseVersionString();
    }

    public String getSchemaVersion()
    {
        return Schema.instance.getVersion().toString();
    }

    public List<String> getLeavingNodes()
    {
        return stringify(tokenMetadata.getLeavingEndpoints());
    }

    public List<String> getMovingNodes()
    {
        List<String> endpoints = new ArrayList<String>();

        for (Pair<Token, InetAddress> node : tokenMetadata.getMovingEndpoints())
        {
            endpoints.add(node.right.getHostAddress());
        }

        return endpoints;
    }

    public List<String> getJoiningNodes()
    {
        return stringify(tokenMetadata.getBootstrapTokens().values());
    }

    public List<String> getLiveNodes()
    {
        return stringify(Gossiper.instance.getLiveMembers());
    }

    public List<String> getUnreachableNodes()
    {
        return stringify(Gossiper.instance.getUnreachableMembers());
    }

    public String[] getAllDataFileLocations()
    {
        String[] locations = DatabaseDescriptor.getAllDataFileLocations();
        for (int i = 0; i < locations.length; i++)
            locations[i] = FileUtils.getCanonicalPath(locations[i]);
        return locations;
    }

    public String getCommitLogLocation()
    {
        return FileUtils.getCanonicalPath(DatabaseDescriptor.getCommitLogLocation());
    }

    public String getSavedCachesLocation()
    {
        return FileUtils.getCanonicalPath(DatabaseDescriptor.getSavedCachesLocation());
    }

    private List<String> stringify(Iterable<InetAddress> endpoints)
    {
        List<String> stringEndpoints = new ArrayList<String>();
        for (InetAddress ep : endpoints)
        {
            stringEndpoints.add(ep.getHostAddress());
        }
        return stringEndpoints;
    }

    public int getCurrentGenerationNumber()
    {
        return Gossiper.instance.getCurrentGenerationNumber(FBUtilities.getBroadcastAddress());
    }

    public void forceKeyspaceCleanup(String keyspaceName, String... columnFamilies) throws IOException, ExecutionException, InterruptedException
    {
        if (keyspaceName.equals(Keyspace.SYSTEM_KS))
            throw new RuntimeException("Cleanup of the system keyspace is neither necessary nor wise");

        CounterId.OneShotRenewer counterIdRenewer = new CounterId.OneShotRenewer();
        for (ColumnFamilyStore cfStore : getValidColumnFamilies(false, false, keyspaceName, columnFamilies))
        {
            cfStore.forceCleanup(counterIdRenewer);
        }
    }

    public void scrub(boolean disableSnapshot, String keyspaceName, String... columnFamilies) throws IOException, ExecutionException, InterruptedException
    {
        for (ColumnFamilyStore cfStore : getValidColumnFamilies(false, false, keyspaceName, columnFamilies))
            cfStore.scrub(disableSnapshot);
    }

    public void upgradeSSTables(String keyspaceName, boolean excludeCurrentVersion, String... columnFamilies) throws IOException, ExecutionException, InterruptedException
    {
        for (ColumnFamilyStore cfStore : getValidColumnFamilies(true, true, keyspaceName, columnFamilies))
            cfStore.sstablesRewrite(excludeCurrentVersion);
    }

    public void forceKeyspaceCompaction(String keyspaceName, String... columnFamilies) throws IOException, ExecutionException, InterruptedException
    {
        for (ColumnFamilyStore cfStore : getValidColumnFamilies(true, false, keyspaceName, columnFamilies))
        {
            cfStore.forceMajorCompaction();
        }
    }

    /**
     * Takes the snapshot for the given keyspaces. A snapshot name must be specified.
     *
     * @param tag the tag given to the snapshot; may not be null or empty
     * @param keyspaceNames the names of the keyspaces to snapshot; empty means "all."
     */
    public void takeSnapshot(String tag, String... keyspaceNames) throws IOException
    {
        if (tag == null || tag.equals(""))
            throw new IOException("You must supply a snapshot name.");

        Iterable<Keyspace> keyspaces;
        if (keyspaceNames.length == 0)
        {
            keyspaces = Keyspace.all();
        }
        else
        {
            ArrayList<Keyspace> t = new ArrayList<Keyspace>(keyspaceNames.length);
            for (String keyspaceName : keyspaceNames)
                t.add(getValidKeyspace(keyspaceName));
            keyspaces = t;
        }

        // Do a check to see if this snapshot exists before we actually snapshot
        for (Keyspace keyspace : keyspaces)
            if (keyspace.snapshotExists(tag))
                throw new IOException("Snapshot " + tag + " already exists.");


        for (Keyspace keyspace : keyspaces)
            keyspace.snapshot(tag, null);
    }

    /**
     * Takes the snapshot of a specific column family. A snapshot name must be specified.
     *
     * @param keyspaceName the keyspace which holds the specified column family
     * @param columnFamilyName the column family to snapshot
     * @param tag the tag given to the snapshot; may not be null or empty
     */
    public void takeColumnFamilySnapshot(String keyspaceName, String columnFamilyName, String tag) throws IOException
    {
        if (keyspaceName == null)
            throw new IOException("You must supply a keyspace name");

        if (columnFamilyName == null)
            throw new IOException("You must supply a column family name");
        if (columnFamilyName.contains("."))
            throw new IllegalArgumentException("Cannot take a snapshot of a secondary index by itself. Run snapshot on the column family that owns the index.");

        if (tag == null || tag.equals(""))
            throw new IOException("You must supply a snapshot name.");

        Keyspace keyspace = getValidKeyspace(keyspaceName);
        if (keyspace.snapshotExists(tag))
            throw new IOException("Snapshot " + tag + " already exists.");

        keyspace.snapshot(tag, columnFamilyName);
    }

    private Keyspace getValidKeyspace(String keyspaceName) throws IOException
    {
        if (!Schema.instance.getKeyspaces().contains(keyspaceName))
        {
            throw new IOException("Keyspace " + keyspaceName + " does not exist");
        }
        return Keyspace.open(keyspaceName);
    }

    /**
     * Remove the snapshot with the given name from the given keyspaces.
     * If no tag is specified we will remove all snapshots.
     */
    public void clearSnapshot(String tag, String... keyspaceNames) throws IOException
    {
        if(tag == null)
            tag = "";

        Iterable<Keyspace> keyspaces;
        if (keyspaceNames.length == 0)
        {
            keyspaces = Keyspace.all();
        }
        else
        {
            ArrayList<Keyspace> tempKeyspaces = new ArrayList<Keyspace>(keyspaceNames.length);
            for(String keyspaceName : keyspaceNames)
                tempKeyspaces.add(getValidKeyspace(keyspaceName));
            keyspaces = tempKeyspaces;
        }

        for (Keyspace keyspace : keyspaces)
            keyspace.clearSnapshot(tag);

        if (logger.isDebugEnabled())
            logger.debug("Cleared out snapshot directories");
    }

    /**
     * @param allowIndexes Allow index CF names to be passed in
     * @param autoAddIndexes Automatically add secondary indexes if a CF has them
     * @param keyspaceName keyspace
     * @param cfNames CFs
     */
    public Iterable<ColumnFamilyStore> getValidColumnFamilies(boolean allowIndexes, boolean autoAddIndexes, String keyspaceName, String... cfNames) throws IOException
    {
        Keyspace keyspace = getValidKeyspace(keyspaceName);

        if (cfNames.length == 0)
            // all stores are interesting
            return keyspace.getColumnFamilyStores();

        // filter out interesting stores
        Set<ColumnFamilyStore> valid = new HashSet<ColumnFamilyStore>();
        for (String cfName : cfNames)
        {
            //if the CF name is an index, just flush the CF that owns the index
            String baseCfName = cfName;
            String idxName = null;
            if (cfName.contains(".")) // secondary index
            {
                if(!allowIndexes)
                {
                   logger.warn("Operation not allowed on secondary Index column family ({})", cfName);
                    continue;
                }

                String[] parts = cfName.split("\\.", 2);
                baseCfName = parts[0];
                idxName = parts[1];
            }

            ColumnFamilyStore cfStore = keyspace.getColumnFamilyStore(baseCfName);
            if (cfStore == null)
            {
                // this means there was a cf passed in that is not recognized in the keyspace. report it and continue.
                logger.warn(String.format("Invalid column family specified: %s. Proceeding with others.", baseCfName));
                continue;
            }
            if (idxName != null)
            {
                Collection< SecondaryIndex > indexes = cfStore.indexManager.getIndexesByNames(new HashSet<String>(Arrays.asList(cfName)));
                if (indexes.isEmpty())
                    logger.warn(String.format("Invalid column family index specified: %s/%s. Proceeding with others.", baseCfName, idxName));
                else
                    valid.add(Iterables.get(indexes, 0).getIndexCfs());
            }
            else
            {
                valid.add(cfStore);
                if(autoAddIndexes)
                {
                    for(SecondaryIndex si : cfStore.indexManager.getIndexes())
                    {
                        logger.info("adding secondary index {} to operation", si.getIndexName());
                        valid.add(si.getIndexCfs());
                    }
                }
            }
        }
        return valid;
    }

    /**
     * Flush all memtables for a keyspace and column families.
     * @param keyspaceName
     * @param columnFamilies
     * @throws IOException
     */
    public void forceKeyspaceFlush(final String keyspaceName, final String... columnFamilies) throws IOException
    {
        for (ColumnFamilyStore cfStore : getValidColumnFamilies(true, false, keyspaceName, columnFamilies))
        {
            logger.debug("Forcing flush on keyspace " + keyspaceName + ", CF " + cfStore.name);
            cfStore.forceBlockingFlush();
        }
    }

    /**
     * Sends JMX notification to subscribers.
     *
     * @param type Message type
     * @param message Message itself
     * @param userObject Arbitrary object to attach to notification
     */
    public void sendNotification(String type, String message, Object userObject)
    {
        Notification jmxNotification = new Notification(type, jmxObjectName, notificationSerialNumber.incrementAndGet(), message);
        jmxNotification.setUserData(userObject);
        sendNotification(jmxNotification);
    }
    public int forceRepairAsync(final String keyspace, final boolean isSequential, final boolean isLocal, final boolean primaryRange, final String... columnFamilies)
    {
        final Collection<Range<Token>> ranges = primaryRange ? getLocalPrimaryRanges(keyspace) : getLocalRanges(keyspace);
        return forceRepairAsync(keyspace, isSequential, isLocal, ranges, columnFamilies);
    }

    public int forceRepairAsync(final String keyspace, final boolean isSequential, final boolean isLocal, final Collection<Range<Token>> ranges, final String... columnFamilies)
    {
        if (Keyspace.SYSTEM_KS.equals(keyspace) || Tracing.TRACE_KS.equals(keyspace) || ranges.isEmpty())
            return 0;

        final int cmd = nextRepairCommand.incrementAndGet();
        if (ranges.size() > 0)
        {
            new Thread(createRepairTask(cmd, keyspace, ranges, isSequential, isLocal, columnFamilies)).start();
        }
        return cmd;
    }

    public int forceRepairRangeAsync(String beginToken, String endToken, final String keyspaceName, boolean isSequential, boolean isLocal, final String... columnFamilies)
    {
        Token parsedBeginToken = getPartitioner().getTokenFactory().fromString(beginToken);
        Token parsedEndToken = getPartitioner().getTokenFactory().fromString(endToken);

        logger.info("starting user-requested repair of range ({}, {}] for keyspace {} and column families {}",
                    parsedBeginToken, parsedEndToken, keyspaceName, columnFamilies);
        return forceRepairAsync(keyspaceName, isSequential, isLocal, Collections.singleton(new Range<Token>(parsedBeginToken, parsedEndToken)), columnFamilies);
    }


    /**
     * Trigger proactive repair for a keyspace and column families.
     * @param keyspaceName
     * @param columnFamilies
     * @throws IOException
     */
    public void forceKeyspaceRepair(final String keyspaceName, boolean isSequential, boolean isLocal, final String... columnFamilies) throws IOException
    {
        forceKeyspaceRepairRange(keyspaceName, getLocalRanges(keyspaceName), isSequential, isLocal, columnFamilies);
    }

    public void forceKeyspaceRepairPrimaryRange(final String keyspaceName, boolean isSequential, boolean isLocal, final String... columnFamilies) throws IOException
    {
        forceKeyspaceRepairRange(keyspaceName, getLocalPrimaryRanges(keyspaceName), isSequential, isLocal, columnFamilies);
    }

    public void forceKeyspaceRepairRange(String beginToken, String endToken, final String keyspaceName, boolean isSequential, boolean isLocal, final String... columnFamilies) throws IOException
    {
        Token parsedBeginToken = getPartitioner().getTokenFactory().fromString(beginToken);
        Token parsedEndToken = getPartitioner().getTokenFactory().fromString(endToken);

        logger.info("starting user-requested repair of range ({}, {}] for keyspace {} and column families {}",
                    parsedBeginToken, parsedEndToken, keyspaceName, columnFamilies);
        forceKeyspaceRepairRange(keyspaceName, Collections.singleton(new Range<Token>(parsedBeginToken, parsedEndToken)), isSequential, isLocal, columnFamilies);
    }

    public void forceKeyspaceRepairRange(final String keyspaceName, final Collection<Range<Token>> ranges, boolean isSequential, boolean isLocal, final String... columnFamilies) throws IOException
    {
        if (Schema.systemKeyspaceNames.contains(keyspaceName))
            return;
        createRepairTask(nextRepairCommand.incrementAndGet(), keyspaceName, ranges, isSequential, isLocal, columnFamilies).run();
    }

    private FutureTask<Object> createRepairTask(final int cmd, final String keyspace, final Collection<Range<Token>> ranges, final boolean isSequential, final boolean isLocal, final String... columnFamilies)
    {
        return new FutureTask<Object>(new WrappedRunnable()
        {
            protected void runMayThrow() throws Exception
            {
                String message = String.format("Starting repair command #%d, repairing %d ranges for keyspace %s", cmd, ranges.size(), keyspace);
                logger.info(message);
                sendNotification("repair", message, new int[]{cmd, ActiveRepairService.Status.STARTED.ordinal()});

                List<RepairFuture> futures = new ArrayList<RepairFuture>(ranges.size());
                for (Range<Token> range : ranges)
                {
                    RepairFuture future;
                    try
                    {
                        future = forceKeyspaceRepair(range, keyspace, isSequential, isLocal, columnFamilies);
                    }
                    catch (IllegalArgumentException e)
                    {
                        logger.error("Repair session failed:", e);
                        sendNotification("repair", message, new int[]{cmd, ActiveRepairService.Status.SESSION_FAILED.ordinal()});
                        continue;
                    }
                    if (future == null)
                        continue;
                    futures.add(future);
                    // wait for a session to be done with its differencing before starting the next one
                    try
                    {
                        future.session.differencingDone.await();
                    }
                    catch (InterruptedException e)
                    {
                        message = "Interrupted while waiting for the differencing of repair session " + future.session + " to be done. Repair may be imprecise.";
                        logger.error(message, e);
                        sendNotification("repair", message, new int[]{cmd, ActiveRepairService.Status.SESSION_FAILED.ordinal()});
                    }
                }
                for (RepairFuture future : futures)
                {
                    try
                    {
                        future.get();
                        message = String.format("Repair session %s for range %s finished", future.session.getId(), future.session.getRange().toString());
                        logger.info(message);
                        sendNotification("repair", message, new int[]{cmd, ActiveRepairService.Status.SESSION_SUCCESS.ordinal()});
                    }
                    catch (ExecutionException e)
                    {
                        message = String.format("Repair session %s for range %s failed with error %s", future.session.getId(), future.session.getRange().toString(), e.getCause().getMessage());
                        logger.error(message, e);
                        sendNotification("repair", message, new int[]{cmd, ActiveRepairService.Status.SESSION_FAILED.ordinal()});
                    }
                    catch (Exception e)
                    {
                        message = String.format("Repair session %s for range %s failed with error %s", future.session.getId(), future.session.getRange().toString(), e.getMessage());
                        logger.error(message, e);
                        sendNotification("repair", message, new int[]{cmd, ActiveRepairService.Status.SESSION_FAILED.ordinal()});
                    }
                }
                sendNotification("repair", String.format("Repair command #%d finished", cmd), new int[]{cmd, ActiveRepairService.Status.FINISHED.ordinal()});
            }
        }, null);
    }

    public RepairFuture forceKeyspaceRepair(final Range<Token> range, final String keyspaceName, boolean isSequential, boolean  isLocal, final String... columnFamilies) throws IOException
    {
        ArrayList<String> names = new ArrayList<String>();
        for (ColumnFamilyStore cfStore : getValidColumnFamilies(false, false, keyspaceName, columnFamilies))
        {
            names.add(cfStore.name);
        }

        if (names.isEmpty())
        {
            logger.info("No column family to repair for keyspace " + keyspaceName);
            return null;
        }

        return ActiveRepairService.instance.submitRepairSession(range, keyspaceName, isSequential, isLocal, names.toArray(new String[names.size()]));
    }

    public void forceTerminateAllRepairSessions() {
        ActiveRepairService.instance.terminateSessions();
    }

    /* End of MBean interface methods */

    /**
     * Get the "primary ranges" for the specified keyspace and endpoint.
     * "Primary ranges" are the ranges that the node is responsible for storing replica primarily.
     * The node that stores replica primarily is defined as the first node returned
     * by {@link AbstractReplicationStrategy#calculateNaturalEndpoints}.
     *
     * @param keyspace
     * @param ep endpoint we are interested in.
     * @return primary ranges for the specified endpoint.
     */
    public Collection<Range<Token>> getPrimaryRangesForEndpoint(String keyspace, InetAddress ep)
    {
        AbstractReplicationStrategy strategy = Keyspace.open(keyspace).getReplicationStrategy();
        Collection<Range<Token>> primaryRanges = new HashSet<Range<Token>>();
        TokenMetadata metadata = tokenMetadata.cloneOnlyTokenMap();
        for (Token token : metadata.sortedTokens())
        {
            List<InetAddress> endpoints = strategy.calculateNaturalEndpoints(token, metadata);
            if (endpoints.size() > 0 && endpoints.get(0).equals(ep))
                primaryRanges.add(new Range<Token>(metadata.getPredecessor(token), token));
        }
        return primaryRanges;
    }

    /**
     * Previously, primary range is the range that the node is responsible for and calculated
     * only from the token assigned to the node.
     * But this does not take replication strategy into account, and therefore returns insufficient
     * range especially using NTS with replication only to certain DC(see CASSANDRA-5424).
     *
     * @deprecated
     * @param ep endpoint we are interested in.
     * @return range for the specified endpoint.
     */
    @Deprecated
    @VisibleForTesting
    public Range<Token> getPrimaryRangeForEndpoint(InetAddress ep)
    {
        return tokenMetadata.getPrimaryRangeFor(tokenMetadata.getToken(ep));
    }

    /**
     * Get all ranges an endpoint is responsible for (by keyspace)
     * @param ep endpoint we are interested in.
     * @return ranges for the specified endpoint.
     */
    Collection<Range<Token>> getRangesForEndpoint(String keyspaceName, InetAddress ep)
    {
        return Keyspace.open(keyspaceName).getReplicationStrategy().getAddressRanges().get(ep);
    }

    /**
     * Get all ranges that span the ring given a set
     * of tokens. All ranges are in sorted order of
     * ranges.
     * @return ranges in sorted order
    */
    public List<Range<Token>> getAllRanges(List<Token> sortedTokens)
    {
        if (logger.isDebugEnabled())
            logger.debug("computing ranges for " + StringUtils.join(sortedTokens, ", "));

        if (sortedTokens.isEmpty())
            return Collections.emptyList();
        int size = sortedTokens.size();
        List<Range<Token>> ranges = new ArrayList<Range<Token>>(size + 1);
        for (int i = 1; i < size; ++i)
        {
            Range<Token> range = new Range<Token>(sortedTokens.get(i - 1), sortedTokens.get(i));
            ranges.add(range);
        }
        Range<Token> range = new Range<Token>(sortedTokens.get(size - 1), sortedTokens.get(0));
        ranges.add(range);

        return ranges;
    }

    /**
     * This method returns the N endpoints that are responsible for storing the
     * specified key i.e for replication.
     *
     * @param keyspaceName keyspace name also known as keyspace
     * @param cf Column family name
     * @param key key for which we need to find the endpoint
     * @return the endpoint responsible for this key
     */
    public List<InetAddress> getNaturalEndpoints(String keyspaceName, String cf, String key)
    {
        CFMetaData cfMetaData = Schema.instance.getKSMetaData(keyspaceName).cfMetaData().get(cf);
        return getNaturalEndpoints(keyspaceName, getPartitioner().getToken(cfMetaData.getKeyValidator().fromString(key)));
    }

    public List<InetAddress> getNaturalEndpoints(String keyspaceName, ByteBuffer key)
    {
        return getNaturalEndpoints(keyspaceName, getPartitioner().getToken(key));
    }

    /**
     * This method returns the N endpoints that are responsible for storing the
     * specified key i.e for replication.
     *
     * @param keyspaceName keyspace name also known as keyspace
     * @param pos position for which we need to find the endpoint
     * @return the endpoint responsible for this token
     */
    public List<InetAddress> getNaturalEndpoints(String keyspaceName, RingPosition pos)
    {
        return Keyspace.open(keyspaceName).getReplicationStrategy().getNaturalEndpoints(pos);
    }

    /**
     * This method attempts to return N endpoints that are responsible for storing the
     * specified key i.e for replication.
     *
     * @param keyspace keyspace name also known as keyspace
     * @param key key for which we need to find the endpoint
     * @return the endpoint responsible for this key
     */
    public List<InetAddress> getLiveNaturalEndpoints(Keyspace keyspace, ByteBuffer key)
    {
        return getLiveNaturalEndpoints(keyspace, getPartitioner().decorateKey(key));
    }

    public List<InetAddress> getLiveNaturalEndpoints(Keyspace keyspace, RingPosition pos)
    {
        List<InetAddress> endpoints = keyspace.getReplicationStrategy().getNaturalEndpoints(pos);
        List<InetAddress> liveEps = new ArrayList<InetAddress>(endpoints.size());

        for (InetAddress endpoint : endpoints)
        {
            if (FailureDetector.instance.isAlive(endpoint))
                liveEps.add(endpoint);
        }

        return liveEps;
    }

    public void setLog4jLevel(String classQualifier, String rawLevel)
    {
        Level level = Level.toLevel(rawLevel);
        org.apache.log4j.Logger.getLogger(classQualifier).setLevel(level);
        logger.info("set log level to " + level + " for classes under '" + classQualifier + "' (if the level doesn't look like '" + rawLevel + "' then log4j couldn't parse '" + rawLevel + "')");
    }

    /**
     * @return list of Token ranges (_not_ keys!) together with estimated key count,
     *      breaking up the data this node is responsible for into pieces of roughly keysPerSplit
     */
    public List<Pair<Range<Token>, Long>> getSplits(String keyspaceName, String cfName, Range<Token> range, int keysPerSplit, CFMetaData metadata)
    {
        Keyspace t = Keyspace.open(keyspaceName);
        ColumnFamilyStore cfs = t.getColumnFamilyStore(cfName);
        List<DecoratedKey> keys = keySamples(Collections.singleton(cfs), range);

        final long totalRowCountEstimate = (keys.size() + 1) * metadata.getIndexInterval();

        // splitCount should be much smaller than number of key samples, to avoid huge sampling error
        final int minSamplesPerSplit = 4;
        final int maxSplitCount = keys.size() / minSamplesPerSplit + 1;
        final int splitCount = Math.max(1, Math.min(maxSplitCount, (int)(totalRowCountEstimate / keysPerSplit)));

        List<Token> tokens = keysToTokens(range, keys);
        return getSplits(tokens, splitCount, metadata);
    }

    private List<Pair<Range<Token>, Long>> getSplits(List<Token> tokens, int splitCount, CFMetaData metadata)
    {
        final double step = (double) (tokens.size() - 1) / splitCount;
        int prevIndex = 0;
        Token prevToken = tokens.get(0);
        List<Pair<Range<Token>, Long>> splits = Lists.newArrayListWithExpectedSize(splitCount);
        for (int i = 1; i <= splitCount; i++)
        {
            int index = (int) Math.round(i * step);
            Token token = tokens.get(index);
            long rowCountEstimate = (index - prevIndex) * metadata.getIndexInterval();
            splits.add(Pair.create(new Range<Token>(prevToken, token), rowCountEstimate));
            prevIndex = index;
            prevToken = token;
        }
        return splits;
    }

    private List<Token> keysToTokens(Range<Token> range, List<DecoratedKey> keys)
    {
        List<Token> tokens = Lists.newArrayListWithExpectedSize(keys.size() + 2);
        tokens.add(range.left);
        for (DecoratedKey key : keys)
            tokens.add(key.token);
        tokens.add(range.right);
        return tokens;
    }

    private List<DecoratedKey> keySamples(Iterable<ColumnFamilyStore> cfses, Range<Token> range)
    {
        List<DecoratedKey> keys = new ArrayList<DecoratedKey>();
        for (ColumnFamilyStore cfs : cfses)
            Iterables.addAll(keys, cfs.keySamples(range));
        FBUtilities.sortSampledKeys(keys, range);
        return keys;
    }

    /**
     * Broadcast leaving status and update local tokenMetadata accordingly
     */
    private void startLeaving()
    {
        Gossiper.instance.addLocalApplicationState(ApplicationState.STATUS, valueFactory.leaving(getLocalTokens()));
        tokenMetadata.addLeavingEndpoint(FBUtilities.getBroadcastAddress());
        calculatePendingRanges();
    }

    public void decommission() throws InterruptedException
    {
        if (!tokenMetadata.isMember(FBUtilities.getBroadcastAddress()))
            throw new UnsupportedOperationException("local node is not a member of the token ring yet");
        if (tokenMetadata.cloneAfterAllLeft().sortedTokens().size() < 2)
            throw new UnsupportedOperationException("no other normal nodes in the ring; decommission would be pointless");
        for (String keyspaceName : Schema.instance.getNonSystemKeyspaces())
        {
            if (tokenMetadata.getPendingRanges(keyspaceName, FBUtilities.getBroadcastAddress()).size() > 0)
                throw new UnsupportedOperationException("data is currently moving to this node; unable to leave the ring");
        }

        if (logger.isDebugEnabled())
            logger.debug("DECOMMISSIONING");
        startLeaving();
        setMode(Mode.LEAVING, "sleeping " + RING_DELAY + " ms for pending range setup", true);
        Thread.sleep(RING_DELAY);

        Runnable finishLeaving = new Runnable()
        {
            public void run()
            {
                shutdownClientServers();
                Gossiper.instance.stop();
                MessagingService.instance().shutdown();
                StageManager.shutdownNow();
                setMode(Mode.DECOMMISSIONED, true);
                // let op be responsible for killing the process
            }
        };
        unbootstrap(finishLeaving);
    }

    private void leaveRing()
    {
        SystemKeyspace.setBootstrapState(SystemKeyspace.BootstrapState.NEEDS_BOOTSTRAP);
        tokenMetadata.removeEndpoint(FBUtilities.getBroadcastAddress());
        calculatePendingRanges();

        Gossiper.instance.addLocalApplicationState(ApplicationState.STATUS, valueFactory.left(getLocalTokens(),Gossiper.computeExpireTime()));
        int delay = Math.max(RING_DELAY, Gossiper.intervalInMillis * 2);
        logger.info("Announcing that I have left the ring for " + delay + "ms");
        Uninterruptibles.sleepUninterruptibly(delay, TimeUnit.MILLISECONDS);
    }

    private void unbootstrap(final Runnable onFinish)
    {
        Map<String, Multimap<Range<Token>, InetAddress>> rangesToStream = new HashMap<String, Multimap<Range<Token>, InetAddress>>();

        for (final String keyspaceName : Schema.instance.getNonSystemKeyspaces())
        {
            Multimap<Range<Token>, InetAddress> rangesMM = getChangedRangesForLeaving(keyspaceName, FBUtilities.getBroadcastAddress());

            if (logger.isDebugEnabled())
                logger.debug("Ranges needing transfer are [" + StringUtils.join(rangesMM.keySet(), ",") + "]");

            rangesToStream.put(keyspaceName, rangesMM);
        }

        setMode(Mode.LEAVING, "streaming data to other nodes", true);

        Future<StreamState> streamSuccess = streamRanges(rangesToStream);
        Future<StreamState> hintsSuccess = streamHints();

        // wait for the transfer runnables to signal the latch.
        logger.debug("waiting for stream aks.");
        try
        {
            streamSuccess.get();
            hintsSuccess.get();
        }
        catch (ExecutionException | InterruptedException e)
        {
            throw new RuntimeException(e);
        }
        logger.debug("stream acks all received.");
        leaveRing();
        onFinish.run();
    }

    private Future<StreamState> streamHints()
    {
        if (HintedHandOffManager.instance.listEndpointsPendingHints().size() == 0)
            return Futures.immediateFuture(null);

        // gather all live nodes in the cluster that aren't also leaving
        List<InetAddress> candidates = new ArrayList<InetAddress>(StorageService.instance.getTokenMetadata().cloneAfterAllLeft().getAllEndpoints());
        candidates.remove(FBUtilities.getBroadcastAddress());
        for (Iterator<InetAddress> iter = candidates.iterator(); iter.hasNext(); )
        {
            InetAddress address = iter.next();
            if (!FailureDetector.instance.isAlive(address))
                iter.remove();
        }

        if (candidates.isEmpty())
        {
            logger.warn("Unable to stream hints since no live endpoints seen");
            return Futures.immediateFuture(null);
        }
        else
        {
            // stream to the closest peer as chosen by the snitch
            DatabaseDescriptor.getEndpointSnitch().sortByProximity(FBUtilities.getBroadcastAddress(), candidates);
            InetAddress hintsDestinationHost = candidates.get(0);

            // stream all hints -- range list will be a singleton of "the entire ring"
            Token token = StorageService.getPartitioner().getMinimumToken();
            List<Range<Token>> ranges = Collections.singletonList(new Range<Token>(token, token));

            return new StreamPlan("Hints").transferRanges(hintsDestinationHost,
                                                                      Keyspace.SYSTEM_KS,
                                                                      ranges,
                                                                      SystemKeyspace.HINTS_CF)
                                                      .execute();
        }
    }

    public void move(String newToken) throws IOException
    {
        try
        {
            getPartitioner().getTokenFactory().validate(newToken);
        }
        catch (ConfigurationException e)
        {
            throw new IOException(e.getMessage());
        }
        move(getPartitioner().getTokenFactory().fromString(newToken));
    }

    /**
     * move the node to new token or find a new token to boot to according to load
     *
     * @param newToken new token to boot to, or if null, find balanced token to boot to
     *
     * @throws IOException on any I/O operation error
     */
    private void move(Token newToken) throws IOException
    {
        if (newToken == null)
            throw new IOException("Can't move to the undefined (null) token.");

        if (tokenMetadata.sortedTokens().contains(newToken))
            throw new IOException("target token " + newToken + " is already owned by another node.");

        // address of the current node
        InetAddress localAddress = FBUtilities.getBroadcastAddress();

        // This doesn't make any sense in a vnodes environment.
        if (getTokenMetadata().getTokens(localAddress).size() > 1)
        {
            logger.error("Invalid request to move(Token); This node has more than one token and cannot be moved thusly.");
            throw new UnsupportedOperationException("This node has more than one token and cannot be moved thusly.");
        }

        List<String> keyspacesToProcess = Schema.instance.getNonSystemKeyspaces();

        // checking if data is moving to this node
        for (String keyspaceName : keyspacesToProcess)
        {
            if (tokenMetadata.getPendingRanges(keyspaceName, localAddress).size() > 0)
                throw new UnsupportedOperationException("data is currently moving to this node; unable to leave the ring");
        }

        Gossiper.instance.addLocalApplicationState(ApplicationState.STATUS, valueFactory.moving(newToken));
        setMode(Mode.MOVING, String.format("Moving %s from %s to %s.", localAddress, getLocalTokens().iterator().next(), newToken), true);

        setMode(Mode.MOVING, String.format("Sleeping %s ms before start streaming/fetching ranges", RING_DELAY), true);
        Uninterruptibles.sleepUninterruptibly(RING_DELAY, TimeUnit.MILLISECONDS);

        RangeRelocator relocator = new RangeRelocator(Collections.singleton(newToken), keyspacesToProcess);

        if (relocator.streamsNeeded())
        {
            setMode(Mode.MOVING, "fetching new ranges and streaming old ranges", true);
            try
            {
                relocator.stream().get();
            }
            catch (ExecutionException | InterruptedException e)
            {
                throw new RuntimeException("Interrupted while waiting for stream/fetch ranges to finish: " + e.getMessage());
            }
        }
        else
        {
            setMode(Mode.MOVING, "No ranges to fetch/stream", true);
        }

        setTokens(Collections.singleton(newToken)); // setting new token as we have everything settled

        if (logger.isDebugEnabled())
            logger.debug("Successfully moved to new token {}", getLocalTokens().iterator().next());
    }

    private class RangeRelocator
    {
        private StreamPlan streamPlan = new StreamPlan("Bootstrap");

        private RangeRelocator(Collection<Token> tokens, List<String> keyspaceNames)
        {
            calculateToFromStreams(tokens, keyspaceNames);
        }

        private void calculateToFromStreams(Collection<Token> newTokens, List<String> keyspaceNames)
        {
            InetAddress localAddress = FBUtilities.getBroadcastAddress();
            IEndpointSnitch snitch = DatabaseDescriptor.getEndpointSnitch();
            TokenMetadata tokenMetaCloneAllSettled = tokenMetadata.cloneAfterAllSettled();
            // clone to avoid concurrent modification in calculateNaturalEndpoints
            TokenMetadata tokenMetaClone = tokenMetadata.cloneOnlyTokenMap();

            for (String keyspace : keyspaceNames)
            {
                for (Token newToken : newTokens)
                {
                    // replication strategy of the current keyspace (aka table)
                    AbstractReplicationStrategy strategy = Keyspace.open(keyspace).getReplicationStrategy();

                    // getting collection of the currently used ranges by this keyspace
                    Collection<Range<Token>> currentRanges = getRangesForEndpoint(keyspace, localAddress);
                    // collection of ranges which this node will serve after move to the new token
                    Collection<Range<Token>> updatedRanges = strategy.getPendingAddressRanges(tokenMetadata, newToken, localAddress);

                    // ring ranges and endpoints associated with them
                    // this used to determine what nodes should we ping about range data
                    Multimap<Range<Token>, InetAddress> rangeAddresses = strategy.getRangeAddresses(tokenMetaClone);

                    // calculated parts of the ranges to request/stream from/to nodes in the ring
                    Pair<Set<Range<Token>>, Set<Range<Token>>> rangesPerKeyspace = calculateStreamAndFetchRanges(currentRanges, updatedRanges);

                    /**
                     * In this loop we are going through all ranges "to fetch" and determining
                     * nodes in the ring responsible for data we are interested in
                     */
                    Multimap<Range<Token>, InetAddress> rangesToFetchWithPreferredEndpoints = ArrayListMultimap.create();
                    for (Range<Token> toFetch : rangesPerKeyspace.right)
                    {
                        for (Range<Token> range : rangeAddresses.keySet())
                        {
                            if (range.contains(toFetch))
                            {
                                List<InetAddress> endpoints = snitch.getSortedListByProximity(localAddress, rangeAddresses.get(range));
                                // storing range and preferred endpoint set
                                rangesToFetchWithPreferredEndpoints.putAll(toFetch, endpoints);
                            }
                        }
                    }

                    // calculating endpoints to stream current ranges to if needed
                    // in some situations node will handle current ranges as part of the new ranges
                    Multimap<InetAddress, Range<Token>> endpointRanges = HashMultimap.create();
                    for (Range<Token> toStream : rangesPerKeyspace.left)
                    {
                        Set<InetAddress> currentEndpoints = ImmutableSet.copyOf(strategy.calculateNaturalEndpoints(toStream.right, tokenMetaClone));
                        Set<InetAddress> newEndpoints = ImmutableSet.copyOf(strategy.calculateNaturalEndpoints(toStream.right, tokenMetaCloneAllSettled));
                        logger.debug("Range:" + toStream + "Current endpoints: " + currentEndpoints + " New endpoints: " + newEndpoints);
                        for (InetAddress address : Sets.difference(newEndpoints, currentEndpoints))
                            endpointRanges.put(address, toStream);
                    }

                    // stream ranges
                    for (InetAddress address : endpointRanges.keySet())
                        streamPlan.transferRanges(address, keyspace, endpointRanges.get(address));

                    // stream requests
                    Multimap<InetAddress, Range<Token>> workMap = RangeStreamer.getWorkMap(rangesToFetchWithPreferredEndpoints);
                    for (InetAddress address : workMap.keySet())
                        streamPlan.requestRanges(address, keyspace, workMap.get(address));

                    if (logger.isDebugEnabled())
                        logger.debug("Keyspace {}: work map {}.", keyspace, workMap);
                }
            }
        }

        public Future<StreamState> stream()
        {
            return streamPlan.execute();
        }

        public boolean streamsNeeded()
        {
            return !streamPlan.isEmpty();
        }
    }

    public void relocate(Collection<String> srcTokens) throws IOException
    {
        List<Token> tokens = new ArrayList<Token>(srcTokens.size());
        try
        {
            for (String srcT : srcTokens)
            {
                getPartitioner().getTokenFactory().validate(srcT);
                tokens.add(getPartitioner().getTokenFactory().fromString(srcT));
            }
        }
        catch (ConfigurationException e)
        {
            throw new IOException(e.getMessage());
        }
        relocateTokens(tokens);
    }

    void relocateTokens(Collection<Token> srcTokens)
    {
        assert srcTokens != null;
        InetAddress localAddress = FBUtilities.getBroadcastAddress();
        Collection<Token> localTokens = getTokenMetadata().getTokens(localAddress);
        Set<Token> tokens = new HashSet<Token>(srcTokens);

        Iterator<Token> it = tokens.iterator();
        while (it.hasNext())
        {
            Token srcT = it.next();
            if (localTokens.contains(srcT))
            {
                it.remove();
                logger.warn("cannot move {}; source and destination match", srcT);
            }
        }

        if (tokens.size() < 1)
            logger.warn("no valid token arguments specified; nothing to relocate");

        Gossiper.instance.addLocalApplicationState(ApplicationState.STATUS, valueFactory.relocating(tokens));
        setMode(Mode.RELOCATING, String.format("relocating %s to %s", tokens, localAddress.getHostAddress()), true);

        List<String> keyspaceNames = Schema.instance.getNonSystemKeyspaces();

        setMode(Mode.RELOCATING, String.format("Sleeping %s ms before start streaming/fetching ranges", RING_DELAY), true);
        Uninterruptibles.sleepUninterruptibly(RING_DELAY, TimeUnit.MILLISECONDS);

        RangeRelocator relocator = new RangeRelocator(tokens, keyspaceNames);

        if (relocator.streamsNeeded())
        {
            setMode(Mode.RELOCATING, "fetching new ranges and streaming old ranges", true);
            try
            {
                relocator.stream().get();
            }
            catch (ExecutionException | InterruptedException e)
            {
                throw new RuntimeException("Interrupted latch while waiting for stream/fetch ranges to finish: " + e.getMessage());
            }
        }
        else
        {
            setMode(Mode.RELOCATING, "no new ranges to stream/fetch", true);
        }

        Collection<Token> currentTokens = SystemKeyspace.updateLocalTokens(tokens, Collections.<Token>emptyList());
        tokenMetadata.updateNormalTokens(currentTokens, FBUtilities.getBroadcastAddress());
        Gossiper.instance.addLocalApplicationState(ApplicationState.TOKENS, valueFactory.tokens(currentTokens));
        Gossiper.instance.addLocalApplicationState(ApplicationState.STATUS, valueFactory.normal(currentTokens));
        setMode(Mode.NORMAL, false);
    }

    /**
     * Get the status of a token removal.
     */
    public String getRemovalStatus()
    {
        if (removingNode == null) {
            return "No token removals in process.";
        }
        return String.format("Removing token (%s). Waiting for replication confirmation from [%s].",
                             tokenMetadata.getToken(removingNode),
                             StringUtils.join(replicatingNodes, ","));
    }

    /**
     * Force a remove operation to complete. This may be necessary if a remove operation
     * blocks forever due to node/stream failure. removeToken() must be called
     * first, this is a last resort measure.  No further attempt will be made to restore replicas.
     */
    public void forceRemoveCompletion()
    {
        if (!replicatingNodes.isEmpty()  || !tokenMetadata.getLeavingEndpoints().isEmpty())
        {
            logger.warn("Removal not confirmed for for " + StringUtils.join(this.replicatingNodes, ","));
            for (InetAddress endpoint : tokenMetadata.getLeavingEndpoints())
            {
                UUID hostId = tokenMetadata.getHostId(endpoint);
                Gossiper.instance.advertiseTokenRemoved(endpoint, hostId);
                excise(tokenMetadata.getTokens(endpoint), endpoint);
            }
            replicatingNodes.clear();
            removingNode = null;
        }
        else
        {
            throw new UnsupportedOperationException("No tokens to force removal on, call 'removetoken' first");
        }
    }

    /**
     * Remove a node that has died, attempting to restore the replica count.
     * If the node is alive, decommission should be attempted.  If decommission
     * fails, then removeToken should be called.  If we fail while trying to
     * restore the replica count, finally forceRemoveCompleteion should be
     * called to forcibly remove the node without regard to replica count.
     *
     * @param hostIdString token for the node
     */
    public void removeNode(String hostIdString)
    {
        InetAddress myAddress = FBUtilities.getBroadcastAddress();
        UUID localHostId = tokenMetadata.getHostId(myAddress);
        UUID hostId = UUID.fromString(hostIdString);
        InetAddress endpoint = tokenMetadata.getEndpointForHostId(hostId);

        if (endpoint == null)
            throw new UnsupportedOperationException("Host ID not found.");

        Collection<Token> tokens = tokenMetadata.getTokens(endpoint);

        if (endpoint.equals(myAddress))
             throw new UnsupportedOperationException("Cannot remove self");

        if (Gossiper.instance.getLiveMembers().contains(endpoint))
            throw new UnsupportedOperationException("Node " + endpoint + " is alive and owns this ID. Use decommission command to remove it from the ring");

        // A leaving endpoint that is dead is already being removed.
        if (tokenMetadata.isLeaving(endpoint))
            logger.warn("Node " + endpoint + " is already being removed, continuing removal anyway");

        if (!replicatingNodes.isEmpty())
            throw new UnsupportedOperationException("This node is already processing a removal. Wait for it to complete, or use 'removetoken force' if this has failed.");

        // Find the endpoints that are going to become responsible for data
        for (String keyspaceName : Schema.instance.getNonSystemKeyspaces())
        {
            // if the replication factor is 1 the data is lost so we shouldn't wait for confirmation
            if (Keyspace.open(keyspaceName).getReplicationStrategy().getReplicationFactor() == 1)
                continue;

            // get all ranges that change ownership (that is, a node needs
            // to take responsibility for new range)
            Multimap<Range<Token>, InetAddress> changedRanges = getChangedRangesForLeaving(keyspaceName, endpoint);
            IFailureDetector failureDetector = FailureDetector.instance;
            for (InetAddress ep : changedRanges.values())
            {
                if (failureDetector.isAlive(ep))
                    replicatingNodes.add(ep);
                else
                    logger.warn("Endpoint " + ep + " is down and will not receive data for re-replication of " + endpoint);
            }
        }
        removingNode = endpoint;

        tokenMetadata.addLeavingEndpoint(endpoint);
        calculatePendingRanges();
        // the gossiper will handle spoofing this node's state to REMOVING_TOKEN for us
        // we add our own token so other nodes to let us know when they're done
        Gossiper.instance.advertiseRemoving(endpoint, hostId, localHostId);

        // kick off streaming commands
        restoreReplicaCount(endpoint, myAddress);

        // wait for ReplicationFinishedVerbHandler to signal we're done
        while (!replicatingNodes.isEmpty())
        {
            Uninterruptibles.sleepUninterruptibly(100, TimeUnit.MILLISECONDS);
        }

        excise(tokens, endpoint);

        // gossiper will indicate the token has left
        Gossiper.instance.advertiseTokenRemoved(endpoint, hostId);

        replicatingNodes.clear();
        removingNode = null;
    }

    public void confirmReplication(InetAddress node)
    {
        // replicatingNodes can be empty in the case where this node used to be a removal coordinator,
        // but restarted before all 'replication finished' messages arrived. In that case, we'll
        // still go ahead and acknowledge it.
        if (!replicatingNodes.isEmpty())
        {
            replicatingNodes.remove(node);
        }
        else
        {
            logger.info("Received unexpected REPLICATION_FINISHED message from " + node
                         + ". Was this node recently a removal coordinator?");
        }
    }

    public boolean isClientMode()
    {
        return isClientMode;
    }

    public synchronized void requestGC()
    {
        if (hasUnreclaimedSpace())
        {
            logger.info("requesting GC to free disk space");
            System.gc();
            Uninterruptibles.sleepUninterruptibly(1, TimeUnit.SECONDS);
        }
    }

    private boolean hasUnreclaimedSpace()
    {
        for (ColumnFamilyStore cfs : ColumnFamilyStore.all())
        {
            if (cfs.hasUnreclaimedSpace())
                return true;
        }
        return false;
    }

    public String getOperationMode()
    {
        return operationMode.toString();
    }

    public String getDrainProgress()
    {
        return String.format("Drained %s/%s ColumnFamilies", remainingCFs, totalCFs);
    }

    /**
     * Shuts node off to writes, empties memtables and the commit log.
     * There are two differences between drain and the normal shutdown hook:
     * - Drain waits for in-progress streaming to complete
     * - Drain flushes *all* columnfamilies (shutdown hook only flushes non-durable CFs)
     */
    public synchronized void drain() throws IOException, InterruptedException, ExecutionException
    {
        ExecutorService mutationStage = StageManager.getStage(Stage.MUTATION);
        if (mutationStage.isTerminated())
        {
            logger.warn("Cannot drain node (did it already happen?)");
            return;
        }
        setMode(Mode.DRAINING, "starting drain process", true);
        shutdownClientServers();
        optionalTasks.shutdown();
        Gossiper.instance.stop();

        setMode(Mode.DRAINING, "shutting down MessageService", false);
        MessagingService.instance().shutdown();
        setMode(Mode.DRAINING, "waiting for streaming", false);
        MessagingService.instance().waitForStreaming();

        setMode(Mode.DRAINING, "clearing mutation stage", false);
        mutationStage.shutdown();
        mutationStage.awaitTermination(3600, TimeUnit.SECONDS);

        StorageProxy.instance.verifyNoHintsInProgress();

        setMode(Mode.DRAINING, "flushing column families", false);
        // count CFs first, since forceFlush could block for the flushWriter to get a queue slot empty
        totalCFs = 0;
        for (Keyspace keyspace : Keyspace.nonSystem())
            totalCFs += keyspace.getColumnFamilyStores().size();
        remainingCFs = totalCFs;
        // flush
        List<Future<?>> flushes = new ArrayList<Future<?>>();
        for (Keyspace keyspace : Keyspace.nonSystem())
        {
            for (ColumnFamilyStore cfs : keyspace.getColumnFamilyStores())
                flushes.add(cfs.forceFlush());
        }
        // wait for the flushes.
        // TODO this is a godawful way to track progress, since they flush in parallel.  a long one could
        // thus make several short ones "instant" if we wait for them later.
        for (Future f : flushes)
        {
            FBUtilities.waitOnFuture(f);
            remainingCFs--;
        }
        // flush the system ones after all the rest are done, just in case flushing modifies any system state
        // like CASSANDRA-5151. don't bother with progress tracking since system data is tiny.
        flushes.clear();
        for (Keyspace keyspace : Keyspace.system())
        {
            for (ColumnFamilyStore cfs : keyspace.getColumnFamilyStores())
                flushes.add(cfs.forceFlush());
        }
        FBUtilities.waitOnFutures(flushes);

        ColumnFamilyStore.postFlushExecutor.shutdown();
        ColumnFamilyStore.postFlushExecutor.awaitTermination(60, TimeUnit.SECONDS);

        CommitLog.instance.shutdownBlocking();

        // wait for miscellaneous tasks like sstable and commitlog segment deletion
        tasks.shutdown();
        if (!tasks.awaitTermination(1, TimeUnit.MINUTES))
            logger.warn("Miscellaneous task executor still busy after one minute; proceeding with shutdown");

        setMode(Mode.DRAINED, true);
    }

    // Never ever do this at home. Used by tests.
    IPartitioner setPartitionerUnsafe(IPartitioner newPartitioner)
    {
        IPartitioner oldPartitioner = DatabaseDescriptor.getPartitioner();
        DatabaseDescriptor.setPartitioner(newPartitioner);
        valueFactory = new VersionedValue.VersionedValueFactory(getPartitioner());
        return oldPartitioner;
    }

    TokenMetadata setTokenMetadataUnsafe(TokenMetadata tmd)
    {
        TokenMetadata old = tokenMetadata;
        tokenMetadata = tmd;
        return old;
    }

    public void truncate(String keyspace, String columnFamily) throws TimeoutException, IOException
    {
        try
        {
            StorageProxy.truncateBlocking(keyspace, columnFamily);
        }
        catch (UnavailableException e)
        {
            throw new IOException(e.getMessage());
        }
    }

    public Map<InetAddress, Float> getOwnership()
    {
        List<Token> sortedTokens = tokenMetadata.sortedTokens();
        // describeOwnership returns tokens in an unspecified order, let's re-order them
        Map<Token, Float> tokenMap = new TreeMap<Token, Float>(getPartitioner().describeOwnership(sortedTokens));
        Map<InetAddress, Float> nodeMap = new LinkedHashMap<InetAddress, Float>();
        for (Map.Entry<Token, Float> entry : tokenMap.entrySet())
        {
            InetAddress endpoint = tokenMetadata.getEndpoint(entry.getKey());
            Float tokenOwnership = entry.getValue();
            if (nodeMap.containsKey(endpoint))
                nodeMap.put(endpoint, nodeMap.get(endpoint) + tokenOwnership);
            else
                nodeMap.put(endpoint, tokenOwnership);
        }
        return nodeMap;
    }

    /**
     * Calculates ownership. If there are multiple DC's and the replication strategy is DC aware then ownership will be
     * calculated per dc, i.e. each DC will have total ring ownership divided amongst its nodes. Without replication
     * total ownership will be a multiple of the number of DC's and this value will then go up within each DC depending
     * on the number of replicas within itself. For DC unaware replication strategies, ownership without replication
     * will be 100%.
     *
     * @throws IllegalStateException when node is not configured properly.
     */
    public LinkedHashMap<InetAddress, Float> effectiveOwnership(String keyspace) throws IllegalStateException
    {
        if (Schema.instance.getNonSystemKeyspaces().size() <= 0)
            throw new IllegalStateException("Couldn't find any Non System Keyspaces to infer replication topology");
        if (keyspace == null && !hasSameReplication(Schema.instance.getNonSystemKeyspaces()))
            throw new IllegalStateException("Non System keyspaces doesnt have the same topology");

        TokenMetadata metadata = tokenMetadata.cloneOnlyTokenMap();

        if (keyspace == null)
            keyspace = Schema.instance.getNonSystemKeyspaces().get(0);

        Collection<Collection<InetAddress>> endpointsGroupedByDc = new ArrayList<Collection<InetAddress>>();
        // mapping of dc's to nodes, use sorted map so that we get dcs sorted
        SortedMap<String, Collection<InetAddress>> sortedDcsToEndpoints = new TreeMap<String, Collection<InetAddress>>();
        sortedDcsToEndpoints.putAll(metadata.getTopology().getDatacenterEndpoints().asMap());
        for (Collection<InetAddress> endpoints : sortedDcsToEndpoints.values())
            endpointsGroupedByDc.add(endpoints);

        Map<Token, Float> tokenOwnership = getPartitioner().describeOwnership(tokenMetadata.sortedTokens());
        LinkedHashMap<InetAddress, Float> finalOwnership = Maps.newLinkedHashMap();

        // calculate ownership per dc
        for (Collection<InetAddress> endpoints : endpointsGroupedByDc)
        {
            // calculate the ownership with replication and add the endpoint to the final ownership map
            for (InetAddress endpoint : endpoints)
            {
                float ownership = 0.0f;
                for (Range<Token> range : getRangesForEndpoint(keyspace, endpoint))
                {
                    if (tokenOwnership.containsKey(range.right))
                        ownership += tokenOwnership.get(range.right);
                }
                finalOwnership.put(endpoint, ownership);
            }
        }
        return finalOwnership;
    }


    private boolean hasSameReplication(List<String> list)
    {
        if (list.isEmpty())
            return false;

        for (int i = 0; i < list.size() -1; i++)
        {
            KSMetaData ksm1 = Schema.instance.getKSMetaData(list.get(i));
            KSMetaData ksm2 = Schema.instance.getKSMetaData(list.get(i + 1));
            if (!ksm1.strategyClass.equals(ksm2.strategyClass) ||
                    !Iterators.elementsEqual(ksm1.strategyOptions.entrySet().iterator(),
                                             ksm2.strategyOptions.entrySet().iterator()))
                return false;
        }
        return true;
    }

    public List<String> getKeyspaces()
    {
        List<String> keyspaceNamesList = new ArrayList<String>(Schema.instance.getKeyspaces());
        return Collections.unmodifiableList(keyspaceNamesList);
    }

    public void updateSnitch(String epSnitchClassName, Boolean dynamic, Integer dynamicUpdateInterval, Integer dynamicResetInterval, Double dynamicBadnessThreshold) throws ClassNotFoundException
    {
        IEndpointSnitch oldSnitch = DatabaseDescriptor.getEndpointSnitch();

        // new snitch registers mbean during construction
        IEndpointSnitch newSnitch;
        try
        {
            newSnitch = FBUtilities.construct(epSnitchClassName, "snitch");
        }
        catch (ConfigurationException e)
        {
            throw new ClassNotFoundException(e.getMessage());
        }
        if (dynamic)
        {
            DatabaseDescriptor.setDynamicUpdateInterval(dynamicUpdateInterval);
            DatabaseDescriptor.setDynamicResetInterval(dynamicResetInterval);
            DatabaseDescriptor.setDynamicBadnessThreshold(dynamicBadnessThreshold);
            newSnitch = new DynamicEndpointSnitch(newSnitch);
        }

        // point snitch references to the new instance
        DatabaseDescriptor.setEndpointSnitch(newSnitch);
        for (String ks : Schema.instance.getKeyspaces())
        {
            Keyspace.open(ks).getReplicationStrategy().snitch = newSnitch;
        }

        if (oldSnitch instanceof DynamicEndpointSnitch)
            ((DynamicEndpointSnitch)oldSnitch).unregisterMBean();
    }

    /**
     * Seed data to the endpoints that will be responsible for it at the future
     *
     * @param rangesToStreamByKeyspace keyspaces and data ranges with endpoints included for each
     * @return async Future for whether stream was success
     */
    private Future<StreamState> streamRanges(final Map<String, Multimap<Range<Token>, InetAddress>> rangesToStreamByKeyspace)
    {
        // First, we build a list of ranges to stream to each host, per table
        final Map<String, Map<InetAddress, List<Range<Token>>>> sessionsToStreamByKeyspace = new HashMap<String, Map<InetAddress, List<Range<Token>>>>();
        for (Map.Entry<String, Multimap<Range<Token>, InetAddress>> entry : rangesToStreamByKeyspace.entrySet())
        {
            String keyspace = entry.getKey();
            Multimap<Range<Token>, InetAddress> rangesWithEndpoints = entry.getValue();

            if (rangesWithEndpoints.isEmpty())
                continue;

            Map<InetAddress, List<Range<Token>>> rangesPerEndpoint = new HashMap<InetAddress, List<Range<Token>>>();
            for (final Map.Entry<Range<Token>, InetAddress> endPointEntry : rangesWithEndpoints.entries())
            {
                final Range<Token> range = endPointEntry.getKey();
                final InetAddress endpoint = endPointEntry.getValue();

                List<Range<Token>> curRanges = rangesPerEndpoint.get(endpoint);
                if (curRanges == null)
                {
                    curRanges = new LinkedList<Range<Token>>();
                    rangesPerEndpoint.put(endpoint, curRanges);
                }
                curRanges.add(range);
            }

            sessionsToStreamByKeyspace.put(keyspace, rangesPerEndpoint);
        }

        StreamPlan streamPlan = new StreamPlan("Unbootstrap");
        for (Map.Entry<String, Map<InetAddress, List<Range<Token>>>> entry : sessionsToStreamByKeyspace.entrySet())
        {
            final String keyspaceName = entry.getKey();
            final Map<InetAddress, List<Range<Token>>> rangesPerEndpoint = entry.getValue();

            for (final Map.Entry<InetAddress, List<Range<Token>>> rangesEntry : rangesPerEndpoint.entrySet())
            {
                final List<Range<Token>> ranges = rangesEntry.getValue();
                final InetAddress newEndpoint = rangesEntry.getKey();

                // TODO each call to transferRanges re-flushes, this is potentially a lot of waste
                streamPlan.transferRanges(newEndpoint, keyspaceName, ranges);
            }
        }
        return streamPlan.execute();
    }

    /**
     * Calculate pair of ranges to stream/fetch for given two range collections
     * (current ranges for keyspace and ranges after move to new token)
     *
     * @param current collection of the ranges by current token
     * @param updated collection of the ranges after token is changed
     * @return pair of ranges to stream/fetch for given current and updated range collections
     */
    public Pair<Set<Range<Token>>, Set<Range<Token>>> calculateStreamAndFetchRanges(Collection<Range<Token>> current, Collection<Range<Token>> updated)
    {
        Set<Range<Token>> toStream = new HashSet<Range<Token>>();
        Set<Range<Token>> toFetch  = new HashSet<Range<Token>>();


        for (Range r1 : current)
        {
            boolean intersect = false;
            for (Range r2 : updated)
            {
                if (r1.intersects(r2))
                {
                    // adding difference ranges to fetch from a ring
                    toStream.addAll(r1.subtract(r2));
                    intersect = true;
                }
            }
            if (!intersect)
            {
                toStream.add(r1); // should seed whole old range
            }
        }

        for (Range r2 : updated)
        {
            boolean intersect = false;
            for (Range r1 : current)
            {
                if (r2.intersects(r1))
                {
                    // adding difference ranges to fetch from a ring
                    toFetch.addAll(r2.subtract(r1));
                    intersect = true;
                }
            }
            if (!intersect)
            {
                toFetch.add(r2); // should fetch whole old range
            }
        }

        return Pair.create(toStream, toFetch);
    }

    public void bulkLoad(String directory)
    {
        File dir = new File(directory);

        if (!dir.exists() || !dir.isDirectory())
            throw new IllegalArgumentException("Invalid directory " + directory);

        SSTableLoader.Client client = new SSTableLoader.Client()
        {
            public void init(String keyspace)
            {
                try
                {
                    setPartitioner(DatabaseDescriptor.getPartitioner());
                    for (Map.Entry<Range<Token>, List<InetAddress>> entry : StorageService.instance.getRangeToAddressMap(keyspace).entrySet())
                    {
                        Range<Token> range = entry.getKey();
                        for (InetAddress endpoint : entry.getValue())
                            addRangeForEndpoint(range, endpoint);
                    }
                }
                catch (Exception e)
                {
                    throw new RuntimeException(e);
                }
            }

            public CFMetaData getCFMetaData(String keyspace, String cfName)
            {
                return Schema.instance.getCFMetaData(keyspace, cfName);
            }
        };

        SSTableLoader loader = new SSTableLoader(dir, client, new OutputHandler.LogOutput());
        try
        {
            loader.stream().get();
        }
        catch (Exception e)
        {
            throw new RuntimeException(e);
        }
    }

    public int getExceptionCount()
    {
        return CassandraDaemon.exceptions.get();
    }

    public void rescheduleFailedDeletions()
    {
        SSTableDeletingTask.rescheduleFailedTasks();
    }

    /**
     * #{@inheritDoc}
     */
    public void loadNewSSTables(String ksName, String cfName)
    {
        ColumnFamilyStore.loadNewSSTables(ksName, cfName);
    }

    /**
     * #{@inheritDoc}
     */
    public List<String> sampleKeyRange() // do not rename to getter - see CASSANDRA-4452 for details
    {
        List<DecoratedKey> keys = new ArrayList<DecoratedKey>();
        for (Keyspace keyspace : Keyspace.nonSystem())
        {
            for (Range<Token> range : getPrimaryRangesForEndpoint(keyspace.getName(), FBUtilities.getBroadcastAddress()))
                keys.addAll(keySamples(keyspace.getColumnFamilyStores(), range));
        }

        List<String> sampledKeys = new ArrayList<String>(keys.size());
        for (DecoratedKey key : keys)
            sampledKeys.add(key.getToken().toString());
        return sampledKeys;
    }

    public void rebuildSecondaryIndex(String ksName, String cfName, String... idxNames)
    {
        ColumnFamilyStore.rebuildSecondaryIndex(ksName, cfName, idxNames);
    }

    public void resetLocalSchema() throws IOException
    {
        MigrationManager.resetLocalSchema();
    }

    public void setTraceProbability(double probability)
    {
        this.tracingProbability = probability;
    }

    public double getTracingProbability()
    {
        return tracingProbability;
    }

    public void enableScheduledRangeXfers()
    {
        rangeXferExecutor.setup();
    }

    public void disableScheduledRangeXfers()
    {
        rangeXferExecutor.tearDown();
    }

<<<<<<< HEAD
    public void disableAutoCompaction(String ks, String... columnFamilies) throws IOException
    {
        for (ColumnFamilyStore cfs : getValidColumnFamilies(true, true, ks, columnFamilies))
        {
            cfs.disableAutoCompaction();
        }
    }

    public void enableAutoCompaction(String ks, String... columnFamilies) throws IOException
    {
        for (ColumnFamilyStore cfs : getValidColumnFamilies(true, true, ks, columnFamilies))
        {
            cfs.enableAutoCompaction();
        }
=======
    /** Returns the name of the cluster */
    public String getClusterName()
    {
        return DatabaseDescriptor.getClusterName();
    }

    /** Returns the cluster partitioner */
    public String getPartitionerName()
    {
        return DatabaseDescriptor.getPartitionerName();
>>>>>>> 254d315d
    }
}<|MERGE_RESOLUTION|>--- conflicted
+++ resolved
@@ -3624,7 +3624,6 @@
         rangeXferExecutor.tearDown();
     }
 
-<<<<<<< HEAD
     public void disableAutoCompaction(String ks, String... columnFamilies) throws IOException
     {
         for (ColumnFamilyStore cfs : getValidColumnFamilies(true, true, ks, columnFamilies))
@@ -3639,7 +3638,8 @@
         {
             cfs.enableAutoCompaction();
         }
-=======
+    }
+
     /** Returns the name of the cluster */
     public String getClusterName()
     {
@@ -3650,6 +3650,5 @@
     public String getPartitionerName()
     {
         return DatabaseDescriptor.getPartitionerName();
->>>>>>> 254d315d
     }
 }