--- conflicted
+++ resolved
@@ -423,24 +423,19 @@
         }
     }
 
-<<<<<<< HEAD
-    private IDiskAtomFilter makeFilter(QueryOptions options, int limit)
-=======
     private ColumnSlice makeStaticSlice()
     {
-        ColumnNameBuilder staticPrefix = cfDef.cfm.getStaticColumnNameBuilder();
-        // Note: we could use staticPrefix.build() for the start bound, but EMPTY_BYTE_BUFFER gives us the
+        // Note: we could use staticPrefix.start() for the start bound, but EMPTY gives us the
         // same effect while saving a few CPU cycles.
         return isReversed
-             ? new ColumnSlice(staticPrefix.buildAsEndOfRange(), ByteBufferUtil.EMPTY_BYTE_BUFFER)
-             : new ColumnSlice(ByteBufferUtil.EMPTY_BYTE_BUFFER, staticPrefix.buildAsEndOfRange());
-    }
-
-    private IDiskAtomFilter makeFilter(List<ByteBuffer> variables, int limit)
->>>>>>> 6ebee66c
+             ? new ColumnSlice(cfm.comparator.staticPrefix().end(), Composites.EMPTY)
+             : new ColumnSlice(Composites.EMPTY, cfm.comparator.staticPrefix().end());
+    }
+
+    private IDiskAtomFilter makeFilter(QueryOptions options, int limit)
     throws InvalidRequestException
     {
-        int toGroup = cfDef.isCompact ? -1 : cfDef.clusteringColumnsCount();
+        int toGroup = cfm.comparator.isDense() ? -1 : cfm.clusteringColumns().size();
         if (parameters.isDistinct)
         {
             // For distinct, we only care about fetching the beginning of each partition. If we don't have
@@ -450,43 +445,16 @@
         }
         else if (isColumnRange())
         {
-<<<<<<< HEAD
-            int toGroup = cfm.comparator.isDense() ? -1 : cfm.clusteringColumns().size();
             List<Composite> startBounds = getRequestedBound(Bound.START, options);
             List<Composite> endBounds = getRequestedBound(Bound.END, options);
-=======
-            // For sparse, we used to ask for 'defined columns' * 'asked limit' (where defined columns includes the row marker)
-            // to account for the grouping of columns.
-            // Since that doesn't work for maps/sets/lists, we now use the compositesToGroup option of SliceQueryFilter.
-            // But we must preserve backward compatibility too (for mixed version cluster that is).
-            List<ByteBuffer> startBounds = getRequestedBound(Bound.START, variables);
-            List<ByteBuffer> endBounds = getRequestedBound(Bound.END, variables);
->>>>>>> 6ebee66c
             assert startBounds.size() == endBounds.size();
 
             // Handles fetching static columns. Note that for 2i, the filter is just used to restrict
             // the part of the index to query so adding the static slice would be useless and confusing.
             // For 2i, static columns are retrieve in CompositesSearcher with each index hit.
-<<<<<<< HEAD
-            ColumnSlice staticSlice = null;
-            if (selectsStaticColumns && !usesSecondaryIndexing)
-            {
-                // Note: we could use staticPrefix.start() for the start bound, but EMPTY gives us the
-                // same effect while saving a few CPU cycles.
-                staticSlice = isReversed
-                            ? new ColumnSlice(cfm.comparator.staticPrefix().end(), Composites.EMPTY)
-                            : new ColumnSlice(Composites.EMPTY, cfm.comparator.staticPrefix().end());
-
-                // In the case where we only select static columns, we want to really only check the static columns.
-                // So we return early as the rest of that method would actually make us query everything
-                if (selectsOnlyStaticColumns)
-                    return sliceFilter(staticSlice, limit, toGroup);
-            }
-=======
             ColumnSlice staticSlice = selectsStaticColumns && !usesSecondaryIndexing
                                     ? makeStaticSlice()
                                     : null;
->>>>>>> 6ebee66c
 
             // The case where startBounds == 1 is common enough that it's worth optimizing
             if (startBounds.size() == 1)
@@ -1188,17 +1156,9 @@
     void processColumnFamily(ByteBuffer key, ColumnFamily cf, QueryOptions options, long now, Selection.ResultSetBuilder result)
     throws InvalidRequestException
     {
-<<<<<<< HEAD
         CFMetaData cfm = cf.metadata();
         ByteBuffer[] keyComponents = null;
         if (cfm.getKeyValidator() instanceof CompositeType)
-=======
-        ByteBuffer[] keyComponents = cfDef.hasCompositeKey
-                                   ? ((CompositeType)cfDef.cfm.getKeyValidator()).split(key)
-                                   : new ByteBuffer[]{ key };
-
-        if (parameters.isDistinct && !selectsStaticColumns)
->>>>>>> 6ebee66c
         {
             keyComponents = ((CompositeType)cfm.getKeyValidator()).split(key);
         }
@@ -1355,18 +1315,18 @@
     private void validateDistinctSelection()
     throws InvalidRequestException
     {
-        Collection<CFDefinition.Name> requestedColumns = selection.getColumns();
-        for (CFDefinition.Name name : requestedColumns)
-            if (name.kind != CFDefinition.Name.Kind.KEY_ALIAS && name.kind != CFDefinition.Name.Kind.STATIC)
-                throw new InvalidRequestException(String.format("SELECT DISTINCT queries must only request partition key columns and/or static columns (not %s)", name));
+        Collection<ColumnDefinition> requestedColumns = selection.getColumns();
+        for (ColumnDefinition def : requestedColumns)
+            if (def.kind != ColumnDefinition.Kind.PARTITION_KEY && def.kind != ColumnDefinition.Kind.STATIC)
+                throw new InvalidRequestException(String.format("SELECT DISTINCT queries must only request partition key columns and/or static columns (not %s)", def.name));
 
         // If it's a key range, we require that all partition key columns are selected so we don't have to bother with post-query grouping.
         if (!isKeyRange)
             return;
 
-        for (CFDefinition.Name name : cfDef.partitionKeys())
-            if (!requestedColumns.contains(name))
-                throw new InvalidRequestException(String.format("SELECT DISTINCT queries must request all the partition key columns (missing %s)", name));
+        for (ColumnDefinition def : cfm.partitionKeyColumns())
+            if (!requestedColumns.contains(def))
+                throw new InvalidRequestException(String.format("SELECT DISTINCT queries must request all the partition key columns (missing %s)", def.name));
     }
 
     public static class RawStatement extends CFStatement
@@ -1398,14 +1358,7 @@
                                 ? Selection.wildcard(cfm)
                                 : Selection.fromSelectors(cfm, selectClause);
 
-<<<<<<< HEAD
-            if (parameters.isDistinct)
-                validateDistinctSelection(selection.getColumns(), cfm.partitionKeyColumns());
-
             SelectStatement stmt = new SelectStatement(cfm, boundNames.size(), parameters, selection, prepareLimit(boundNames));
-=======
-            SelectStatement stmt = new SelectStatement(cfDef, boundNames.size(), parameters, selection, prepareLimit(boundNames));
->>>>>>> 6ebee66c
 
             /*
              * WHERE clause. For a given entity, rules are:
@@ -1999,7 +1952,6 @@
             }
         }
 
-<<<<<<< HEAD
         private int indexOf(ColumnDefinition def, Selection selection)
         {
             return indexOf(def, selection.getColumns().iterator());
@@ -2016,20 +1968,6 @@
                                            });
         }
 
-        private void validateDistinctSelection(Collection<ColumnDefinition> requestedColumns, Collection<ColumnDefinition> partitionKey)
-        throws InvalidRequestException
-        {
-            for (ColumnDefinition def : requestedColumns)
-                if (!partitionKey.contains(def))
-                    throw new InvalidRequestException(String.format("SELECT DISTINCT queries must only request partition key columns (not %s)", def.name));
-
-            for (ColumnDefinition def : partitionKey)
-                if (!requestedColumns.contains(def))
-                    throw new InvalidRequestException(String.format("SELECT DISTINCT queries must request all the partition key columns (missing %s)", def.name));
-        }
-
-=======
->>>>>>> 6ebee66c
         private boolean containsAlias(final ColumnIdentifier name)
         {
             return Iterables.any(selectClause, new Predicate<RawSelector>()
