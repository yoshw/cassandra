/*
 * Licensed to the Apache Software Foundation (ASF) under one
 * or more contributor license agreements.  See the NOTICE file
 * distributed with this work for additional information
 * regarding copyright ownership.  The ASF licenses this file
 * to you under the Apache License, Version 2.0 (the
 * "License"); you may not use this file except in compliance
 * with the License.  You may obtain a copy of the License at
 *
 *     http://www.apache.org/licenses/LICENSE-2.0
 *
 * Unless required by applicable law or agreed to in writing, software
 * distributed under the License is distributed on an "AS IS" BASIS,
 * WITHOUT WARRANTIES OR CONDITIONS OF ANY KIND, either express or implied.
 * See the License for the specific language governing permissions and
 * limitations under the License.
 */

package org.apache.cassandra.io.sstable;

import java.io.File;
import java.nio.ByteBuffer;

import org.junit.Test;

import org.apache.cassandra.*;
import org.apache.cassandra.db.*;
import org.apache.cassandra.db.compaction.OperationType;
import org.apache.cassandra.db.filter.*;
import org.apache.cassandra.db.lifecycle.LifecycleTransaction;
import org.apache.cassandra.db.rows.*;
import org.apache.cassandra.io.sstable.format.SSTableReader;
import org.apache.cassandra.io.sstable.format.SSTableReadsListener;
import org.apache.cassandra.io.sstable.format.SSTableWriter;
import org.apache.cassandra.utils.FBUtilities;

import static junit.framework.Assert.fail;
import static org.junit.Assert.assertEquals;
import static org.junit.Assert.assertTrue;

public class SSTableWriterTest extends SSTableWriterTestBase
{
    @Test
    public void testAbortTxnWithOpenEarlyShouldRemoveSSTable() throws InterruptedException
    {
        Keyspace keyspace = Keyspace.open(KEYSPACE);
        ColumnFamilyStore cfs = keyspace.getColumnFamilyStore(CF);
        truncate(cfs);

        File dir = cfs.getDirectories().getDirectoryForNewSSTables();
        LifecycleTransaction txn = LifecycleTransaction.offline(OperationType.WRITE);
        try (SSTableWriter writer = getWriter(cfs, dir, txn))
        {
            for (int i = 0; i < 10000; i++)
            {
                UpdateBuilder builder = UpdateBuilder.create(cfs.metadata, random(i, 10)).withTimestamp(1);
                for (int j = 0; j < 100; j++)
                    builder.newRow("" + j).add("val", ByteBuffer.allocate(1000));
                writer.append(builder.build().unfilteredIterator());
            }

            SSTableReader s = writer.setMaxDataAge(1000).openEarly();
            assert s != null;
            assertFileCounts(dir.list());
            for (int i = 10000; i < 20000; i++)
            {
                UpdateBuilder builder = UpdateBuilder.create(cfs.metadata, random(i, 10)).withTimestamp(1);
                for (int j = 0; j < 100; j++)
                    builder.newRow("" + j).add("val", ByteBuffer.allocate(1000));
                writer.append(builder.build().unfilteredIterator());
            }
            SSTableReader s2 = writer.setMaxDataAge(1000).openEarly();
            assertTrue(s.last.compareTo(s2.last) < 0);
            assertFileCounts(dir.list());
            s.selfRef().release();
            s2.selfRef().release();

            int datafiles = assertFileCounts(dir.list());
            assertEquals(datafiles, 1);

            // These checks don't work on Windows because the writer has the channel still
            // open till .abort() is called (via the builder)
            if (!FBUtilities.isWindows)
            {
                LifecycleTransaction.waitForDeletions();
                assertFileCounts(dir.list());
            }
            writer.abort();
            txn.abort();
            LifecycleTransaction.waitForDeletions();
            datafiles = assertFileCounts(dir.list());
            assertEquals(datafiles, 0);
            validateCFS(cfs);
        }
    }


    @Test
    public void testAbortTxnWithClosedWriterShouldRemoveSSTable() throws InterruptedException
    {
        Keyspace keyspace = Keyspace.open(KEYSPACE);
        ColumnFamilyStore cfs = keyspace.getColumnFamilyStore(CF);
        truncate(cfs);

        File dir = cfs.getDirectories().getDirectoryForNewSSTables();
        LifecycleTransaction txn = LifecycleTransaction.offline(OperationType.STREAM);
        try (SSTableWriter writer = getWriter(cfs, dir, txn))
        {
            for (int i = 0; i < 10000; i++)
            {
                UpdateBuilder builder = UpdateBuilder.create(cfs.metadata, random(i, 10)).withTimestamp(1);
                for (int j = 0; j < 100; j++)
                    builder.newRow("" + j).add("val", ByteBuffer.allocate(1000));
                writer.append(builder.build().unfilteredIterator());
            }

            assertFileCounts(dir.list());
            for (int i = 10000; i < 20000; i++)
            {
                UpdateBuilder builder = UpdateBuilder.create(cfs.metadata, random(i, 10)).withTimestamp(1);
                for (int j = 0; j < 100; j++)
                    builder.newRow("" + j).add("val", ByteBuffer.allocate(1000));
                writer.append(builder.build().unfilteredIterator());
            }
            SSTableReader sstable = writer.finish(true);
            int datafiles = assertFileCounts(dir.list());
            assertEquals(datafiles, 1);

            sstable.selfRef().release();
            // These checks don't work on Windows because the writer has the channel still
            // open till .abort() is called (via the builder)
            if (!FBUtilities.isWindows)
            {
                LifecycleTransaction.waitForDeletions();
                assertFileCounts(dir.list());
            }

            txn.abort();
            LifecycleTransaction.waitForDeletions();
            datafiles = assertFileCounts(dir.list());
            assertEquals(datafiles, 0);
            validateCFS(cfs);
        }
    }

    @Test
    public void testAbortTxnWithClosedAndOpenWriterShouldRemoveAllSSTables() throws InterruptedException
    {
        Keyspace keyspace = Keyspace.open(KEYSPACE);
        ColumnFamilyStore cfs = keyspace.getColumnFamilyStore(CF);
        truncate(cfs);

        File dir = cfs.getDirectories().getDirectoryForNewSSTables();
        LifecycleTransaction txn = LifecycleTransaction.offline(OperationType.STREAM);

        SSTableWriter writer1 = getWriter(cfs, dir, txn);
        SSTableWriter writer2 = getWriter(cfs, dir, txn);
        try
        {
            for (int i = 0; i < 10000; i++)
            {
                UpdateBuilder builder = UpdateBuilder.create(cfs.metadata, random(i, 10)).withTimestamp(1);
                for (int j = 0; j < 100; j++)
                    builder.newRow("" + j).add("val", ByteBuffer.allocate(1000));
                writer1.append(builder.build().unfilteredIterator());
            }

            assertFileCounts(dir.list());
            for (int i = 10000; i < 20000; i++)
            {
                UpdateBuilder builder = UpdateBuilder.create(cfs.metadata, random(i, 10)).withTimestamp(1);
                for (int j = 0; j < 100; j++)
                    builder.newRow("" + j).add("val", ByteBuffer.allocate(1000));
                writer2.append(builder.build().unfilteredIterator());
            }
            SSTableReader sstable = writer1.finish(true);
            txn.update(sstable, false);

            assertFileCounts(dir.list());

            int datafiles = assertFileCounts(dir.list());
            assertEquals(datafiles, 2);

            // These checks don't work on Windows because the writer has the channel still
            // open till .abort() is called (via the builder)
            if (!FBUtilities.isWindows)
            {
                LifecycleTransaction.waitForDeletions();
                assertFileCounts(dir.list());
            }
            txn.abort();
            LifecycleTransaction.waitForDeletions();
            datafiles = assertFileCounts(dir.list());
            assertEquals(datafiles, 0);
            validateCFS(cfs);
        }
        finally
        {
            writer1.close();
            writer2.close();
        }
    }

    @Test
    public void testValueTooBigCorruption() throws InterruptedException
    {
        Keyspace keyspace = Keyspace.open(KEYSPACE);
        ColumnFamilyStore cfs = keyspace.getColumnFamilyStore(CF_SMALL_MAX_VALUE);
        truncate(cfs);

        File dir = cfs.getDirectories().getDirectoryForNewSSTables();
        LifecycleTransaction txn = LifecycleTransaction.offline(OperationType.STREAM);

        try (SSTableWriter writer1 = getWriter(cfs, dir, txn))
        {
            UpdateBuilder largeValue = UpdateBuilder.create(cfs.metadata, "large_value").withTimestamp(1);
            largeValue.newRow("clustering").add("val", ByteBuffer.allocate(2 * 1024 * 1024));
            writer1.append(largeValue.build().unfilteredIterator());

            SSTableReader sstable = writer1.finish(true);

            txn.update(sstable, false);

            try
            {
                DecoratedKey dk = Util.dk("large_value");
<<<<<<< HEAD
                UnfilteredRowIterator rowIter = sstable.iterator(dk, Slices.ALL, ColumnFilter.all(cfs.metadata), false, false);
=======
                UnfilteredRowIterator rowIter = sstable.iterator(dk,
                                                                 ColumnFilter.all(cfs.metadata),
                                                                 false,
                                                                 false,
                                                                 SSTableReadsListener.NOOP_LISTENER);
>>>>>>> e22cb278
                while (rowIter.hasNext())
                {
                    rowIter.next();
                    // no-op read, as values may not appear expected
                }
                fail("Expected a CorruptSSTableException to be thrown");
            }
            catch (CorruptSSTableException e)
            {
            }

            txn.abort();
            LifecycleTransaction.waitForDeletions();
        }
    }

}<|MERGE_RESOLUTION|>--- conflicted
+++ resolved
@@ -224,15 +224,12 @@
             try
             {
                 DecoratedKey dk = Util.dk("large_value");
-<<<<<<< HEAD
-                UnfilteredRowIterator rowIter = sstable.iterator(dk, Slices.ALL, ColumnFilter.all(cfs.metadata), false, false);
-=======
                 UnfilteredRowIterator rowIter = sstable.iterator(dk,
+                                                                 Slices.ALL,
                                                                  ColumnFilter.all(cfs.metadata),
                                                                  false,
                                                                  false,
                                                                  SSTableReadsListener.NOOP_LISTENER);
->>>>>>> e22cb278
                 while (rowIter.hasNext())
                 {
                     rowIter.next();
